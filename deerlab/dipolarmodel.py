# dipolarmodel.py - DeerLab's dipolar EPR model generator
# ---------------------------------------------------------------------------
# This file is a part of DeerLab. License is MIT (see LICENSE.md). 
# Copyright(c) 2019-2021: Luis Fabregas, Stefan Stoll and other contributors.

import numpy as np
from deerlab.dipolarkernel import dipolarkernel  
from deerlab.regoperator import regoperator
from deerlab.dd_models import freedist
from deerlab.model import Model,Penalty
from deerlab import bg_hom3d

#===============================================================================
<<<<<<< HEAD
def dipolarmodel(t,r,Pmodel=None,Bmodel=bg_hom3d,npathways=1,harmonics=None,
                     compactness=False, smoothness=False):
=======
def dipolarmodel(t,r,Pmodel=None,Bmodel=bg_hom3d,npathways=1,harmonics=None,experiment=None):
>>>>>>> c3b86ed6
    """
    Construct a dipolar EPR signal model. 

    Parameters
    ----------
    t : array_like 
        Vector of dipolar time increments, in microseconds.
    r : array_like 
        Vector of intraspin distances, in nanometeres.
    Pmodel : :ref:`Model`, optional 
        Model for the distance distribution. If not speficied, a non-parametric
        distance distribution is assumed. 
    Bmodel : :ref:`Model`, optional 
        Model for the intermolecular (background) contribution. If not specified, 
        a background arising from a homogenous 3D distribution of spins is assumed. 
    npathways : integer scalar
        Number of dipolar pathways. If not specified, a single dipolar pathway is assumed. 
    harmonics : list of integers 
        Harmonics of the dipolar pathways. Must be a list with `npathways` harmonics for each
        defined dipolar pathway.  
    compactness : boolean, optional
        Whether to add a weighted penalty to induce compactness of the distance distribution, optimized 
        via the informational complexity criterion (ICC).
        Adds a :ref:`Penalty` object to the model accessible via the attribute ``model.compactness``. 
    smoothness : boolean, optional
        Whether to add a weighted penalty to induce smoothness of the distance distribution, optimized 
        via the Akaike information criterion (AIC).          
        Adds a :ref:`Penalty` object to the model accessible via the attribute ``model.smoothness``.
        
    Returns
    -------
    Vmodel : :ref:`Model`
        Dipolar signal model object.
    """


    # Input parsing and validation
    if not isinstance(Pmodel,Model) and Pmodel is not None:
        raise TypeError('The argument Pmodel must be a valid Model object')
    if not isinstance(Bmodel,Model) and Bmodel is not None:
        raise TypeError('The argument Bmodel must be a valid Model object or None.')
    if not isinstance(npathways,int) or npathways<=0:
        raise ValueError('The number of pathway must be an integer number larger than zero.')
    if isinstance(harmonics,float) or isinstance(harmonics,int): 
        harmonics = [int(harmonics)]
    if not isinstance(harmonics,list) and harmonics is not None:
        raise TypeError('The harmonics must be specified as a list of integer values.')    

    #------------------------------------------------------------------------
    def _importparameter(parameter):
        """ Private function for importing a parameter's metadata """
        return {
            'lb' : parameter.lb,
            'ub' : parameter.ub,
            'par0' : parameter.par0,
            'description' : parameter.description,
            'units' : parameter.units,
            'linear' : parameter.linear
        }
    #------------------------------------------------------------------------

    # Parse the harmonics of the dipolar pathways
    if harmonics is None: 
        harmonics = np.ones(npathways)
    if len(harmonics)!=npathways: 
        raise ValueError('The number of harmonics must match the number of dipolar pathways.')
    #------------------------------------------------------------------------
    def dipolarpathways(*param):
        """ Parametric constructor of the dipolar pathways definition """
        param = np.atleast_1d(param)
        if npathways==1:
            # Single-pathway model, use modulation depth notation
            lam,reftime = param
            pathways = [[1-lam],[lam,reftime,harmonics[0]]]
        else:
            # Otherwise, use general notation
            lams = param[np.arange(0,len(param),2)]
            reftimes = param[np.arange(1,len(param),2)]
            Lam0 = np.maximum(0,1 - np.sum(lams)) 
            # Unmodulated pathways ccontribution
            pathways = [[Lam0]]
            # Modulated pathways
            for n in range(npathways):
                pathways.append([lams[n], reftimes[n], harmonics[n]])    
        return  pathways
    #------------------------------------------------------------------------

    # Construct the signature of the dipolarpathways() function
    if npathways == 1:
        variables = ['mod','reftime']
    else:
        variables = []
        for n in range(npathways):
            variables.append(f'lam{n+1}')
            variables.append(f'reftime{n+1}')

    # Create the dipolar pathways model object
    PathsModel = Model(dipolarpathways,signature=variables)

    Pnonparametric = Pmodel is None
    if Pnonparametric:
        Pmodel = freedist(r)
    Nconstants = len(Pmodel._constantsInfo)

    # Populate the basic information on the dipolar pathways parameters
    if npathways==1:
        # Special case: use modulation depth notation instead of general pathway amplitude
        getattr(PathsModel,f'mod').set(lb=0,ub=1,par0=0.2,description=f'Modulation depth',units='')
        getattr(PathsModel,f'reftime').set(par0=0,description=f'Refocusing time',units='μs')
    else:
        # General case: use pathway ampltiudes and refocusing times
        for n in range(npathways):
            getattr(PathsModel,f'lam{n+1}').set(lb=0,ub=1,par0=0.2,description=f'Amplitude of pathway #{n+1}',units='')
            getattr(PathsModel,f'reftime{n+1}').set(par0=0,lb=-20,ub=20,description=f'Refocusing time of pathway #{n+1}',units='μs')

    # Construct the signature of the dipolar signal model function
    signature = []
    parameters,linearparam,vecparam = [],[],[]
    for model in [PathsModel,Bmodel,Pmodel]:
        if model is not None:
            for param in model._parameter_list(order='vector'):
                if np.any(getattr(model,param).linear):
                    parameters.append(getattr(model,param))
                    linearparam.append({'name':param,'vec':len(np.atleast_1d(getattr(model,param).idx))})
                elif not (model==Bmodel and param=='lam'):
                    signature.append(param)
                    parameters.append(getattr(model,param))

    # Initialize lists of indices to access subsets of nonlinear parameters 
    Psubset = np.zeros(Pmodel.Nnonlin,dtype=int)
    PathsSubset = np.zeros(PathsModel.Nnonlin,dtype=int)
    if Bmodel is None:
        Bsubset = []
    else:
        Bsubset = np.zeros(Bmodel.Nnonlin-('lam' in Bmodel._parameter_list()),dtype=int)

    # Determine subset indices based on main function signature
    idx = 0
    for model,subset in zip([Pmodel,Bmodel,PathsModel],[Psubset,Bsubset,PathsSubset]): 
        if model is not None:
            for idx,param in enumerate(signature):
                if param in model._parameter_list(order='vector'):
                    subset[getattr(model,param).idx] = idx

    #------------------------------------------------------------------------
    def Vnonlinear_fcn(*nonlin):
        """ Non-linear part of the dipolar signal function """
        # Make input arguments as array to access subsets easily
        nonlin = np.atleast_1d(nonlin)
        # Construct the basis function of the intermolecular contribution
        if Bmodel is None: 
            Bfcn = np.ones_like(t)
        elif hasattr(Bmodel,'lam'):
            Bfcn = lambda t,lam: Bmodel.nonlinmodel(t,*np.concatenate([nonlin[Bsubset],[lam]]))
        else:
            
            Bfcn = lambda t,_: Bmodel.nonlinmodel(t,*nonlin[Bsubset])
        # Construct the definition of the dipolar pathways
        pathways = PathsModel.nonlinmodel(*nonlin[PathsSubset])
        # Construct the dipolar kernel
        Kdipolar = dipolarkernel(t,r,pathways=pathways, bg=Bfcn)
        # Compute the non-linear part of the distance distribution
        Pnonlin = Pmodel.nonlinmodel(*[r]*Nconstants,*nonlin[Psubset])
        # Forward calculation of the non-linear part of the dipolar signal
        Vnonlin = Kdipolar@Pnonlin
        return Vnonlin
    #------------------------------------------------------------------------

    # Create the dipolar model object
    DipolarSignal = Model(Vnonlinear_fcn,signature=signature)

    # Add the linear parameters from the subset models            
    for lparam in linearparam:
        DipolarSignal.addlinear(lparam['name'],vec=lparam['vec'])

    if Pmodel is None:
        DipolarSignal.addlinear()

    # If there are no linear paramters, add a linear scaling parameter 
    if DipolarSignal.Nlin==0:
        DipolarSignal.addlinear('scale',lb=0,par0=1)

    # Import all parameter information from the subset models
    for name,param in zip(DipolarSignal._parameter_list(order='vector'),parameters):
        getattr(DipolarSignal,name).set(**_importparameter(param))

    # Set prior knowledge on the parameters if experiment is specified
    if experiment is not None:
        if not isinstance(experiment,ExperimentInfo): 
            raise TypeError('The experiment must be a valid deerlab.ExperimentInfo object.')

        # Check that the number of requested pathways does not exceed the theoretical limit of the experiment
        maxpathways = len(experiment.reftimes)
        if npathways>maxpathways:
            raise ValueError(f'The {experiment.name} experiment can only have up to {maxpathways} dipolar pathways.')

        # Compile the parameter names to change in the model
        if npathways>1:
            reftime_names = [f'reftime{n+1}' for n in range(npathways)]
            lams_names = [f'lam{n+1}' for n in range(npathways)]
        else: 
            reftime_names = ['reftime']
            lams_names = ['mod']

        # Specify start values and boundaries according to experimental timings
        for n in range(npathways):
            getattr(DipolarSignal,reftime_names[n]).set(
                par0=experiment.reftimes[n]['par0'],
                lb=experiment.reftimes[n]['lb'],
                ub=experiment.reftimes[n]['ub'])
            getattr(DipolarSignal,lams_names[n]).set(
                par0=experiment.lams[n]['par0'],
                lb=experiment.lams[n]['lb'],
                ub=experiment.lams[n]['ub'])

    # Set other dipolar model specific attributes
    DipolarSignal.Pmodel = Pmodel
    DipolarSignal.Bmodel = Pmodel
    DipolarSignal.Npathways = npathways

    return DipolarSignal
#===============================================================================

#===============================================================================
def dipolarpenalty(model,axis,type,selection=None):

    if model is None: 
        model = freedist(axis)
    Nconstants = len(model._constantsInfo)

    # If include compactness penalty
    if type=='compactness':

        if selection is None: 
            selection = 'icc'

        # Define the compactness penalty function
        def compactness_penalty(*args): 
            P = model(*[axis]*Nconstants,*args)
            P = P/np.trapz(P,axis)
            return np.sqrt(P*(axis - np.trapz(P*axis,axis))**2*np.mean(np.diff(axis)))
        # Add the penalty to the model
        penalty = Penalty(compactness_penalty,selection,
                    signature = model._parameter_list(),
                    description = 'Distance distribution compactness penalty.')
        penalty.weight.set(lb=1e-6, ub=1e1)

    # If include smoothness penalty
    elif type=='smoothness':
        if selection is None: 
            selection = 'aic'

        # Define the smoothness penalty function
        L = regoperator(axis,2)
        def smoothness_penalty(*args): 
            return L@model(*[axis]*Nconstants,*args)
        # Add the penalty to the model
        penalty = Penalty(smoothness_penalty,selection,
                    signature = model._parameter_list(),
                    description = 'Distance distribution smoothness penalty.')
        penalty.weight.set(lb=1e-9, ub=1e3)

    else:
        raise KeyError(f"The requested {type} is not a valid penalty. Must be 'compactness' or 'smoothness'.")

    return penalty
#===============================================================================

# -----------------------------------------------------------------------------------------
def _dipolarmodel_with_prior_information(t,r,reftimes,lams_par0,Pmodel,Bmodel,npathways):
    # Generate the dipolar model
    Vmodel = dipolarmodel(t,r,Pmodel,Bmodel,npathways=npathways)

    # Set prior knowledge on the parameters
    if npathways>1:
        for n in range(npathways):
            getattr(Vmodel,f'reftime{n+1}').set(par0=reftimes[n], lb=reftimes[n]-0.1, ub=reftimes[n]+0.1)
            getattr(Vmodel,f'lam{n+1}').set(par0=lams_par0[n])   
    else:
        getattr(Vmodel,f'reftime').set(par0=reftimes[0], lb=reftimes[0]-0.1, ub=reftimes[0]+0.1)
        getattr(Vmodel,f'mod').set(par0=lams_par0[0])   
    return Vmodel     
# -----------------------------------------------------------------------------------------


#===============================================================================
class ExperimentInfo():
    def __init__(self,name,reftimes,lams):
        self.reftimes = []
        for reftime in reftimes:
            self.reftimes.append({
                'par0': reftime,
                'lb': reftime - 0.1,
                'ub': reftime + 0.1
            })
        self.lams = []
        for lam in lams:
            self.lams.append({
                'par0': lam,
                'lb': 0,
                'ub': 1
            })
        self.name = name
#===============================================================================

#===============================================================================
def ex_3pdeer(tau):
    r"""
    Generate a 3-pulse DEER dipolar experiment model. 
    
    The theoretically predicted refocusing times of its dipolar pathways are
    automatically computed from the pulse sequence delays.  

    Parameters 
    ----------

    tau : float scalar
        Static interpulse delay. 

    Returns
    -------
    experiment : :ref:`Experiment`
        Dipolar experiment object. Can be passed to ``dipolarmodel`` to introduce better
        constraints into the model.

    """

    # Theoretical refocusing pathways
    reftimes = [ tau, 0]
    # Initial guesses for the pathway amplitudes
    lams_par0 = [ 0.3, 0.05]

    return ExperimentInfo('3-pulse DEER',reftimes,lams_par0)
#===============================================================================

#===============================================================================
def ex_4pdeer(tau1,tau2):
    r"""
    Generate a 4-pulse DEER dipolar experiment model. 
    
    The theoretically predicted refocusing times of its dipolar pathways are
    automatically computed from the pulse sequence delays.  

    Parameters 
    ----------

    tau1 : float scalar
        1st static interpulse delay. 
   
    tau2 : float scalar
        2nd static interpulse delay. 

    Returns
    -------
    experiment : :ref:`Experiment`
        Dipolar experiment object. Can be passed to ``dipolarmodel`` to introduce better
        constraints into the model.

    """
    # Theoretical refocusing pathways
    reftimes = [ tau1, tau1+tau2, 0, tau2 ]
    # Initial guesses for the pathway amplitudes
    lams_par0 = [ 0.3, 0.05, 0.05, 0.05]

    return ExperimentInfo('4-pulse DEER',reftimes,lams_par0)
#===============================================================================

#===============================================================================
def ex_5pdeer(tau1,tau2,tau3):
    r"""
    Generate a 5-pulse DEER dipolar experiment model. 
    
    The theoretically predicted refocusing times of its dipolar pathways are
    automatically computed from the pulse sequence delays.  

    Parameters 
    ----------

    tau1 : float scalar
        1st static interpulse delay. 
   
    tau2 : float scalar
        2nd static interpulse delay. 

    tau3 : float scalar
        3rd static interpulse delay. 

    Returns
    -------
    experiment : :ref:`Experiment`
        Dipolar experiment object. Can be passed to ``dipolarmodel`` to introduce better
        constraints into the model.

    """
    # Theoretical refocusing pathways
    reftimes = [ tau3, tau2, tau2-tau3, tau1+tau3, 0, tau1+tau2, tau1+tau2-tau3, tau1]
    # Initial guesses for the pathway amplitudes
    lams_par0 = [ 0.3, 0.1, 0.05, 0.05, 0.05, 0.05, 0.05, 0.05]
    
    return ExperimentInfo('5-pulse DEER',reftimes,lams_par0)
#===============================================================================
<|MERGE_RESOLUTION|>--- conflicted
+++ resolved
@@ -11,12 +11,7 @@
 from deerlab import bg_hom3d
 
 #===============================================================================
-<<<<<<< HEAD
-def dipolarmodel(t,r,Pmodel=None,Bmodel=bg_hom3d,npathways=1,harmonics=None,
-                     compactness=False, smoothness=False):
-=======
 def dipolarmodel(t,r,Pmodel=None,Bmodel=bg_hom3d,npathways=1,harmonics=None,experiment=None):
->>>>>>> c3b86ed6
     """
     Construct a dipolar EPR signal model. 
 
