--- conflicted
+++ resolved
@@ -11,12 +11,7 @@
 from deerlab import bg_hom3d
 
 #===============================================================================
-<<<<<<< HEAD
-def dipolarmodel(t,r,Pmodel=None,Bmodel=bg_hom3d,npathways=1,harmonics=None,
-                     compactness=False, smoothness=False):
-=======
 def dipolarmodel(t,r,Pmodel=None,Bmodel=bg_hom3d,npathways=1,harmonics=None,experiment=None):
->>>>>>> ae890ef2
     """
     Construct a dipolar EPR signal model. 
 
@@ -203,37 +198,6 @@
     for name,param in zip(DipolarSignal._parameter_list(order='vector'),parameters):
         getattr(DipolarSignal,name).set(**_importparameter(param))
 
-<<<<<<< HEAD
-    # If P(r) is non-parametric, impose regularization 
-    if Pnonparametric: 
-        DipolarSignal.addregularization(functional='aic',description='Tikhonov regularization of the distance distribution.')
-        DipolarSignal.regularization.weight.set(lb=1e-9,ub=1e3)
-        
-    # If include compactness penalty
-    if compactness:
-        # Define the compactness penalty function
-        def compactness_penalty(*args): 
-            P = Pmodel(*[r]*Nconstants,*args)
-            P = P/np.trapz(P,r)
-            return np.sqrt(P*(r - np.trapz(P*r,r))**2*np.mean(np.diff(r)))
-        # Add the penalty to the model
-        DipolarSignal.addpenalty('compactness',compactness_penalty,'icc',
-                    signature = Pmodel._parameter_list(),
-                    description = 'Distance distribution compactness penalty.')
-        DipolarSignal.compactness.weight.set(lb=1e-6, ub=1e1)
-
-    # If include smoothness penalty
-    if smoothness:
-        # Define the smoothness penalty function
-        L = regoperator(r,2)
-        def smoothness_penalty(*args): 
-            return L@Pmodel(*[r]*Nconstants,*args)
-        # Add the penalty to the model
-        DipolarSignal.addpenalty('smoothness',smoothness_penalty,'aic',
-                    signature = Pmodel._parameter_list(),
-                    description = 'Distance distribution smoothness penalty.')
-        DipolarSignal.smoothness.weight.set(lb=1e-9, ub=1e3)
-=======
     # Set prior knowledge on the parameters if experiment is specified
     if experiment is not None:
         if not isinstance(experiment,ExperimentInfo): 
@@ -262,7 +226,6 @@
                 par0=experiment.lams[n]['par0'],
                 lb=experiment.lams[n]['lb'],
                 ub=experiment.lams[n]['ub'])
->>>>>>> ae890ef2
 
     # Set other dipolar model specific attributes
     DipolarSignal.description = 'Dipolar signal model'
@@ -293,22 +256,6 @@
 
 
 #===============================================================================
-<<<<<<< HEAD
-def model3pdeer(t,r,tau,npathways=1,**kargs):
-    r"""
-    Generate a 3-pulse DEER dipolar model. 
-    
-    The theoretically predicted refocusing times of its dipolar pathways are
-    automatically computed from the pulse sequence delays and set into the model.  
-
-    Parameters 
-    ----------
-    t : array_like 
-        Vector of dipolar time increments, in microseconds.
-
-    r : array_like 
-        Vector of intraspin distances, in nanometers.
-=======
 class ExperimentInfo():
     def __init__(self,name,reftimes,lams):
         self.reftimes = []
@@ -338,33 +285,10 @@
 
     Parameters 
     ----------
->>>>>>> ae890ef2
 
     tau : float scalar
         Static interpulse delay. 
 
-<<<<<<< HEAD
-    npathways : integer scalar, optional
-        Number of dipolar pathways. If not specified, a single dipolar pathway is assumed. 
-
-    Pmodel : :ref:`Model`, optional 
-        Model for the distance distribution. If not speficied, a non-parametric
-        distance distribution is assumed. 
-
-    Bmodel : :ref:`Model`, optional 
-        Model for the intermolecular (background) contribution. If not specified, 
-        a background arising from a homogenous 3D distribution of spins is assumed. 
-
-    Returns
-    -------
-    Vmodel : :ref:`Model`
-        Dipolar signal model object.
-
-    """
-    # Check number of pathways does not exceed reality
-    if npathways>2: 
-        raise ValueError('A 3-pulse DEER signal can have up to two dipolar pathways.')
-=======
     Returns
     -------
     experiment : :ref:`Experiment`
@@ -373,59 +297,11 @@
 
     """
 
->>>>>>> ae890ef2
     # Theoretical refocusing pathways
     reftimes = [ tau, 0]
     # Initial guesses for the pathway amplitudes
     lams_par0 = [ 0.3, 0.05]
 
-<<<<<<< HEAD
-
-    Vmodel = _dipolarmodel_with_prior_information(t,r,reftimes,lams_par0,kargs)
-    Vmodel.description = f'3-pulse DEER dipolar model ({npathways} dipolar pathways)'
-    return Vmodel
-#===============================================================================
-
-#===============================================================================
-def model4pdeer(t,r,tau1,tau2,npathways=1,**kargs):
-    r"""
-    Generate a 4-pulse DEER dipolar model. 
-    
-    The theoretically predicted refocusing times of its dipolar pathways are
-    automatically computed from the pulse sequence delays and set into the model.  
-
-    Parameters 
-    ----------
-    t : array_like 
-        Vector of dipolar time increments, in microseconds.
-   
-    r : array_like 
-        Vector of intraspin distances, in nanometers.
-   
-    tau1 : float scalar
-        1st static interpulse delay. 
-   
-    tau2 : float scalar
-        2nd static interpulse delay. 
-   
-    npathways : integer scalar, optional
-        Number of dipolar pathways. If not specified, a single dipolar pathway is assumed. 
-   
-    Pmodel : :ref:`Model`, optional 
-        Model for the distance distribution. If not speficied, a non-parametric
-        distance distribution is assumed. 
-   
-    Bmodel : :ref:`Model`, optional 
-        Model for the intermolecular (background) contribution. If not specified, 
-        a background arising from a homogenous 3D distribution of spins is assumed. 
-
-    Returns
-    -------
-    Vmodel : :ref:`Model`
-        Dipolar signal model object.
-
-    """
-=======
     return ExperimentInfo('3-pulse DEER',reftimes,lams_par0)
 #===============================================================================
 
@@ -439,7 +315,6 @@
 
     Parameters 
     ----------
->>>>>>> ae890ef2
 
     tau1 : float scalar
         1st static interpulse delay. 
@@ -459,59 +334,6 @@
     # Initial guesses for the pathway amplitudes
     lams_par0 = [ 0.3, 0.05, 0.05, 0.05]
 
-<<<<<<< HEAD
-    Vmodel = _dipolarmodel_with_prior_information(t,r,reftimes,lams_par0,npathways,**kargs)
-    Vmodel.description = f'4-pulse DEER dipolar model ({npathways} dipolar pathways)'
-    return Vmodel
-#===============================================================================
-
-#===============================================================================
-def model5pdeer(t,r,tau1,tau2,tau3,npathways=1,**kargs):
-    r"""
-    Generate a 5-pulse DEER dipolar model. 
-    
-    The theoretically predicted refocusing times of its dipolar pathways are
-    automatically computed from the pulse sequence delays and set into the model.  
-
-    Parameters 
-    ----------
-  
-    t : array_like 
-        Vector of dipolar time increments, in microseconds.
-  
-    r : array_like 
-        Vector of intraspin distances, in nanometers.
-  
-    tau1 : float scalar
-        1st static interpulse delay. 
-  
-    tau2 : float scalar
-        2nd static interpulse delay. 
-  
-    tau3 : float scalar
-        3rd static interpulse delay. 
-  
-    npathways : integer scalar, optional
-        Number of dipolar pathways. If not specified, a single dipolar pathway is assumed. 
-
-    Pmodel : :ref:`Model`, optional 
-        Model for the distance distribution. If not speficied, a non-parametric
-        distance distribution is assumed. 
-  
-    Bmodel : :ref:`Model`, optional 
-        Model for the intermolecular (background) contribution. If not specified, 
-        a background arising from a homogenous 3D distribution of spins is assumed. 
-  
-    Returns
-    -------
-    Vmodel : :ref:`Model`
-        Dipolar signal model object.
-
-    """
-    # Check number of pathways does not exceed reality
-    if npathways>8: 
-        raise ValueError('A 5-pulse DEER signal can have up to eight dipolar pathways.')
-=======
     return ExperimentInfo('4-pulse DEER',reftimes,lams_par0)
 #===============================================================================
 
@@ -542,18 +364,10 @@
         constraints into the model.
 
     """
->>>>>>> ae890ef2
     # Theoretical refocusing pathways
     reftimes = [ tau3, tau2, tau2-tau3, tau1+tau3, 0, tau1+tau2, tau1+tau2-tau3, tau1]
     # Initial guesses for the pathway amplitudes
     lams_par0 = [ 0.3, 0.1, 0.05, 0.05, 0.05, 0.05, 0.05, 0.05]
-<<<<<<< HEAD
-
-    Vmodel = _dipolarmodel_with_prior_information(t,r,reftimes,lams_par0,**kargs)
-    Vmodel.description = f'5-pulse DEER dipolar model ({npathways} dipolar pathways)'
-    return Vmodel
-=======
     
     return ExperimentInfo('5-pulse DEER',reftimes,lams_par0)
->>>>>>> ae890ef2
-#===============================================================================
+#===============================================================================
