--- conflicted
+++ resolved
@@ -205,16 +205,11 @@
         covmat = hccm(J,res,'HC1')
         
         # Construct confidence interval structure for P
-<<<<<<< HEAD
-        NonNegConst = np.zeros(len(r))
-        Puq = UQResult('covariance',Pfit,covmat,NonNegConst)
-=======
         if nonnegativity:
             NonNegConst = np.zeros(len(r))
         else: 
-            NonNegConst = []
-        Puq = UncertQuant('covariance',Pfit,covmat,NonNegConst,[])
->>>>>>> fc3bb8ca
+            NonNegConst = None
+        Puq = UQResult('covariance',Pfit,covmat,NonNegConst)
     else:
         Puq = UQResult('void')
 
