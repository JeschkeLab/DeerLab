# dd_models.py - Distance distribtion parametric models
# ---------------------------------------------------------------------------
# This file is a part of DeerLab. License is MIT (see LICENSE.md). 
# Copyright(c) 2019-2020: Luis Fabregas, Stefan Stoll and other contributors.

import math as m
import numpy as np
import scipy.special as spc
import inspect

def _parsargs(args,npar):
#=================================================================
    name = inspect.stack()[1][3]
    if len(args)!=2:
        raise KeyError('The model function {} requires two input arguments: {}(r,params).'.format(name,name))
    r,p = args
    if len(p)!=npar:
        raise ValueError('The model function {} requires {} parameters, but {} are provided.'.format(name,npar,len(p)))
    return r,p
#=================================================================

def _normalize(r,P):
#=================================================================
    if not all(P==0):
        P = P/np.trapz(P,r)
    return P
#=================================================================

def _multigaussfun(r,r0,sig,a):
#=================================================================
    "Compute a distribution with multiple Gaussians"    
    n = len(r0)
    P = np.zeros_like(r)
    for k in range(n):
        P += a[k]*m.sqrt(1/(2*m.pi))*1/sig[k]*np.exp(-0.5*((r-r0[k])/sig[k])**2)
    P = _normalize(r,P)
    return P
#=================================================================

def _multirice3dfun(r,nu,sig,a):
#=================================================================
    "Compute a distribution with multiple Gaussians"    
    N = len(nu)
    nu = np.maximum(nu,0) # to avoid invalid values
    n = 3 # degrees of freedom
    P = np.zeros_like(r)
    for k in range(N):
        s2 = sig[k]**2
        I_scaled = spc.ive(n/2-1, nu[k]*r/s2)
        P =+ a[k]*nu[k]**(n/2-1)/s2*r**(n/2)*np.exp(-(r**2+nu[k]**2)/(2*s2)+nu[k]*r/s2)*I_scaled
    P[P<0] = 0
    P = _normalize(r,P)
    return P
#=================================================================


def dd_gauss(*args):    
#=================================================================
    r"""
    Gaussian distribution
 
    If called without arguments, returns an ``info`` dictionary of model parameters and boundaries::

        info = dd_gauss()


    Otherwise the function returns to calculated distance distribution::

        P = dd_gauss(r,param)
       
 
    Parameters
    ----------
    r : array_like
        TDistance axis, in nanoseconds.
    param : array_like
        List of model parameter values.

    Returns
    -------
    info : dict
        Dictionary containing the built-in information of the model:
        
        * ``info['Parameters']`` - string list of parameter names
        * ``info['Units']`` - string list of metric units of parameters
        * ``info['Start']`` - list of values used as start values during optimization 
        * ``info['Lower']`` - list of values used as lower bounds during optimization 
        * ``info['Upper']`` - list of values used as upper bounds during optimization 
    P : ndarray
        Distance distribution.
 
    Model parameters:
    -------------------

     -------------------------------------------------------------
      Parameter                 Units     Lower    Upper    Start
     -------------------------------------------------------------
      Mean                       nm        1        20       3.5 
      Standard deviation         nm       0.05      2.5      0.2 
     -------------------------------------------------------------
    """  
    if not args:
        info = dict(
            Parameters = ('Mean','Standard deviation'),
            Units = ('nm','nm'),
            Start = np.asarray([3.5, 0.2]),
            Lower = np.asarray([1, 0.05]),
            Upper = np.asarray([20, 2.5])
        )
        return info
    r,p = _parsargs(args,npar=2)

    r0 = [p[0]]
    sigma = [p[1]]
    a = [1.0]
    P = _multigaussfun(r,r0,sigma,a)
    return P
#=================================================================
    

def dd_gauss2(*args):
#=================================================================
    r"""
    Sum of two Gaussian distributions
 
    If called without arguments, returns an ``info`` dictionary of model parameters and boundaries::

        info = dd_gauss2()


    Otherwise the function returns to calculated distance distribution::

        P = dd_gauss2(r,param)
       
 
    Parameters
    ----------
    r : array_like
        TDistance axis, in nanoseconds.
    param : array_like
        List of model parameter values.

    Returns
    -------
    info : dict
        Dictionary containing the built-in information of the model:
        
        * ``info['Parameters']`` - string list of parameter names
        * ``info['Units']`` - string list of metric units of parameters
        * ``info['Start']`` - list of values used as start values during optimization 
        * ``info['Lower']`` - list of values used as lower bounds during optimization 
        * ``info['Upper']`` - list of values used as upper bounds during optimization 
    P : ndarray
        Distance distribution.
 
     -------------------------------------------------------------------------
      Parameter                             Units     Lower    Upper    Start
     -------------------------------------------------------------------------
      Mean of 1st Gaussian                   nm        1        20       2.5 
      Standard deviation of 1st Gaussian     nm       0.05      2.5      0.2 
      Amplitude of 1st Gaussian                        0        1        0.5 
      Mean of 2nd Gaussian                   nm        1        20       3.5 
      Standard deviation of 2nd Gaussian     nm       0.05      2.5      0.2 
      Amplitude of 2nd Gaussian                        0        1        0.5 
     -------------------------------------------------------------------------
    """

    if not args:
        info = dict(
            Parameters = ('Mean of 1st Gaussian', 'Standard deviation of 1st Gaussian', 'Amplitude of 1st Gaussian',
                          'Mean of 2nd Gaussian', 'Standard deviation of 2nd Gaussian', 'Amplitude of 2nd Gaussian'),
            Units = ('nm','nm','','nm','nm',''),
            Start = np.asarray([2.5, 0.2, 0.5, 3.5, 0.2, 0.5]),
            Lower = np.asarray([1, 0.05, 0, 1, 0.05, 0]),
            Upper = np.asarray([20, 2.5, 1, 20, 2.5, 1])
        )
        return info
    r,p = _parsargs(args,npar=6)

    r0 = [p[0], p[3]]
    sigma = [p[1], p[4]]
    a = [p[2], p[5]]
    P = _multigaussfun(r,r0,sigma,a)

    return P
#=================================================================
    

def dd_gauss3(*args):
#=================================================================
    r"""
    Sum of three Gaussian distributions
 
    If called without arguments, returns an ``info`` dictionary of model parameters and boundaries::

        info = dd_gauss3()


    Otherwise the function returns to calculated distance distribution::

        P = dd_gauss3(r,param)
       
 
    Parameters
    ----------
    r : array_like
        TDistance axis, in nanoseconds.
    param : array_like
        List of model parameter values.

    Returns
    -------
    info : dict
        Dictionary containing the built-in information of the model:
        
        * ``info['Parameters']`` - string list of parameter names
        * ``info['Units']`` - string list of metric units of parameters
        * ``info['Start']`` - list of values used as start values during optimization 
        * ``info['Lower']`` - list of values used as lower bounds during optimization 
        * ``info['Upper']`` - list of values used as upper bounds during optimization 
    P : ndarray
        Distance distribution.
 
    Model parameters:
    -------------------

     -------------------------------------------------------------------------
      Parameter                            Units     Lower    Upper    Start
     -------------------------------------------------------------------------
      Mean of 1st Gaussian                  nm        1        20       2.5 
      Standard deviation of 1st Gaussian    nm       0.05      2.5      0.2 
      Amplitude of 1sd Gaussian                       0        1        0.3 
      Mean of 2nd Gaussian                  nm        1        20       3.5 
      Standard deviation of 2nd Gaussian    nm       0.05      2.5      0.2 
      Amplitude of 2nd Gaussian                       0        1        0.3 
      Mean of 3rd Gaussian                  nm        1        20       5.0 
      Standard deviation of 3rd Gaussian    nm       0.05      2.5      0.2 
      Amplitude of 3rd Gaussian                       0        1        0.3 
     -------------------------------------------------------------------------
    """

    if not args:
        info = dict(
            Parameters = ('Mean of 1st Gaussian', 'Standard deviation of 1st Gaussian', 'Amplitude of 1st Gaussian',
                          'Mean of 2nd Gaussian', 'Standard deviation of 2nd Gaussian', 'Amplitude of 2nd Gaussian',
                          'Mean of 3rd Gaussian', 'Standard deviation of 3rd Gaussian', 'Amplitude of 3rd Gaussian'),
            Units = ('nm','nm','','nm','nm','','nm','nm',''),
            Start = np.asarray([2.5, 0.2, 0.3, 3.5, 0.2, 0.3, 5, 0.2, 0.3]),
            Lower = np.asarray([1, 0.05, 0, 1, 0.05, 0, 1, 0.05, 0]),
            Upper = np.asarray([20, 2.5, 1, 20, 2.5, 1,  20, 2.5, 1])
        )
        return info
    r,p = _parsargs(args,npar=9)

    r0 = [p[0], p[3], p[6]]
    sigma = [p[1], p[4], p[7]]
    a = [p[2], p[5], p[8]]
    P = _multigaussfun(r,r0,sigma,a)

    return P
#=================================================================

def dd_gengauss(*args):    
#=================================================================
    r"""
    Generalized Gaussian distribution model
 
    If called without arguments, returns an ``info`` dictionary of model parameters and boundaries::

        info = dd_gengauss()

    Otherwise the function returns to calculated distance distribution::

        P = dd_gengauss(r,param)
       
 
    Parameters
    ----------
    r : array_like
        TDistance axis, in nanoseconds.
    param : array_like
        List of model parameter values.

    Returns
    -------
    info : dict
        Dictionary containing the built-in information of the model:
        
        * ``info['Parameters']`` - string list of parameter names
        * ``info['Units']`` - string list of metric units of parameters
        * ``info['Start']`` - list of values used as start values during optimization 
        * ``info['Lower']`` - list of values used as lower bounds during optimization 
        * ``info['Upper']`` - list of values used as upper bounds during optimization 
    P : ndarray
        Distance distribution.
 
    Model parameters:
    -------------------

     -------------------------------------------
      Parameter   Units   Lower   Upper   Start
     -------------------------------------------
      Mean         nm       1      20      3.5 
      Spread       nm      0.05   2.5      0.2 
      Kurtosis             0.25    15       5 
     --------------------------------------------
    """  
    if not args:
        info = dict(
            Parameters = ('Mean','Spread','Kurtosis'),
            Units = ('nm','nm',''),
<<<<<<< HEAD
            Start = np.asarray([3.5, 0.5, 5]),
            Lower = np.asarray([1, 0.2, 0.25]),
=======
            Start = np.asarray([3.5, 0.5,0.5]),
            Lower = np.asarray([1, 0.05, 0.25]),
>>>>>>> acc91845
            Upper = np.asarray([20, 5, 15])
        )
        return info
    r,p = _parsargs(args,npar=3)
    
    # Compute the model distance distribution
    r0 = p[0]
    sigma = p[1]
    beta = p[2]
    x = abs(r-r0)/sigma
    P = beta/(2*sigma*spc.gamma(1/beta))*np.exp(-x**beta)
    P = _normalize(r,P)

    return P
#=================================================================
    

def dd_skewgauss(*args):    
#=================================================================
    r"""
    Skew Gaussian distribution model
 
    If called without arguments, returns an ``info`` dictionary of model parameters and boundaries::

        info = dd_skewgauss()


    Otherwise the function returns to calculated distance distribution::
    
        P = dd_skewgauss(r,param)
       
 
    Parameters
    ----------
    r : array_like
        TDistance axis, in nanoseconds.
    param : array_like
        List of model parameter values.

    Returns
    -------
    info : dict
        Dictionary containing the built-in information of the model:
        
        * ``info['Parameters']`` - string list of parameter names
        * ``info['Units']`` - string list of metric units of parameters
        * ``info['Start']`` - list of values used as start values during optimization 
        * ``info['Lower']`` - list of values used as lower bounds during optimization 
        * ``info['Upper']`` - list of values used as upper bounds during optimization 
    P : ndarray
        Distance distribution.
 
    Model parameters:
    -------------------

     -------------------------------------------
      Parameter   Units   Lower   Upper   Start
     -------------------------------------------
      Center       nm       1      20      3.5 
      Spread       nm      0.05    2.5     0.2 
      Skewness             -25     25      5 
     --------------------------------------------
    """  
    if not args:
        info = dict(
            Parameters = ('Center','Spread','Kurtosis'),
            Units = ('nm','nm',''),
            Start = np.asarray([3.5, 0.2, 5]),
            Lower = np.asarray([1, 0.05, -25]),
            Upper = np.asarray([20, 5, 25])
        )
        return info
    r,p = _parsargs(args,npar=3)
    
    # Compute the model distance distribution
    r0 = p[0]
    sigma = p[1]
    alpha = p[2]
    x = (r-r0)/sigma/np.sqrt(2)
    P = 1/np.sqrt(2*np.pi)*np.exp(-x**2)*(1 + spc.erf(alpha*x))
    P = _normalize(r,P)

    return P
#=================================================================


def dd_rice(*args):    
#=================================================================
    r"""
    3D-Rice distribution
 
    If called without arguments, returns an ``info`` dictionary of model parameters and boundaries::

        info = dd_rice()


    Otherwise the function returns to calculated distance distribution::
    
        P = dd_rice(r,param)
       
 
    Parameters
    ----------
    r : array_like
        TDistance axis, in nanoseconds.
    param : array_like
        List of model parameter values.

    Returns
    -------
    info : dict
        Dictionary containing the built-in information of the model:
        
        * ``info['Parameters']`` - string list of parameter names
        * ``info['Units']`` - string list of metric units of parameters
        * ``info['Start']`` - list of values used as start values during optimization 
        * ``info['Lower']`` - list of values used as lower bounds during optimization 
        * ``info['Upper']`` - list of values used as upper bounds during optimization 
    P : ndarray
        Distance distribution.
 
    Model parameters:
    -------------------

     ------------------------------------------------
      Parameter  Units     Lower    Upper    Start
     ------------------------------------------------
      Location       nm        1        10       3.5 
      Spread         nm       0.1       5        0.7 
     ------------------------------------------------
    """  
    if not args:
        info = dict(
            Parameters = ('Location','Spread'),
            Units = ('nm','nm'),
            Start = np.asarray([3.5, 0.7]),
            Lower = np.asarray([1, 0.1]),
            Upper = np.asarray([10, 5])
        )
        return info
    r,p = _parsargs(args,npar=2)

    nu = [p[0]]
    sig = [p[1]]
    a = [1.0]
    P = _multirice3dfun(r,nu,sig,a)
    return P
#=================================================================
    

def dd_rice2(*args):
#=================================================================
    r"""
    Sum of two 3D-Rice distributions
 
    If called without arguments, returns an ``info`` dictionary of model parameters and boundaries::

        info = dd_rice2()


    Otherwise the function returns to calculated distance distribution::
    
        P = dd_rice2(r,param)
       
 
    Parameters
    ----------
    r : array_like
        TDistance axis, in nanoseconds.
    param : array_like
        List of model parameter values.

    Returns
    -------
    info : dict
        Dictionary containing the built-in information of the model:
        
        * ``info['Parameters']`` - string list of parameter names
        * ``info['Units']`` - string list of metric units of parameters
        * ``info['Start']`` - list of values used as start values during optimization 
        * ``info['Lower']`` - list of values used as lower bounds during optimization 
        * ``info['Upper']`` - list of values used as upper bounds during optimization 
    P : ndarray
        Distance distribution.
 
    Model parameters:
    -------------------

     ---------------------------------------------------------------
      Parameter                    Units     Lower    Upper    Start
     ---------------------------------------------------------------
      Location of 1st Rician        nm        1        10       2.5 
      Spread of 1st Rician          nm       0.1       5        0.7 
      Amplitude of 1sd Rician                 0        1        0.5 
      Location of 2nd Rician        nm        1        10       4.0 
      Spread of 2nd Rician          nm       0.1       5        0.7 
      Amplitude of 2nd Rician                 0        1        0.5 
     --------------------------------------------------------------
    """

    if not args:
        info = dict(
            Parameters = ('Location of 1st Rician', 'Spread of 1st Rician', 'Amplitude of 1st Rician',
                          'Location of 2nd Rician', 'Spread of 2nd Rician', 'Amplitude of 2nd Rician'),
            Units = ('nm','nm','','nm','nm',''),
            Start = np.asarray([2.5, 0.7, 0.5, 4.0, 0.7, 0.5]),
            Lower = np.asarray([1, 0.1, 0, 1, 0.1, 0]),
            Upper = np.asarray([10, 5, 1, 10, 5, 1])
        )
        return info
    r,p = _parsargs(args,npar=6)

    nu = [p[0], p[3]]
    sig = [p[1], p[4]]
    a = [p[2], p[5]]
    P = _multirice3dfun(r,nu,sig,a)

    return P
#=================================================================
    

def dd_rice3(*args):
#=================================================================
    r"""
    Sum of three 3D-Rice distributions
 
    If called without arguments, returns an ``info`` dictionary of model parameters and boundaries::

        info = dd_rice3()

    Otherwise the function returns to calculated distance distribution::
    
        P = dd_rice3(r,param)
       
 
    Parameters
    ----------
    r : array_like
        TDistance axis, in nanoseconds.
    param : array_like
        List of model parameter values.

    Returns
    -------
    info : dict
        Dictionary containing the built-in information of the model:
        
        * ``info['Parameters']`` - string list of parameter names
        * ``info['Units']`` - string list of metric units of parameters
        * ``info['Start']`` - list of values used as start values during optimization 
        * ``info['Lower']`` - list of values used as lower bounds during optimization 
        * ``info['Upper']`` - list of values used as upper bounds during optimization 
    P : ndarray
        Distance distribution.
 
    Model parameters:
    -------------------

     ---------------------------------------------------------------
      Parameter                    Units     Lower    Upper    Start
     ---------------------------------------------------------------
      Location of 1st Rician        nm        1        10       2.5 
      Spread of 1st Rician         nm       0.1       5        0.7 
      Amplitude of 1sd Rician               0        1        0.3 
      Location of 2nd Rician        nm        1        10       3.5 
      Spread of 2nd Rician         nm       0.1       5        0.7 
      Amplitude of 2nd Rician               0        1        0.3 
      Location of 3rd Rician        nm        1        10       5.0 
      Spread of 3rd Rician         nm       0.1       5        0.7 
      Amplitude of 3rd Rician               0        1        0.3 
     --------------------------------------------------------------
    """

    if not args:
        info = dict(
            Parameters = ('Location of 1st Rician', 'Spread of 1st Rician', 'Amplitude of 1st Rician',
                          'Location of 2nd Rician', 'Spread of 2nd Rician', 'Amplitude of 2nd Rician',
                          'Location of 3rd Rician', 'Spread of 3rd Rician', 'Amplitude of 3rd Rician'),
            Units = ('nm','nm','','nm','nm','','nm','nm',''),
            Start = np.asarray([2.5, 0.7, 0.3, 3.5, 0.7, 0.3, 5, 0.7, 0.3]),
            Lower = np.asarray([1, 0.1, 0, 1, 0.1, 0, 1, 0.1, 0]),
            Upper = np.asarray([10, 5, 1, 10, 5, 1,  10, 5, 1])
        )
        return info
    r,p = _parsargs(args,npar=9)

    nu = [p[0], p[3], p[6]]
    sig = [p[1], p[4], p[7]]
    a = [p[2], p[5], p[8]]
    P = _multirice3dfun(r,nu,sig,a)

    return P
#=================================================================

def dd_randcoil(*args):    
#=================================================================
    r"""
    Random-coil model for an unfolded peptide/protein
 
    If called without arguments, returns an ``info`` dictionary of model parameters and boundaries::

        info = dd_randcoil()


    Otherwise the function returns to calculated distance distribution::

        P = dd_randcoil(r,param)
       
 
    Parameters
    ----------
    r : array_like
        TDistance axis, in nanoseconds.
    param : array_like
        List of model parameter values.

    Returns
    -------
    info : dict
        Dictionary containing the built-in information of the model:
        
        * ``info['Parameters']`` - string list of parameter names
        * ``info['Units']`` - string list of metric units of parameters
        * ``info['Start']`` - list of values used as start values during optimization 
        * ``info['Lower']`` - list of values used as lower bounds during optimization 
        * ``info['Upper']`` - list of values used as upper bounds during optimization 
    P : ndarray
        Distance distribution.
 
    Model parameters:
    -------------------

     ------------------------------------------------------
      Parameter           Units   Lower    Upper    Start
     ------------------------------------------------------
      Number of residues           2       1000      50
      Segment length       nm      0.1     0.4       0.2
      Scaling exponent             0.33    1         0.602
     ------------------------------------------------------
    """  
    if not args:
        info = dict(
            Parameters = ('Number of residues','Segment length','Scaling exponent'),
            Units = ('','nm',''),
            Start = np.asarray([50,   0.2, 0.602]),
            Lower = np.asarray([2,    0.1, 0.33 ]),
            Upper = np.asarray([1000, 0.4, 1    ])
        )
        return info
    r,p = _parsargs(args,npar=3)
    
    N  = p[0]  # number of residues
    nu = p[1] # scaling exponent
    R0 = p[2] # residue length

    rsq = 6*(R0*N**nu)**2 # mean square end-to-end distance from radius of gyration
    normFact = 3/(2*np.pi*rsq)**(3/2) # normalization prefactor
    ShellSurf = 4*np.pi*r**2 # spherical shell surface
    Gaussian = np.exp(-3*r**2/(2*rsq))
    P = normFact*ShellSurf*Gaussian
    P = _normalize(r,P)

    return P
#=================================================================


def dd_circle(*args):    
#=================================================================
    r"""
    Semicircle distribution model
 
    If called without arguments, returns an ``info`` dictionary of model parameters and boundaries::

        info = dd_circle()


    Otherwise the function returns to calculated distance distribution::
    
        P = dd_circle(r,param)
       
 
    Parameters
    ----------
    r : array_like
        TDistance axis, in nanoseconds.
    param : array_like
        List of model parameter values.

    Returns
    -------
    info : dict
        Dictionary containing the built-in information of the model:
        
        * ``info['Parameters']`` - string list of parameter names
        * ``info['Units']`` - string list of metric units of parameters
        * ``info['Start']`` - list of values used as start values during optimization 
        * ``info['Lower']`` - list of values used as lower bounds during optimization 
        * ``info['Upper']`` - list of values used as upper bounds during optimization 
    P : ndarray
        Distance distribution.
 
    Model parameters:
    -------------------

     ----------------------------------------------
      Parameter   Units   Lower    Upper    Start
     ----------------------------------------------
      Center       nm        1      20       3 
      Radius       nm      0.1      5      0.5 
     ----------------------------------------------
    """  
    if not args:
        info = dict(
            Parameters = ('Number of residues','Segment length','Scaling exponent'),
            Units = ('nm','nm'),
            Start = np.asarray([3, 0.5]),
            Lower = np.asarray([1, 0.1]),
            Upper = np.asarray([20, 5 ])
        )
        return info
    r,p = _parsargs(args,npar=2)
    
    # Compute the model distance distribution
    r0 = p[0]
    R = abs(p[1])

    dr = r - r0
    idx = abs(dr)<R

    P = np.zeros(len(r))
    P[idx] = 2/np.pi/R**2*np.sqrt(R**2 - dr[idx]**2)
    P = _normalize(r,P)

    return P
#=================================================================


def dd_cos(*args):    
#=================================================================
    r"""
    Raised-cosine parametric model
 
    If called without arguments, returns an ``info`` dictionary of model parameters and boundaries::

        info = dd_cos()


    Otherwise the function returns to calculated distance distribution::
    
        P = dd_cos(r,param)
       
 
    Parameters
    ----------
    r : array_like
        TDistance axis, in nanoseconds.
    param : array_like
        List of model parameter values.

    Returns
    -------
    info : dict
        Dictionary containing the built-in information of the model:
        
        * ``info['Parameters']`` - string list of parameter names
        * ``info['Units']`` - string list of metric units of parameters
        * ``info['Start']`` - list of values used as start values during optimization 
        * ``info['Lower']`` - list of values used as lower bounds during optimization 
        * ``info['Upper']`` - list of values used as upper bounds during optimization 
    P : ndarray
        Distance distribution.
 
    Model parameters:
    -------------------

     ----------------------------------------------
      Parameter   Units   Lower    Upper    Start
     ----------------------------------------------
      Center       nm        1      20       3 
      FWHM         nm      0.1      5      0.5 
     ----------------------------------------------
    """  
    if not args:
        info = dict(
            Parameters = ('Number of residues','Segment length','Scaling exponent'),
            Units = ('nm','nm'),
            Start = np.asarray([3, 0.5]),
            Lower = np.asarray([1, 0.1]),
            Upper = np.asarray([20, 5 ])
        )
        return info
    r,p = _parsargs(args,npar=2)
    
    # Compute the model distance distribution
    r0 = p[0]
    fwhm = p[1]

    phi = (r-r0)/fwhm*np.pi
    P = (1 + np.cos(phi))/2/fwhm
    P[(r<(r0-fwhm)) | (r>(r0+fwhm))] = 0
    P = _normalize(r,P)

    return P
#=================================================================


def _pb(r,R):
#=================================================================
    P = np.zeros(len(r))
    idx = (r >= 0) & (r <= 2*R)
    P[idx] = 3*r[idx]**5/(16*R**6) - 9*r[idx]**3/(4*R**4) + 3*r[idx]**2/(R**3)

    return P
#=================================================================


def _pbs(r,R1,R2):
#=================================================================
    P = np.zeros(len(r))
    # Case1
    idx = (r >= 0) & (r < np.minimum(2*R1,R2 - R1)) 
    P[idx] = 12*r[idx]**3*R1**2 - r[idx]**5

    # Case2
    idx = (r >= R2 - R1) & (r < 2*R1)
    P[idx] = 8*r[idx]**2*(R2**3 - R1**3) - 3*r[idx]*(R2**2 - R1**2)**2 - 6*r[idx]**3*(R2 - R1)*(R2 + R1)

    # Case3
    idx = (r >= 2*R1) & (r < R2 - R1)
    P[idx] = 16*r[idx]**2*R1**3

    # Case4
    idx = (r >= np.maximum(R2 - R1,2*R1)) & (r < R1 + R2)
    P[idx] = r[idx]**5 - 6*r[idx]**3*(R2**2 + R1**2) + 8*r[idx]**2*(R2**3 + R1**3) - 3*r[idx]*(R2**2 - R1**2)**2

    P = P*3/(16*R1**3*(R2**3 - R1**3))
    return P
#=================================================================



def dd_shell(*args):    
#=================================================================
    r"""
    Uniform spherical shell
 
    If called without arguments, returns an ``info`` dictionary of model parameters and boundaries::

        info = dd_shell()


    Otherwise the function returns to calculated distance distribution::
    
        P = dd_shell(r,param)
       
 
    Parameters
    ----------
    r : array_like
        TDistance axis, in nanoseconds.
    param : array_like
        List of model parameter values.

    Returns
    -------
    info : dict
        Dictionary containing the built-in information of the model:
        
        * ``info['Parameters']`` - string list of parameter names
        * ``info['Units']`` - string list of metric units of parameters
        * ``info['Start']`` - list of values used as start values during optimization 
        * ``info['Lower']`` - list of values used as lower bounds during optimization 
        * ``info['Upper']`` - list of values used as upper bounds during optimization 
    P : ndarray
        Distance distribution.
 
    Model parameters:
    -------------------

     -------------------------------------------------
      Parameter       Units   Lower    Upper    Start
     -------------------------------------------------
      Shell radius     nm     0.1      20       1.5 
      Shell thickness  nm     0.1      20       0.5 
     -------------------------------------------------

    See: D.R. Kattnig, D. Hinderberger, Journal of Magnetic Resonance, 230 (2013), 50-63 
    http://doi.org/10.1016/j.jmr.2013.01.007

    """  
    if not args:
        info = dict(
            Parameters = ('Number of residues','Segment length','Scaling exponent'),
            Units = ('nm','nm'),
            Lower = np.asarray([0.1, 0.1]),
            Upper = np.asarray([20,  20 ]),
            Start = np.asarray([1.5, 0.5]),
        )
        return info
    r,p = _parsargs(args,npar=2)
        
    # Compute the model distance distribution
    R1 = float(p[0])
    w = float(p[1])
    R2 = R1 + w

    P = np.zeros(len(r))
    P = R2**6*_pb(r,R2) - R1**6*_pb(r,R1) - 2*(R2**3 - R1**3)*_pbs(r,R1,R2)

    P = P/(R2**3 - R1**3)**2

    P = _normalize(r,P)

    return P
#=================================================================


def dd_spherepoint(*args):    
#=================================================================
    r"""
    One particle distanced from particles distributed on a sphere
 
    If called without arguments, returns an ``info`` dictionary of model parameters and boundaries::

        info = dd_spherepoint()


    Otherwise the function returns to calculated distance distribution::
    
        P = dd_spherepoint(r,param)
       
 
    Parameters
    ----------
    r : array_like
        TDistance axis, in nanoseconds.
    param : array_like
        List of model parameter values.

    Returns
    -------
    info : dict
        Dictionary containing the built-in information of the model:
        
        * ``info['Parameters']`` - string list of parameter names
        * ``info['Units']`` - string list of metric units of parameters
        * ``info['Start']`` - list of values used as start values during optimization 
        * ``info['Lower']`` - list of values used as lower bounds during optimization 
        * ``info['Upper']`` - list of values used as upper bounds during optimization 
    P : ndarray
        Distance distribution.
 
    Model parameters:
    -------------------

     ---------------------------------------------------
      Parameter         Units   Lower    Upper    Start
     ---------------------------------------------------
      Sphere radius      nm     0.1     20      1.5 
      Distance to point  nm     0.1     20      3.5 
     ---------------------------------------------------

    See: D.R. Kattnig, D. Hinderberger, Journal of Magnetic Resonance, 230 (2013), 50-63 
    http://doi.org/10.1016/j.jmr.2013.01.007

    """  
    if not args:
        info = dict(
            Parameters = ('Number of residues','Segment length','Scaling exponent'),
            Units = ('nm','nm'),
            Lower = np.asarray([0.1, 0.1]),
            Upper = np.asarray([20,  20 ]),
            Start = np.asarray([1.5, 3.5]),
        )
        return info
    r,p = _parsargs(args,npar=2)
        
    # Compute the model distance distribution
    R = float(p[0])
    d = float(p[1])
    P = np.zeros(len(r))
    idx = (r >= d - R) & (r<= d + R)
    P[idx] = 3*r[idx]*(R**2 - (d - r[idx])**2)/(4*d*R**3)

    P = _normalize(r,P)

    return P
#=================================================================


def dd_spheresurf(*args):    
#=================================================================
    r"""
    Particles distributed on a sphere's surface
 
    If called without arguments, returns an ``info`` dictionary of model parameters and boundaries::

        info = dd_spheresurf()


    Otherwise the function returns to calculated distance distribution::
    
        P = dd_spheresurf(r,param)
       
 
    Parameters
    ----------
    r : array_like
        TDistance axis, in nanoseconds.
    param : array_like
        List of model parameter values.

    Returns
    -------
    info : dict
        Dictionary containing the built-in information of the model:
        
        * ``info['Parameters']`` - string list of parameter names
        * ``info['Units']`` - string list of metric units of parameters
        * ``info['Start']`` - list of values used as start values during optimization 
        * ``info['Lower']`` - list of values used as lower bounds during optimization 
        * ``info['Upper']`` - list of values used as upper bounds during optimization 
    P : ndarray
        Distance distribution.
 
    Model parameters:
    -------------------

     ---------------------------------------------------
      Parameter         Units   Lower    Upper    Start
     ---------------------------------------------------
      Sphere radius      nm     0.1     20      2.5 
     ---------------------------------------------------

    See: D.R. Kattnig, D. Hinderberger, Journal of Magnetic Resonance, 230 (2013), 50-63 
    http://doi.org/10.1016/j.jmr.2013.01.007

    """  
    if not args:
        info = dict(
            Parameters = ('Number of residues','Segment length','Scaling exponent'),
            Units = ('nm','nm'),
            Lower = np.asarray([0.1]),
            Upper = np.asarray([20]),
            Start = np.asarray([2.5]),
        )
        return info
    r,p = _parsargs(args,npar=1)
        
    # Compute the model distance distribution
    R = float(p[0])
    P = np.zeros(len(r))
    idx = (r >= 0) & (r<= 2*R)
    P[idx] = r[idx]/R**2

    P = _normalize(r,P)

    return P
#=================================================================


def dd_shellshell(*args):    
#=================================================================
    r"""
    Uniform spherical shell inside another spherical shell
 
    If called without arguments, returns an ``info`` dictionary of model parameters and boundaries::

        info = dd_shellshell()


    Otherwise the function returns to calculated distance distribution::
    
        P = dd_shellshell(r,param)
       
 
    Parameters
    ----------
    r : array_like
        TDistance axis, in nanoseconds.
    param : array_like
        List of model parameter values.

    Returns
    -------
    info : dict
        Dictionary containing the built-in information of the model:
        
        * ``info['Parameters']`` - string list of parameter names
        * ``info['Units']`` - string list of metric units of parameters
        * ``info['Start']`` - list of values used as start values during optimization 
        * ``info['Lower']`` - list of values used as lower bounds during optimization 
        * ``info['Upper']`` - list of values used as upper bounds during optimization 
    P : ndarray
        Distance distribution.
 
    Model parameters:
    -------------------

     -------------------------------------------------------
      Parameter             Units   Lower    Upper    Start
     -------------------------------------------------------
      Inner shell radius     nm     0.1      20       1.5 
      Inner shell thickness  nm     0.1      20       0.5 
      Outer shell thickness  nm     0.1      20       0.5 
     -------------------------------------------------------

    See: D.R. Kattnig, D. Hinderberger, Journal of Magnetic Resonance, 230 (2013), 50-63 
    http://doi.org/10.1016/j.jmr.2013.01.007

    """  
    if not args:
        info = dict(
            Parameters = ('Number of residues','Segment length','Scaling exponent'),
            Units = ('nm','nm'),
            Lower = np.asarray([0.1, 0.1, 0.1]),
            Upper = np.asarray([20,  20,  20 ]),
            Start = np.asarray([1.5, 0.5, 0.5]),
        )
        return info
    r,p = _parsargs(args,npar=3)
        
    # Compute the model distance distribution
    R1 = float(p[0])
    w1 = float(p[1])
    w2 = float(p[2])

    R2 = R1 + w1
    R3 = R2 + w2

    delta21 = R2**3 - R1**3
    q21 = delta21*_pbs(r,R1,R2)
    delta31 = R3**3 - R1**3
    q31 = delta31*_pbs(r,R1,R3)
    delta32 = R3**3 - R2**3
    q32 = delta32*_pbs(r,R2,R3)

    P = R1**3*q21 - R1**3*q31 + R2**3*q32
    P = P/(delta21*delta32)

    P = _normalize(r,P)

    return P
#=================================================================



def dd_shellsphere(*args):    
#=================================================================
    r"""
    Particles distributed on a sphere inside a spherical shell
 
    If called without arguments, returns an ``info`` dictionary of model parameters and boundaries::

        info = dd_shellsphere()


    Otherwise the function returns to calculated distance distribution::
    
        P = dd_shellsphere(r,param)
       
 
    Parameters
    ----------
    r : array_like
        TDistance axis, in nanoseconds.
    param : array_like
        List of model parameter values.

    Returns
    -------
    info : dict
        Dictionary containing the built-in information of the model:
        
        * ``info['Parameters']`` - string list of parameter names
        * ``info['Units']`` - string list of metric units of parameters
        * ``info['Start']`` - list of values used as start values during optimization 
        * ``info['Lower']`` - list of values used as lower bounds during optimization 
        * ``info['Upper']`` - list of values used as upper bounds during optimization 
    P : ndarray
        Distance distribution.
 
    Model parameters:
    -------------------

     --------------------------------------------------
      Parameter       Units   Lower    Upper    Start
     --------------------------------------------------
      Sphere radius    nm     0.1      20       1.5 
      Shell thickness  nm     0.1      20       0.5 
     --------------------------------------------------

    See: D.R. Kattnig, D. Hinderberger, Journal of Magnetic Resonance, 230 (2013), 50-63 
    http://doi.org/10.1016/j.jmr.2013.01.007

    """  
    if not args:
        info = dict(
            Parameters = ('Number of residues','Segment length','Scaling exponent'),
            Units = ('nm','nm'),
            Lower = np.asarray([0.1, 0.1]),
            Upper = np.asarray([20,  20]),
            Start = np.asarray([1.5, 0.5]),
        )
        return info
    r,p = _parsargs(args,npar=2)
        
    # Compute the model distance distribution
    R1 = float(p[0])
    w = float(p[1])
    R2 = R1 + w
    P = _pbs(r,R1,R2)

    P = _normalize(r,P)

    return P
#=================================================================

def dd_shellvoidshell(*args):    
#=================================================================
    r"""
    Particles distributed on a spherical shell inside another spherical shell separated by a void 
 
    If called without arguments, returns an ``info`` dictionary of model parameters and boundaries::

        info = dd_shellvoidshell()


    Otherwise the function returns to calculated distance distribution::
    
        P = dd_shellvoidshell(r,param)
       
 
    Parameters
    ----------
    r : array_like
        TDistance axis, in nanoseconds.
    param : array_like
        List of model parameter values.

    Returns
    -------
    info : dict
        Dictionary containing the built-in information of the model:
        
        * ``info['Parameters']`` - string list of parameter names
        * ``info['Units']`` - string list of metric units of parameters
        * ``info['Start']`` - list of values used as start values during optimization 
        * ``info['Lower']`` - list of values used as lower bounds during optimization 
        * ``info['Upper']`` - list of values used as upper bounds during optimization 
    P : ndarray
        Distance distribution.
 
    Model parameters:
    -------------------

     -----------------------------------------------------
      Parameter              Units   Lower   Upper  Start
     -----------------------------------------------------
      Inner sphere radius     nm      0.1     20     0.75 
      Inner shell thickness   nm      0.1     20      1 
      Outer shell thickness   nm      0.1     20      1 
      Shell-shell separation  nm      0.1      2      0.5 
     -----------------------------------------------------

    See: D.R. Kattnig, D. Hinderberger, Journal of Magnetic Resonance, 230 (2013), 50-63 
    http://doi.org/10.1016/j.jmr.2013.01.007

    """  
    if not args:
        info = dict(
            Parameters = ('Number of residues','Segment length','Scaling exponent'),
            Units = ('nm','nm'),
            Lower = np.asarray([0.1, 0.1, 0.1, 0.1]),
            Upper = np.asarray([20,  20, 20, 2]),
            Start = np.asarray([0.75, 1, 1, 0.5]),
        )
        return info
    r,p = _parsargs(args,npar=4)
        
    # Compute the model distance distribution
    R1 = float(p[0])
    w1 = float(p[1])
    w2 = float(p[2])
    d  = float(p[3])

    R2 = R1 + w1
    R3 = R1 + w1 + w2
    R4 = R1 + w1 + w2 + d

    delta21 = R2**3 - R1**3
    delta31 = R3**3 - R1**3
    q31 = delta31*_pbs(r,R1,R3)
    delta32 = R3**3 - R2**3
    q32 = delta32*_pbs(r,R2,R3)
    delta41 = R4**3 - R1**3
    q41 = delta41*_pbs(r,R1,R4)
    delta42 = R4**3 - R2**3
    q42 = delta42*_pbs(r,R2,R4)
    delta43 = R4**3 - R3**3

    P = (R1**3*(q31 - q41) + R2**3*(q42 - q32))/(delta43*delta21)
    P = np.round(P,15)

    P = _normalize(r,P)

    return P
#=================================================================


def dd_shellvoidsphere(*args):    
#=================================================================
    r"""
    Particles distributed on a sphere inside a spherical shell separated by a void 
 
    If called without arguments, returns an ``info`` dictionary of model parameters and boundaries::

        info = dd_shellvoidsphere()


    Otherwise the function returns to calculated distance distribution::
    
        P = dd_shellvoidsphere(r,param)
       
 
    Parameters
    ----------
    r : array_like
        TDistance axis, in nanoseconds.
    param : array_like
        List of model parameter values.

    Returns
    -------
    info : dict
        Dictionary containing the built-in information of the model:
        
        * ``info['Parameters']`` - string list of parameter names
        * ``info['Units']`` - string list of metric units of parameters
        * ``info['Start']`` - list of values used as start values during optimization 
        * ``info['Lower']`` - list of values used as lower bounds during optimization 
        * ``info['Upper']`` - list of values used as upper bounds during optimization 
    P : ndarray
        Distance distribution.
 
    Model parameters:
    -------------------

     --------------------------------------------------------
      Parameter               Units   Lower   Upper   Start
     --------------------------------------------------------
      Sphere radius            nm     0.1     20      1.5 
      Shell thickness          nm     0.1     20       1 
      Shell-sphere separation  nm     0.1     20      0.5 
     ---------------------------------------------------------

    See: D.R. Kattnig, D. Hinderberger, Journal of Magnetic Resonance, 230 (2013), 50-63 
    http://doi.org/10.1016/j.jmr.2013.01.007

    """  
    if not args:
        info = dict(
            Parameters = ('Number of residues','Segment length','Scaling exponent'),
            Units = ('nm','nm'),
            Lower = np.asarray([0.1, 0.1, 0.1]),
            Upper = np.asarray([20, 20, 20]),
            Start = np.asarray([1.5, 1, 0.5]),
        )
        return info
    r,p = _parsargs(args,npar=3)
        
    # Compute the model distance distribution
    R1 = float(p[0])
    w  = float(p[1])
    d  = float(p[2])

    R2 = R1 + w
    R3 = R1 + w + d

    delta21 = R2**3 - R1**3
    q21 = delta21*_pbs(r,R1,R2)
    delta31 = R3**3 - R1**3
    q31 = delta31*_pbs(r,R1,R3)
    delta32 = R3**3 - R2**3

    P = (q31 - q21)/delta32
    P = np.round(P,15)

    P = _normalize(r,P)

    return P
#=================================================================


def dd_sphere(*args):    
#=================================================================
    r"""
    Particles distributed on a sphere
 
    If called without arguments, returns an ``info`` dictionary of model parameters and boundaries::

        info = dd_sphere()


    Otherwise the function returns to calculated distance distribution::

        P = dd_sphere(r,param)
       
 
    Parameters
    ----------
    r : array_like
        TDistance axis, in nanoseconds.
    param : array_like
        List of model parameter values.

    Returns
    -------
    info : dict
        Dictionary containing the built-in information of the model:
        
        * ``info['Parameters']`` - string list of parameter names
        * ``info['Units']`` - string list of metric units of parameters
        * ``info['Start']`` - list of values used as start values during optimization 
        * ``info['Lower']`` - list of values used as lower bounds during optimization 
        * ``info['Upper']`` - list of values used as upper bounds during optimization 
    P : ndarray
        Distance distribution.
 
    Model parameters:
    -------------------

     ------------------------------------------------------
      Parameter              Units   Lower   Upper   Start
     ------------------------------------------------------
      Sphere radius            nm     0.1     20      1.5 
      Shell thickness          nm     0.1     20       1 
      Shell-sphere separation  nm     0.1     20      0.5 
     ------------------------------------------------------

    See: D.R. Kattnig, D. Hinderberger, Journal of Magnetic Resonance, 230 (2013), 50-63 
    http://doi.org/10.1016/j.jmr.2013.01.007

    """  
    if not args:
        info = dict(
            Parameters = ('Number of residues','Segment length','Scaling exponent'),
            Units = ('nm','nm'),
            Lower = np.asarray([0.1, 0.1, 0.1]),
            Upper = np.asarray([20,  20, 20]),
            Start = np.asarray([1.5, 1, 0.5]),
        )
        return info
    r,p = _parsargs(args,npar=3)
        
    # Compute the model distance distribution
    R = float(p[0])
    P = _pb(r,R)

    P = _normalize(r,P)

    return P
#=================================================================


def dd_triangle(*args):    
#=================================================================
    r"""
    Triangle distribution model
 
    If called without arguments, returns an ``info`` dictionary of model parameters and boundaries::

        info = dd_triangle()


    Otherwise the function returns to calculated distance distribution::
    
        P = dd_triangle(r,param)
       
 
    Parameters
    ----------
    r : array_like
        TDistance axis, in nanoseconds.
    param : array_like
        List of model parameter values.

    Returns
    -------
    info : dict
        Dictionary containing the built-in information of the model:
        
        * ``info['Parameters']`` - string list of parameter names
        * ``info['Units']`` - string list of metric units of parameters
        * ``info['Start']`` - list of values used as start values during optimization 
        * ``info['Lower']`` - list of values used as lower bounds during optimization 
        * ``info['Upper']`` - list of values used as upper bounds during optimization 
    P : ndarray
        Distance distribution.
 
    Model parameters:
    -------------------

     ---------------------------------------------
      Parameter   Units     Lower   Upper   Start
     ---------------------------------------------
      Center       nm       1       20       3.5 
      Width left   nm      0.1       5       0.3 
      Width right  nm      0.1       5       0.3 
     ---------------------------------------------

    """  
    if not args:
        info = dict(
            Parameters = ('Number of residues','Segment length','Scaling exponent'),
            Units = ('nm','nm'),
            Lower = np.asarray([1, 0.1, 0.1]),
            Upper = np.asarray([20,  20, 20]),
            Start = np.asarray([3.5, 1, 0.5]),
        )
        return info
    r,p = _parsargs(args,npar=3)
        
    # Compute the model distance distribution
    r0 = p[0]
    wL = abs(p[1])
    wR = abs(p[2])
    rL = r0 - wL
    rR = r0 + wR
    idxL = (r >= r0-wL) & (r <= r0)
    idxR = (r <= r0+wR) & (r >= r0)
    P = np.zeros(len(r))
    if wL>0:
        P[idxL] = (r[idxL]-rL)/wL/(wL+wR)
    if wR>0:
        P[idxR] = -(r[idxR]-rR)/wR/(wL+wR)

    P = _normalize(r,P)

    return P
#=================================================================


def dd_uniform(*args):    
#=================================================================
    r"""
    Uniform distribution model
 
    If called without arguments, returns an ``info`` dictionary of model parameters and boundaries::

        info = dd_uniform()


    Otherwise the function returns to calculated distance distribution::
    
        P = dd_uniform(r,param)
       
 
    Parameters
    ----------
    r : array_like
        TDistance axis, in nanoseconds.
    param : array_like
        List of model parameter values.

    Returns
    -------
    info : dict
        Dictionary containing the built-in information of the model:
        
        * ``info['Parameters']`` - string list of parameter names
        * ``info['Units']`` - string list of metric units of parameters
        * ``info['Start']`` - list of values used as start values during optimization 
        * ``info['Lower']`` - list of values used as lower bounds during optimization 
        * ``info['Upper']`` - list of values used as upper bounds during optimization 
    P : ndarray
        Distance distribution.
 
    Model parameters:
    -------------------

     --------------------------------------------
      Parameter   Units   Lower   Upper   Start
     --------------------------------------------
      Left edge    nm      0.1     6       2.5 
      Right edge   nm      0.2     20       3 
     --------------------------------------------

    """  
    if not args:
        info = dict(
            Parameters = ('Number of residues','Segment length','Scaling exponent'),
            Units = ('nm','nm'),
            Lower = np.asarray([0.1, 0.2]),
            Upper = np.asarray([6, 20]),
            Start = np.asarray([2.5, 3]),
        )
        return info
    r,p = _parsargs(args,npar=2)
        
    # Compute the model distance distribution
    rL = min(abs(p))
    rR = max(abs(p))
    P = np.zeros(len(r))
    P[(r>=rL) & (r<=rR)] = 1

    P = _normalize(r,P)

    return P
#=================================================================


def wlc(r,L,Lp):
    
    P = np.zeros(len(r))
    
    kappa = Lp/L
    rnorm = r/L
    crit  = kappa*(1 - rnorm)

    idx = crit>0.2
    rcrit = rnorm[idx]
    P[idx] = 2*kappa/(4*np.pi)*(np.pi**2*(-1)**2*np.exp(-kappa*np.pi**2*(1-rcrit)) + np.pi**2*4*(-1)**3*np.exp(-kappa*np.pi**2*4*(1-rcrit)))

    idx = (crit>0) & (crit<0.2)
    rcrit = rnorm[idx]
    P[idx] = kappa/(4*np.pi*2*np.sqrt(np.pi))*((1/(kappa*(1 - rcrit))**(3/2)*np.exp(-(1 - 1/2)**2/(kappa*(1 - rcrit)))*(4*((1 - 1/2)/np.sqrt(kappa*(1-rcrit)))**2-2)) + 1/(kappa*(1 - rcrit))**(3/2)*np.exp(-(2 - 1/2)**2/(kappa*(1 - rcrit)))*(4*((2 - 1/2)/np.sqrt(kappa*(1-rcrit)))**2-2))

    return P

def dd_wormchain(*args):    
#=================================================================
    r"""
    Worm-like chain model near the rigid limit
 
    If called without arguments, returns an ``info`` dictionary of model parameters and boundaries::

        info = dd_wormchain()


    Otherwise the function returns to calculated distance distribution::
    
        P = dd_wormchain(r,param)
       
 
    Parameters
    ----------
    r : array_like
        TDistance axis, in nanoseconds.
    param : array_like
        List of model parameter values.

    Returns
    -------
    info : dict
        Dictionary containing the built-in information of the model:
        
        * ``info['Parameters']`` - string list of parameter names
        * ``info['Units']`` - string list of metric units of parameters
        * ``info['Start']`` - list of values used as start values during optimization 
        * ``info['Lower']`` - list of values used as lower bounds during optimization 
        * ``info['Upper']`` - list of values used as upper bounds during optimization 
    P : ndarray
        Distance distribution.
 
    Model parameters:
    -------------------

     ---------------------------------------------------
      Parameter           Units   Lower   Upper   Start
     ---------------------------------------------------
      Chain length         nm      1.5     20      3.7 
      Persistence length   nm       2      100     10 
     ---------------------------------------------------

    See: J. Wilhelm, E. Frey, Phys. Rev. Lett. 77(12), 2581-2584 (1996)
    https://doi.org/10.1103/PhysRevLett.77.2581

    """  
    if not args:
        info = dict(
            Parameters = ('Number of residues','Segment length','Scaling exponent'),
            Units = ('nm','nm'),
            Lower = np.asarray([1.5, 2]),
            Upper = np.asarray([20, 100]),
            Start = np.asarray([3.7, 10]),
        )
        return info
    r,p = _parsargs(args,npar=2)
    
    # Compute the model distance distribution
    L = p[0]
    Lp = p[1]
    P = wlc(r,L,Lp)

    P = _normalize(r,P)

    return P
#=================================================================


def dd_wormgauss(*args):    
#=================================================================
    r"""
    Worm-like chain model near the rigid limit with Gaussian convolution
 
    If called without arguments, returns an ``info`` dictionary of model parameters and boundaries::

        info = dd_wormgauss()


    Otherwise the function returns to calculated distance distribution::
    

        P = dd_wormgauss(r,param)
       
 
    Parameters
    ----------
    r : array_like
        TDistance axis, in nanoseconds.
    param : array_like
        List of model parameter values.

    Returns
    -------
    info : dict
        Dictionary containing the built-in information of the model:
        
        * ``info['Parameters']`` - string list of parameter names
        * ``info['Units']`` - string list of metric units of parameters
        * ``info['Start']`` - list of values used as start values during optimization 
        * ``info['Lower']`` - list of values used as lower bounds during optimization 
        * ``info['Upper']`` - list of values used as upper bounds during optimization 
    P : ndarray
        Distance distribution.
 
    Model parameters:
    -------------------

     ------------------------------------------------------------=
      Parameter                    Units   Lower   Upper   Start
     -------------------------------------------------------------
      Chain length                  nm      1.5     20      3.7 
      Persistence length            nm       2      100     10 
      Gaussian standard deviation   nm    0.001      2      0.2 
     -------------------------------------------------------------

    See: J. Wilhelm, E. Frey, Phys. Rev. Lett. 77(12), 2581-2584 (1996)
    https://doi.org/10.1103/PhysRevLett.77.2581

    """  
    if not args:
        info = dict(
            Parameters = ('Number of residues','Segment length','Scaling exponent'),
            Units = ('nm','nm'),
            Lower = np.asarray([1.5, 2, 0.001]),
            Upper = np.asarray([20, 100, 2]),
            Start = np.asarray([3.7, 10, 0.2]),
        )
        return info
    r,p = _parsargs(args,npar=3)
    
    # Compute the model distance distribution
    L = p[0]
    Lp = p[1]
    sigma = p[2]
    P = wlc(r,L,Lp)

    # Compute Gaussian convolution window
    idx = np.argmax(P)
    gauss = np.exp(-((r - r[idx])/sigma)**2)
    
    # Convolution with size retention
    P = np.convolve(gauss,P,mode='full')

    # Adjust new convoluted axis
    idxconv = np.argmax(P)
    rconv = np.linspace(min(r),max(r)*2,len(P))
    rconv = rconv - abs(r[idx] - rconv[idxconv])

    #Interpolate down to original axis
    P = np.interp(r,rconv,P)
    print(P.shape)
    P = _normalize(r,P)

    return P
#=================================================================<|MERGE_RESOLUTION|>--- conflicted
+++ resolved
@@ -309,13 +309,8 @@
         info = dict(
             Parameters = ('Mean','Spread','Kurtosis'),
             Units = ('nm','nm',''),
-<<<<<<< HEAD
-            Start = np.asarray([3.5, 0.5, 5]),
-            Lower = np.asarray([1, 0.2, 0.25]),
-=======
             Start = np.asarray([3.5, 0.5,0.5]),
             Lower = np.asarray([1, 0.05, 0.25]),
->>>>>>> acc91845
             Upper = np.asarray([20, 5, 15])
         )
         return info
