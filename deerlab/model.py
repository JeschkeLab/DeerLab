--- conflicted
+++ resolved
@@ -1,1465 +1,1461 @@
-# model.py - DeerLab's modelling interface
-# ---------------------------------------------------------------------------
-# This file is a part of DeerLab. License is MIT (see LICENSE.md). 
-# Copyright(c) 2019-2021: Luis Fabregas, Stefan Stoll and other contributors.
-
-import numpy as np
-from scipy.sparse.construct import block_diag
-from scipy.optimize import fminbound
-from deerlab.solvers import snlls
-from deerlab.classes import FitResult, UQResult
-<<<<<<< HEAD
-from deerlab.bootan import bootan
-from deerlab.noiselevel import noiselevel
-=======
-from deerlab.bootstrap_analysis import bootstrap_analysis
->>>>>>> f470bb40
-import inspect 
-from copy import copy,deepcopy
-from types import ModuleType
-import difflib
-
-#===================================================================================
-class Parameter(): 
-    r""" Represents a model parameter or a single parameter vector. 
-
-    Attributes
-    ----------
-    name : string 
-        Name/description of the parameter
-
-    units : string 
-        Physical units of the parameter
-
-    par0 : float or array_like 
-        Value at which to initialize the parameter at the start of a fit routine. 
-        Must be specified in the model or latest upon fitting.
-
-    lb : float or array_like 
-        Lower bound of the parameter. If not specified it is assumed to unbounded.
-
-    ub : float or array_like 
-        Upper bound of the parameter. If not specified it is assumed to unbounded.
-
-    linear : boolean 
-        Describes whether the model behaves linearly with respect to the parameter.
-
-    frozen : boolean 
-        Describes whether the parameter will be frozen at a specific value during a fit.
-
-    value : float
-        Value at which the parameter will be frozen during a fit.
-
-
-    Methods
-    -------
-
-    """
-
-    #=======================================================================================
-    #                                         Constructor
-    #=======================================================================================
-
-    #---------------------------------------------------------------------------------------
-    def __init__(self, name=None, parent=None, idx=None, description=None, par0=None, frozen=False, lb=-np.inf, ub=np.inf,value=None, units=None, linear=False): 
-        # Attributes
-        self.name = name
-        self._parent = parent # Parent 
-        self.idx = idx
-        self.description = description # Description
-        self.units = units    # Units
-        self.par0 = par0      # Start values
-        self.lb = lb          # Lower bounds
-        self.ub = ub          # Upper bounds
-        self.value = value
-        self.frozen = frozen   # Frozen
-        self.linear = linear  # Linearity
-    #---------------------------------------------------------------------------------------
-
-    #=======================================================================================
-    #                                         Methods
-    #=======================================================================================
-
-    #---------------------------------------------------------------------------------------
-    def set(self,**attributes):
-        """
-        Set multiple attributes for a parameter. 
-
-        Parameters
-        ----------
-        attributes : keyword/values pairs
-            Pairs of keywords defining the parameter attribute and the value to be assignes.
-            For example ``parameter.set(lb=0,ub=1)`` to set both the ``lb`` and ``ub`` attributes.
-        """
-        for key in attributes:
-            if not hasattr(self,key):
-                raise AttributeError(f"'{key}' is not a valid parameter attribute.")
-            setattr(self,key,attributes[key])
-        return 
-    #---------------------------------------------------------------------------------------
-    
-    #---------------------------------------------------------------------------------------
-    def freeze(self,value):
-        """
-        Freeze a parameter during a fit/optimization.
-
-        Parameters
-        ----------
-        value : float or array_like
-            Value at which to freeze the parameter during optimization.
-        """
-        N = len(np.atleast_1d(self.frozen))
-        if N>1:
-            self.frozen = np.full(N,True)
-            self.value = np.full(N,value)        
-        else:
-            self.frozen = True
-            self.value = value        
-    #---------------------------------------------------------------------------------------
-
-    #---------------------------------------------------------------------------------------
-    def unfreeze(self):
-        """
-        Release a frozen parameter during a fit/optimization.
-        """
-        N = len(np.atleast_1d(self.frozen))
-        if N>1:
-            self.frozen = np.full(N,False)
-            self.value = np.full(N,None)        
-        else:
-            self.frozen = False
-            self.value = None
-    #---------------------------------------------------------------------------------------
-#===================================================================================
-
-
-
-class Model():
-#===================================================================================
-    r"""Represents a model.
-
-    Attributes
-    ----------
-    <parameter_name> : :ref:`Parameter`
-        Model parameter object. 
-    description : string 
-        Description of the model.
-    signature : string 
-        Call signature (keyword arguments in order) of the model. 
-    nonlinmodel : callable
-        Function of the non-linear part of the model.
-    Nnonlin : int scalar
-        Number of non-linear parameters in the model.
-    Nlin : int scalar
-        Number of linear parameters in the model.
-    Nparam : int scalar
-        Number of parameters in the model.
-
-    Methods
-    -------
-
-    """
-
-
-    #=======================================================================================
-    #                                         Constructor
-    #=======================================================================================
-
-    #---------------------------------------------------------------------------------------
-    def __init__(self,Amodel,constants=None,signature=None): 
-        """
-        Construct a new model from a non-linear function. 
-
-        Parameters
-        ----------
-
-        Amodel : callable 
-            Function that takes a set of non-linear parameters and 
-            returns either a the full model response or the design matrix 
-            of the model response. A parameter will be added to the new model for each 
-            input argument defined in the function signature.   
-        
-        constants : string or list thereof
-            Names of the constant variables (non-parameter variables) taken
-            by the ``Amodel`` function. These will not be added as parameters to the new model.
-
-        signature : list of strings
-            Signature of the ``Amodel`` function to manually specify the names of the input arguments.
-
-        Returns
-        -------
-
-        model : `Model` object 
-            Model object instance that takes the parameters defined for ``Amodel`` and returns the output of ``Amodel``.
-
-        """
-        if not callable(Amodel):
-            Amatrix = Amodel.copy()
-            Amodel = lambda *_: Amatrix 
-        self.nonlinmodel = Amodel
-        self.description = None
-        self._constantsInfo = []
-        self.parents = None
-        if signature is None:
-            # Get list of parameter names from the function signature
-            signature = inspect.getfullargspec(Amodel).args
-
-        self._nonlinsignature = signature.copy()
-        parameters = signature.copy()
-        # Check if one of the arguments is an axis argument     
-        if constants is not None:
-            if not isinstance(constants,list):
-                constants = [constants]
-            for argname in constants:
-                for n,par in enumerate(parameters): 
-                    if par==argname: 
-                        self._constantsInfo.append({"argkey":argname,'argidx':n})
-            for argname in constants:
-                for n,par in enumerate(parameters): 
-                    if par==argname: 
-                        parameters.remove(argname)
-        Nconstants = len(self._constantsInfo)
-
-
-        # Use a wrapper function to facilitate internal arguments manipulation        
-        #-----------------------------------
-        def model_with_constants(*inputargs):
-            constants = inputargs[:Nconstants]
-            θ = inputargs[Nconstants:]
-            args = list(θ)
-            if self._constantsInfo is not None:
-                for info,constant in zip(self._constantsInfo,constants):
-                    args.insert(info['argidx'],constant)
-            return Amodel(*args)
-        #-----------------------------------    
-        self.nonlinmodel = model_with_constants
-
-        # Update the number of parameters in the model
-        self.Nparam = len(parameters)
-        self.Nnonlin = len(parameters)
-        self.Nlin = 0
-
-        for n,param in enumerate(parameters): 
-            newparam = Parameter(parent=self, idx=n, name=param)
-            setattr(self,param,newparam)
-        self.signature = signature
-    #---------------------------------------------------------------------------------------
-
-    # Gets called when an attribute is accessed
-    #--------------------------------------------------------------------------------
-    def __getattribute__(self, attr):
-        try:
-            return super(Model, self).__getattribute__(attr)
-        except AttributeError:
-            errstr = f'The model has no attribute {attr}.'
-            attributes = [key for key in self.__dict__]
-            proposal = difflib.get_close_matches(attr, attributes)
-            if len(proposal)>0:
-                errstr += f' \n Did you mean: {proposal} ?'
-            raise AttributeError(errstr)
-    #--------------------------------------------------------------------------------
-
-
-    #=======================================================================================
-    #                                    Private methods
-    #=======================================================================================
-
-    #---------------------------------------------------------------------------------------
-    def _core_model(self,Amodel,θnonlin,θlin): 
-        """ 
-        Calculates the core model response ``y`` based on the mathematical expression ``y = A(θnonlin)@θlin``.
-        """
-        # Calculate the design matrix
-        if len(θnonlin)>0:
-            A = Amodel(*θnonlin)
-        else:
-            A = Amodel()
-
-        # Ensure the proper matrix properties
-        A = np.atleast_2d(A)
-        θlin = np.atleast_1d(np.squeeze(θlin))
-
-        # If there are no linear parameters defined
-        if len(θlin)==0: 
-            θlin = np.array([1])
-
-        if A.shape[1]!=len(θlin): 
-            A = A.T
-
-        # Full model calculation 
-        y = A@θlin
-        
-        return y
-    #---------------------------------------------------------------------------------------
-
-    #---------------------------------------------------------------------------------------
-    def _parameter_list(self, order='alphabetical'):
-        "Get the list of parameters defined in the model sorted alphabetically or by vector definition"
-        if order=='alphabetical':
-            keylist = [param for param in dir(self) if isinstance(getattr(self,param),Parameter)]
-        elif order=='vector':
-            keylist = [param for param in dir(self) if isinstance(getattr(self,param),Parameter)]
-            # If there are any parameters in vector form...
-            n = 0
-            for key in keylist: 
-                if isinstance(getattr(self,key).idx,np.ndarray):
-                    # ...insert the key string for the same number of linear parameters in that vector 
-                    keylist = np.insert(keylist,n*np.ones(len(np.atleast_1d(getattr(self,key).idx))-1,dtype=int),key)  
-                n += len(np.atleast_1d(getattr(self,key).idx))
-
-            keylist = self._vecsort(keylist)
-        # Remove any duplicates
-        keylist = list(dict.fromkeys(keylist))
-        return keylist
-    #---------------------------------------------------------------------------------------
-
-    #---------------------------------------------------------------------------------------
-    def _vecsort(self,list):
-        "Sort vectorized parameters attributes from alphabetical ordering to vector indexing"
-        list = np.squeeze(np.atleast_1d(list))
-        indices = np.concatenate([np.atleast_1d(getattr(self,param).idx) for param in dir(self) if isinstance(getattr(self,param),Parameter)])
-        orderedlist = np.atleast_1d(list.copy())
-        orderedlist[indices] = list
-
-        return orderedlist
-    #---------------------------------------------------------------------------------------
-
-    #---------------------------------------------------------------------------------------
-    def _split_linear(self,variable):
-        "Split a vector in non-linear and linear parameter subset vectors"
-        variable = np.atleast_1d(variable)
-        linear = np.concatenate([np.atleast_1d(getattr(self,param).linear) for param in dir(self) if isinstance(getattr(self,param),Parameter)])
-        linear = self._vecsort(linear)
-        variable_nonlin = variable[~linear]
-        variable_lin = variable[linear]
-        return variable_lin, variable_nonlin
-    #---------------------------------------------------------------------------------------
-
-    #---------------------------------------------------------------------------------------
-    def _merge_linear(self,variable_nonlin,variable_lin):
-        "Merge a vector's non-linear and linear parameter subset vectors"
-        variable = np.zeros(len(variable_nonlin)+len(variable_lin))
-        linear = np.concatenate([np.atleast_1d(getattr(self,param).linear) for param in dir(self) if isinstance(getattr(self,param),Parameter)])
-        linear = self._vecsort(linear)
-        variable[~linear] = variable_nonlin
-        variable[linear] = variable_lin
-        return variable
-    #---------------------------------------------------------------------------------------
-
-    #---------------------------------------------------------------------------------------
-    def _getvector(self,attribute):
-        "Get the list of parameters attributes defined in the model sorted alphabetically"
-        return np.concatenate([np.atleast_1d(getattr(getattr(self,param),attribute)) for param in dir(self) if isinstance(getattr(self,param),Parameter)])
-    #---------------------------------------------------------------------------------------
-
-    #-----------------------------------------------------------------------------
-    def _getparamuq(self,uq_full,paramidx):
-        "Get the uncertainty quantification of an individual parameter"
-        subset_model = lambda x: x[paramidx]
-        param_lb =  self._vecsort(self._getvector('lb'))[paramidx]
-        param_ub =  self._vecsort(self._getvector('ub'))[paramidx]
-        frozen = self._vecsort(self._getvector('frozen'))[paramidx]
-        if np.all(frozen): 
-            param_uq = UQResult('void')
-        else:
-            if uq_full.type=='covariance':
-                param_uq = uq_full.propagate(subset_model,lb=param_lb, ub=param_ub)
-            elif uq_full.type=='bootstrap':
-                param_uq = UQResult('bootstrap',data=uq_full.samples[:,paramidx],lb=param_lb, ub=param_ub)
-            else:
-                param_uq = UQResult('void')
-        return param_uq
-    #-----------------------------------------------------------------------------
-
-    #-----------------------------------------------------------------------------
-    def _check_if_already_exists(self,key):
-        if hasattr(self,key):
-            raise KeyError(f'The model already has a "{key}" parameter.')
-    #-----------------------------------------------------------------------------
-    
-    
-    #=======================================================================================
-    #                                         Methods
-    #=======================================================================================
-
-    #---------------------------------------------------------------------------------------
-    def addnonlinear(self, key, lb=-np.inf, ub=np.inf, par0=None, name=None, units=None, description=None):
-        """
-        Add a new non-linear :ref:`Parameter` object. 
-
-        Parameters
-        ----------
-        key : string
-            identifier of the parameter.
-
-        lb : float or array_like, optional
-            Lower bound of the parameter. For vectorized parameters, must be a vector with ``vec`` elements. 
-
-        ub : float or array_like, optional
-            Lower bound of the parameter. For vectorized parameters, must be a vector with ``vec`` elements. 
-
-        description : string, optional 
-            Name/descriptrion of the parameter. 
-
-        units : string, optional
-            Physical units of the parameter.
-        """
-        self._check_if_already_exists(key)
-        idx = self.Nparam
-        self.Nparam += 1
-        self.Nnonlin += 1
-        newparam = Parameter(name=key, linear=False, parent=self, idx=idx, par0=par0, lb=lb, ub=ub, units=units, description=description)
-        setattr(self,key,newparam)
-        Nconstants = len(self._constantsInfo)
-        Amodel = self.nonlinmodel
-        topop = self.Nnonlin-1
-        #------------------------------------------------
-        def model_with_constants_and_added_nonlin(*inputargs):
-            constants = inputargs[:Nconstants]
-            θ = inputargs[Nconstants:]
-            args = list(θ)
-            args.pop(topop)
-            if self._constantsInfo is not None:
-                for info,constant in zip(self._constantsInfo,constants):
-                    args.insert(info['argidx'],constant)
-            return Amodel(*args)
-        #------------------------------------------------
-        self.nonlinmodel = model_with_constants_and_added_nonlin
-        self.signature.append(key)
-    #---------------------------------------------------------------------------------------
-
-
-    #---------------------------------------------------------------------------------------
-    def addlinear(self, key, vec=1, lb=-np.inf, ub=np.inf, par0=None, name=None, units=None, description=None):
-        """
-        Add a new linear :ref:`Parameter` object. 
-
-        Parameters
-        ----------
-        key : string
-            identifier of the parameter.
-
-        vec : int scalar, optional
-            Number of elements in the parameter. If ``vec>1`` then the parameter will represent a 
-            vector of linear parameters of length ``vec``. 
-
-        lb : float or array_like, optional
-            Lower bound of the parameter. For vectorized parameters, must be a vector with ``vec`` elements. 
-
-        ub : float or array_like, optional
-            Lower bound of the parameter. For vectorized parameters, must be a vector with ``vec`` elements. 
-
-        description : string, optional 
-            Name/descriptrion of the parameter. 
-
-        units : string, optional
-            Physical units of the parameter.
-        """
-        self._check_if_already_exists(key)
-        if vec>1: 
-            idx = np.arange(self.Nparam,self.Nparam+vec) 
-            self.Nparam += vec        
-            self.Nlin += vec
-            newparam = Parameter(name=key, linear=np.full(vec,True), parent=self, idx=idx, par0=np.full(vec,par0), lb=np.full(vec,lb), ub=np.full(vec,ub), value=np.full(vec,None),frozen=np.full(vec,False), units=units, description=description)
-        else:
-            idx = self.Nparam
-            self.Nparam += 1
-            self.Nlin += 1
-            newparam = Parameter(name=key, linear=True, parent=self, idx=idx, par0=par0, lb=lb, ub=ub, units=units, description=description)
-        setattr(self,key,newparam)
-        self.signature.append(key)
-    #---------------------------------------------------------------------------------------
-
-
-    def __call__(self,*args,**kargs):
-    #---------------------------------------------------------------------------------------
-        """
-        Evaluate the model for a given set of parameters. 
-
-        Takes the constant variables and (non-linear and linear) parameter variables as positional
-        or keyword arguments and evaluateds the model.
-        """
-        # Check that the correct number of arguments have been specified
-        Nrequired = len(self._parameter_list())
-        Nrequired += len(self._constantsInfo)
-        if (len(args)+len(kargs))!=Nrequired:
-            raise SyntaxError(f'The model requires {Nrequired} arguments, but {len(args)+len(kargs)} have been specified.')
-
-        # Positional arguments       
-        args_constants= [np.atleast_1d(args[info['argidx']]) for info in self._constantsInfo if info['argidx']<len(args)]
-        args_list = [np.atleast_1d(arg) for idx,arg in enumerate(args) if idx not in [info['argidx'] for info in self._constantsInfo]]
-
-        # Keywords arguments
-        kargs_constants = [np.atleast_1d(kargs[info['argkey']]) for info in self._constantsInfo  if info['argkey'] in kargs] 
-        kargs_list = [np.atleast_1d(kargs[param]) for param in self._parameter_list(order='vector')[len(args_list):]]
-        
-        constants = args_constants + kargs_constants
-        param_list = args_list + kargs_list
-
-        # Concatente all parameter into a single vector
-        θ = np.concatenate(param_list)
-
-        # Check that all parameters have been passed
-        if len(θ)!=self.Nparam:
-            raise SyntaxError(f'The model requires {self.Nparam} parameters, but {len(args_list)} were specified.')   
-
-        # Determine which parameters are linear and which nonlinear
-        θlin, θnonlin = self._split_linear(θ)
-
-        # Evaluate the core model
-        y = self._core_model(lambda *θ: self.nonlinmodel(*constants,*θ),θnonlin,θlin)
-
-        # Evaluate whether the response has 
-        if hasattr(self,'_posteval_fcn'):
-            y = self._posteval_fcn(y,*constants,*θ)
-        return y
-    #---------------------------------------------------------------------------------------
-
-    #---------------------------------------------------------------------------------------
-    def getmetadata(self):
-        """
-        Utility function to quickly request all metadata attributes of the model in vector form. 
-        All elements are sorted according to the model function signature.
-        """
-        return {
-            'names': self._parameter_list(order='vector'),
-            'ub' : self._vecsort(self._getvector('ub')),
-            'lb' : self._vecsort(self._getvector('lb')),
-            'par0' : self._vecsort(self._getvector('par0')),
-            'frozen' : self._vecsort(self._getvector('frozen')),
-            'linear' : self._vecsort(self._getvector('linear')),
-            'values' : self._vecsort(self._getvector('value')),
-            'units' : self._vecsort(self._getvector('units')),
-            }
-    #---------------------------------------------------------------------------------------
-
-        
-    #---------------------------------------------------------------------------------------
-    def _parameter_table(self):
-        string = inspect.cleandoc(f"""
-    Model information 
-    -----------------
-
-    Model description: {self.description}
-    Model call signature: {','.join(self.signature)}
-    Constants: {[entry['argkey'] for entry in self._constantsInfo]}
-
-    Parameter Table 
-    ---------------
-
-    ============ ========= ========== =========== ======== ========== ==========================
-        Name       Lower     Upper      Type       Frozen   Units     Description  
-    ============ ========= ========== =========== ======== ========== ==========================""")
-        for n,paramname in enumerate(self._parameter_list(order='vector')): 
-            string += f'\n   {paramname:7s}'
-            string += f'     {np.atleast_1d(getattr(self,paramname).lb)[0]:5.3g}'
-            string += f'     {np.atleast_1d(getattr(self,paramname).ub)[0]:5.3g}'
-            string += f'      {"linear" if np.all(getattr(self,paramname).linear) else "nonlin"}'
-            string += f'      {"Yes" if np.all(getattr(self,paramname).frozen) else "No":3s}'
-            string += f'       {str(getattr(self,paramname).units):6s}'
-            string += f'   {str(getattr(self,paramname).description):s}'
-        string += f'\n============ ========= ========== =========== ======== ========== =========================='
-        return string
-    #---------------------------------------------------------------------------------------
-
-    def __str__(self):
-        return self._parameter_table()
-    def __repr__(self):
-        return self._parameter_table()        
-
-#===================================================================================
-
-#==============================================================================
-class Penalty():
-
-    #--------------------------------------------------------------------------
-    def __init__(self,penaltyfcn,selection,description=None,signature=None):
-
-        #-------------------------------------------------------------------------------
-        def selectionfunctional(fitfcn,y,sigma,log10weight):
-            # Penalty weight: linear-scale -> log-scale
-            weight = 10**log10weight
-
-            # Run the fit
-            fitresult = fitfcn(weight)
-
-            if selection=='icc':
-                # Get the fitted model
-                yfit = fitresult.model
-
-                # Get non-linear parameters covariance submatrix
-                fitpars = fitresult.nonlin + 1e-16
-                covmat = fitresult.nonlinUncert.covmat
-                covmat = covmat/(fitpars[np.newaxis,:]*fitpars[:,np.newaxis])
-
-                # Informational complexity criterion (ICC)
-                if not np.all(covmat==0):
-                    icc = np.sum((y - yfit)**2/sigma**2) + np.sum(np.log(np.diag(covmat))) + np.linalg.slogdet(covmat)[1]
-                else:
-                    icc = np.sum((y - yfit)**2/sigma**2)
-                return icc 
-
-            elif selection=='aic':
-                aic = fitresult.stats['aic']
-                return aic
-
-            elif selection=='aicc':
-                aicc = fitresult.stats['aicc']
-                return aicc
-
-            elif selection=='bic':
-                bic = fitresult.stats['bic']
-                return bic
-        #-------------------------------------------------------------------------------
-
-        # Set the weighted penalty function
-        self.penaltyfcn = lambda weight,*args: weight*penaltyfcn(*args)
-        # Set the selection functional
-        self.selectionfcn = selectionfunctional
-        self.selection = selection
-        # Prepare empty attributes
-        self.description = description
-
-        # Get the penalty signature
-        if signature is None:
-            self.signature =  inspect.getfullargspec(penaltyfcn).args
-        else: 
-            self.signature = signature
-
-        # Create parameter object for the penalty weight
-        newparam = Parameter(parent=self, idx=0, name='weight')
-        
-        # Add to the penalty object
-        setattr(self,'weight',newparam)
-        self.weight.lb = np.finfo(float).eps
-
-        # Remove useless attributes
-        delattr(self.weight,'par0')
-        delattr(self.weight,'linear')
-    #--------------------------------------------------------------------------
-
-    #--------------------------------------------------------------------------
-    def optimize(self,fitfcn,y,sigma):
-
-        if not self.weight.frozen:
-            # Extract optimization range from model penalty
-            searchrange = np.array([np.log10(self.weight.lb), np.log10(self.weight.ub)])
-            searchrange[np.isinf(searchrange)] = 20
-            # Construct the selection functional
-            selectionFunctional = lambda log10weight: self.selectionfcn(fitfcn,y,sigma,log10weight)
-
-            # Minimization of the selection functional
-            log10optweight = fminbound(selectionFunctional,*searchrange, xtol=0.1)
-
-            # Logscale -> linear-scale
-            optweight = 10**log10optweight
-        else: 
-            optweight = self.weight.value
-
-        # Update optimized value to object
-        self.optweight = optweight
-
-        # Get the fit result
-        fitresult = fitfcn(optweight)
-
-        return fitresult,optweight
-    #--------------------------------------------------------------------------
-#==============================================================================
-
-#--------------------------------------------------------------------------
-def _outerOptimization(fitfcn,penalty_objects,y,sigma):
-
-    # If there are no penalties
-    if len(penalty_objects)==0:
-        fitfcn_ = lambda y: fitfcn(y,[None])
-
-    # Otherwise, prepare to solve multiobjective problem 
-    elif len(penalty_objects)==3:
-        thirdfcn = lambda y,*param: penalty_objects[2].optimize(lambda weight: fitfcn(y,[*param,weight]),y,sigma)[1]
-        secondfcn = lambda y,*param: penalty_objects[1].optimize(lambda weight: fitfcn(y,[*param,weight,thirdfcn(y,*param,weight)]),y,sigma)[1]
-        fitfcn_ = lambda y: penalty_objects[0].optimize(lambda weight: fitfcn(y,[weight,secondfcn(y,weight),thirdfcn(y,weight,secondfcn(weight))]),y,sigma)[0]
-
-    elif len(penalty_objects)==2:
-        secondfcn = lambda y,*param: penalty_objects[1].optimize(lambda weight: fitfcn(y,[*param,weight]),y,sigma)[1]
-        fitfcn_ = lambda y: penalty_objects[0].optimize(lambda weight: fitfcn(y,[weight,secondfcn(y,weight)]),y,sigma)[0]
-
-    elif len(penalty_objects)==1:
-        fitfcn_ = lambda y: penalty_objects[0].optimize(lambda weight: fitfcn(y,[weight]),y,sigma)[0]
-    else: 
-        raise RuntimeError('The fit() function can only handle up to three penalties.')
-
-    return fitfcn_
-#--------------------------------------------------------------------------
-
-
-#==============================================================================================
-def fit(model_, y, *constants, par0=None, penalties=None, bootstrap=0, noiselvl=None,
-                regparam='aic',reg='auto',regparamrange=None,**kwargs):
-    r"""
-    Fit the input model to the data ``y`` via one of the three following approaches: 
-    
-    - Non-linear least-squares 
-    - Regularized linear-least-squares 
-    - Separable non-linear least-squares 
-
-    The most appropiate solver is chosen automatically based on the model structure. 
-
-    Parameters
-    ----------
-    model : :ref:`Model`
-        Model object. 
-    y : array_like 
-        Data to be fitted. 
-    par0 : array_like, optional 
-        Value at which to initialize the parameter at the start of a fit routine. 
-        Must be specified if not defined in the model. Otherwise, it overrides the definition in the model. 
-
-    Any additional solver-specific keyword arguments can be specified. See :ref:`snlls` for a full reference. 
-
-    Returns
-    -------
-    :ref:`FitResult` with the following fields defined:
-    <parameter_name> : :ref:`Parameter`
-        Fitted value of the <parameter_name> model parameter.
-    <parameter_name>Uncert : :ref:`UQResult`
-        Uncertainty quantification of the <parameter_name> model parameter.
-    param : ndarray
-        Fitted parameter vector ordered according to the model parameter indices.
-    modelUncert : :ref:`UQResult`
-        Uncertainty quantification of the parameter vector ordered according to the model parameter indices.
-    model : ndarray
-        Fitted model response.
-    modelUncert : :ref:`UQResult`
-        Uncertainty quantification of the fitted model response.        
-    regparam : scalar
-        Regularization parameter value used for the regularization of the linear parameters.
-    plot : callable
-        Function to display the results. It will display the fitted data.
-        The function returns the figure object (``matplotlib.figure.Figure``)
-        object as output, which can be modified. A vector for the x-axis and its label can
-        be specified by calling ``FitResult.plot(axis=axis,xlabel='xlabel')``.
-    stats : dict
-        Goodness of fit statistical estimators
-
-        * ``stats['chi2red']`` - Reduced \chi^2 test
-        * ``stats['r2']`` - R^2 test
-        * ``stats['rmsd']`` - Root-mean squared deviation (RMSD)
-        * ``stats['aic']`` - Akaike information criterion
-        * ``stats['aicc']`` - Corrected Akaike information criterion
-        * ``stats['bic']`` - Bayesian information criterion
-    cost : float
-        Value of the cost function at the solution.
-    """
-
-    if not isinstance(model_,Model):
-        raise TypeError('The input model must be a valid deerlab.Model object.')
-    else:
-        model = copy(model_)
-
-    if len(constants)>0:
-        constants = np.atleast_1d(constants)
-
-    if model.Nlin==0:
-        model.addlinear('scale',lb=-np.inf,ub=np.inf,description='Scaling factor')
-
-    # Get boundaries and conditions for the linear and nonlinear parameters
-    ubl,ub = model._split_linear(model._vecsort(model._getvector('ub')))
-    lbl,lb = model._split_linear(model._vecsort(model._getvector('lb')))
-    frozenl,frozen = model._split_linear(model._vecsort(model._getvector('frozen')))
-    valuesl,values = model._split_linear(model._vecsort(model._getvector('value')))
-
-    # Check the initial conditions and whether they are defined
-    if par0 is None:
-        _,par0 = model._split_linear(model._vecsort(model._getvector('par0')))
-    if np.any(par0==None):
-        raise RuntimeError(f"It appears some start values (par0) have not been specified. Either specify them in the model definition or using the keyword.")
-
-    linfrozen = np.full(model.Nlin,None)
-    linfrozen[frozenl] = valuesl[frozenl]
-    nonlinfrozen = np.full(model.Nnonlin,None)
-    nonlinfrozen[frozen] = values[frozen]
-
-    if len(linfrozen)==0: linfrozen = [1]
-
-    if not isinstance(y,list):
-        y = [y]            
-    nprev = 0
-    ysubsets = []
-    sigmas = []
-    for n,yset in enumerate(y):
-        ysubsets.append(np.arange(nprev,nprev+len(yset)))
-        if noiselvl is None:
-            sigmas.append(noiselevel(yset)*np.ones(len(yset)))
-        else: 
-            sigmas.append(noiselvl[n]*np.ones(len(yset)))
-        nprev = nprev+len(yset)
-    ysplit = y.copy()
-    y = np.concatenate(y)
-    sigmas = np.concatenate(sigmas)
-
-
-    if model.Nlin==0 and model.Nnonlin==0:
-        raise AssertionError(f'The model has no parameters to fit.')    
-
-    # Get parameter indices in the order spitted out by the solver
-    param_idx = [[]]*len(model._parameter_list('vector'))
-    idxprev = 0
-    for islinear in [False,True]:
-        for n,param in enumerate(model._parameter_list('vector')):
-            if np.all(getattr(model,param).linear == islinear):
-                N = len(np.atleast_1d(getattr(model,param).idx))
-                param_idx[n] = np.arange(idxprev,idxprev + N)
-                idxprev += N  
-
-    # If there are penalties in the model
-    if penalties is not None:
-        if not hasattr(penalties, '__iter__'): 
-            penalties = [penalties]
-        # Get the parameter names of the model
-        modelparam = model._parameter_list('vector')
-        penaltyfcns = []
-        for penalty in penalties:
-            # Determine the indices of the subset of parameters the model depends on
-            subsets = [getattr(model,modelparam[np.where(np.asarray(modelparam)==param)[0][0]]).idx for param in penalty.signature]
-            # Adapt the signature of penaltyfcn for snlls
-            penaltyfcns.append(lambda pnonlin,plin,weight: penalty.penaltyfcn(weight,*[np.concatenate([pnonlin,plin])[subset] for subset in subsets]))
-
-        # Prepare the penalties to input to snlls
-        extrapenalties = lambda weights: [lambda nonlin,lin: penaltyfcn(nonlin,lin,weight) for penaltyfcn,weight in zip(penaltyfcns,weights)]
-    else: 
-        # If there are no penalties in the model
-        penalties = []
-        extrapenalties = lambda *_: None
-
-    # Prepare the separable non-linear least-squares solver
-    Amodel_fcn = lambda param: model.nonlinmodel(*constants,*param)
-    fitfcn = lambda y,penweights: snlls(y, Amodel_fcn, par0, lb=lb, ub=ub, lbl=lbl, ubl=ubl, 
-                                                subsets=ysubsets, lin_frozen=linfrozen, nonlin_frozen=nonlinfrozen,
-                                                regparam=regparam, reg=reg, regparamrange=regparamrange,
-                                                extrapenalty=extrapenalties(penweights), **kwargs)        
-
-    # Prepare outer optimization of the penalty weights, if necessary
-    fitfcn = _outerOptimization(fitfcn,penalties,y,sigmas)
-
-    # Run the fitting algorithm 
-    fitresults = fitfcn(y)
-
-    # If requested, perform a bootstrap analysis
-    if bootstrap>0: 
-        def bootstrap_fcn(ysim): 
-            fit = fitfcn(np.concatenate(ysim))
-            if not isinstance(fit.model,list): fit.model = [fit.model]
-            return (fit.param,*fit.model)
-        # Bootstrapped uncertainty quantification
-        param_uq = bootstrap_analysis(bootstrap_fcn,ysplit,fitresults.model,samples=bootstrap)
-        # Include information on the boundaries for better uncertainty estimates
-        paramlb = model._vecsort(model._getvector('lb'))[np.concatenate(param_idx)] 
-        paramub = model._vecsort(model._getvector('ub'))[np.concatenate(param_idx)] 
-        fitresults.paramUncert = UQResult('bootstrap',data=param_uq[0].samples,lb=paramlb,ub=paramub)
-        fitresults.param = fitresults.paramUncert.median
-        # Get the uncertainty estimates for the model response
-        fitresults.model = [param_uq[n].median for n in range(1,len(param_uq))]
-        fitresults.modelUncert = [param_uq[n] for n in range(1,len(param_uq))]
-        if len(fitresults.model)==1: 
-            fitresults.model = fitresults.model[0]
-            fitresults.modelUncert = fitresults.modelUncert[0]
-    # Get some basic information on the parameter vector
-    keys = model._parameter_list(order='vector')
- 
-    # Dictionary of parameter names and fitted values
-    FitResult_param = {key : fitvalue if len(fitvalue)>1 else fitvalue[0] for key,fitvalue in zip(keys,[fitresults.param[idx] for idx in param_idx])}
-    # Dictionary of parameter names and fit uncertainties
-    FitResult_paramuq = {f'{key}Uncert': model._getparamuq(fitresults.paramUncert,idx) for key,idx in zip(keys,param_idx)}
-    # Dictionary of other fit quantities of interest
-    FitResult_dict = {key: getattr(fitresults,key) for key in ['param','paramUncert','model','modelUncert','cost','plot','residuals','stats','regparam']}
-
-    _paramlist = model._parameter_list('vector')
-    def propagate(model,*constants,lb=None,ub=None):
-    # ----------------------------------------------------------------------------
-        # Get the parameter names of the input model
-        if isinstance(model,Model):
-            modelparam = model._parameter_list('vector')
-        elif callable(model):
-            modelparam = inspect.getfullargspec(model).args
-        else: 
-            raise TypeError('The input must be a deerlab.Model object or a callable.')
-
-        # Check that all parameters are in the fit object
-        for param in modelparam:
-            if not hasattr(fit,param): 
-                raise KeyError(f'The fit object does not contain the {param} parameter.')
-        # Determine the indices of the subset of parameters the model depends on
-        subset = [param_idx[np.where(np.asarray(_paramlist)==param)[0][0]] for param in modelparam]
-        subset = np.concatenate(subset)   
-        # Propagate the uncertainty from that subset to the model
-        modeluq = fitresults.paramUncert.propagate(lambda param: model(*constants,*param[subset]),lb,ub)
-        return modeluq
-    # ----------------------------------------------------------------------------
-    def evaluate(model,*constants):
-    # ----------------------------------------------------------------------------
-        # Get the parameter names of the input model
-        modelparam = model._parameter_list('vector')
-
-        # Check that all parameters are in the fit object
-        for param in modelparam:
-            if not hasattr(fit,param): 
-                raise KeyError(f'The fit object does not contain the {param} parameter.')
-        # Determine the indices of the subset of parameters the model depends on
-        subset = [np.where(np.asarray(_paramlist)==param)[0][0] for param in modelparam]
-        # Evaluate the input model
-        modeluq = model(*constants,*fitresults.param[subset])
-        return modeluq
-    # ----------------------------------------------------------------------------
-
-
-    # Generate FitResult object from all the dictionaries
-    fit = FitResult({**FitResult_param,**FitResult_paramuq, **FitResult_dict, 'propagate': propagate, 'evaluate': evaluate}) 
-
-    return fit
-#==============================================================================================
-
-def _importparameter(parameter):
-    return {
-        'lb' : parameter.lb,
-        'ub' : parameter.ub,
-        'par0' : parameter.par0,
-        'description' : parameter.description,
-        'units' : parameter.units,
-        'frozen' : parameter.frozen,
-        'value' : parameter.value,
-    }
-
-def _aresame(obj1,obj2):
-    a = obj1.__dict__
-    a = {key:val for key, val in a.items() if key not in ['_parent','idx']}
-    b = obj2.__dict__
-    b = {key:val for key, val in b.items() if key not in ['_parent','idx']}
-    try:
-        np.testing.assert_equal(a,b)
-        return True
-    except Exception:
-        return False
-# ==============================================================================
-def link(model,**links):
-    """
-    Link model parameters. 
-
-    Parameters
-    ----------
-    model : :ref:`Model`
-        Model object. 
-    links : keyword-argument pairs 
-        Keyword-argument pairs, where the arguments must be lists of model parameter names. 
-        The corresponding model parameter will be assigned to new parameter whose name is given 
-        by the keyword name. For example:: 
-
-            newmodel = link(model,parC = ['parA','parB'])
-
-        will return a new model where the values of ``parA`` and ``parB`` will be given by the
-        new model parameter ``parC``. 
-
-    Returns
-    -------
-    newmodel : :ref:`Model`
-        New model object without the linked parameter and with the newly defined parameters. 
-    """
-    def _linkparameter(model,parameters,newname):
-    # ---------------------------------------------------------------------  
-        # Get a list of parameter names in the model
-        model_parameters = model._parameter_list(order='vector')
-
-        link_parameters,link_indices,link_param_idx = [],[],[]
-        for param in parameters:
-            if not isinstance(param,Parameter) and isinstance(param,str):
-                param = getattr(model,param)
-            # Make list of parameter objects
-            link_parameters.append(param)
-            # Make list of parameter indices
-            link_indices.append(param.idx)
-
-        # Get the names of the parameters to be linked
-        link_names = []
-        for param in parameters:
-            if isinstance(param,Parameter):
-                for mparam in model_parameters:
-                    if _aresame(param,getattr(model,mparam)):
-                        link_names.append(mparam)
-                        break
-            else: 
-                link_names.append(param)
-
-        # Remove the first from the list as it will be kept
-        linked_name = link_names.pop(0)
-        
-        for n,name in enumerate(model_parameters):
-            if name==linked_name: link_param_idx = n
-
-        
-
-        # Get the vector index of the parameter to be linked to
-        link_indices = np.atleast_1d(link_indices[0])
-
-        nnew = 0
-        # Initialize the maps linked->unlinked
-        mapping = np.zeros(model.Nnonlin,dtype=int)
-        mapping_linear = np.zeros(model.Nlin,dtype=int)
-
-        # Get the indices of the unlinked parameters in the maps
-        unlinked_linear_idx = np.full(len(model_parameters),None)
-        unlinked_nonlinear_idx = np.full(len(model_parameters),None)
-        linked_linear_idx = np.full(len(model_parameters),None)
-        linked_nonlinear_idx = np.full(len(model_parameters),None)
-        q = 0
-        nnew = 0
-        for n,param in enumerate(model_parameters):
-            if np.all(getattr(model,param).linear):
-                m =  len(np.atleast_1d(getattr(model,param).idx)) 
-                unlinked_linear_idx[n]= np.arange(q,q+m)
-                q += m
-                if param not in link_names:
-                    linked_linear_idx[n]= np.arange(nnew,nnew+m)
-            else:
-                unlinked_nonlinear_idx[n] = np.array(n)
-                if param not in link_names: 
-                    linked_nonlinear_idx[n] = np.array(nnew)
-                    m = 1
-            if param not in link_names: 
-                nnew += m
-        Nnl = model.Nnonlin
-        
-        # Loop over all parameters in the model
-        for n,param in enumerate(model_parameters):
-            # If the parameter is to be linked...
-            if param in link_names:
-                # Update the number of parameters in the model
-                Nremoved = len(np.atleast_1d(getattr(model,param).idx))
-                model.Nparam -= Nremoved
-                if np.all(getattr(model,param).linear):
-                    model.Nlin -= Nremoved
-                    # Update the parameter vector map
-                    mapping_linear[unlinked_linear_idx[n]] = link_indices-Nnl                
-                else: 
-                    model.Nnonlin -= Nremoved
-                    # Update the parameter vector map
-                    mapping[unlinked_nonlinear_idx[n]] = link_indices
-                # Delete the linked parameter from the model
-                delattr(model,param)
-
-            # Otherwise if the parameter is not linked...
-            else:
-                # Update the index of the parameter in the new vector 
-                if not np.all(getattr(model,param).linear):
-                    getattr(model,param).idx = linked_nonlinear_idx[n]
-                    mapping[unlinked_nonlinear_idx[n]] = linked_nonlinear_idx[n]
-                else: 
-                    getattr(model,param).idx = linked_linear_idx[n]
-                    mapping_linear[unlinked_linear_idx[n]] = linked_linear_idx[n]-Nnl
-
-        # Delete the old copy with the old name
-        paramobj = getattr(model,model_parameters[link_param_idx])
-        delattr(model,model_parameters[link_param_idx])
-        # Create a copy of the linked parameter with the new name
-        setattr(model,newname,paramobj)
-
-        # Monkey-patch the evaluation function         
-        nonlinfcn = model.nonlinmodel
-        linear_reduce_idx = [np.where(mapping_linear==n)[0].tolist() for n in np.unique(mapping_linear) ]
-        Nconstants = len(model._constantsInfo)
-        # ---------------------------------------------------------------------
-        def linked_model_with_constants(*inputargs):
-            # Redistribute the input parameter vector according to the mapping vector
-            constants = inputargs[:Nconstants]
-            θ = inputargs[Nconstants:]
-            θ = np.atleast_1d(θ)[mapping]
-            args = list(θ)
-            if model._constantsInfo is not None:
-                for info,constant in zip(model._constantsInfo,constants):
-                    args.insert(info['argidx'],constant)                
-            A = nonlinfcn(*args)
-            Amapped = np.vstack([np.sum(np.atleast_2d(A[:,idx]),axis=1) for idx in linear_reduce_idx]).T
-            return Amapped
-        # ---------------------------------------------------------------------
-        model.nonlinmodel = linked_model_with_constants
-
-        # Return the updated model with the linked parameters
-        return model
-    # ---------------------------------------------------------------------
-
-    if not isinstance(model,Model):
-        raise TypeError('The first argument must be a Model object.')
-    newmodel = deepcopy(model)
-    for link_newname in links: 
-        to_link = [getattr(newmodel,parname) for parname in links[link_newname]]
-        newmodel = _linkparameter(newmodel,to_link,link_newname)
-    return newmodel
-#==============================================================================================
-
-# ---------------------------------------------------------------------
-def _unique_ordered(vec):
-    uniques = []
-    for v in vec: 
-        if v not in uniques:
-            uniques.append(v)
-    return uniques
-# ---------------------------------------------------------------------
-
-
-#==============================================================================================
-def _combinemodels(mode,*inputmodels,addweights=False): 
-
-    # Initialize empty containers
-    subsets_nonlin,arguments,arelinear = [],[],[]
-    nprev = 0
-
-    if len(inputmodels)==1:
-        return inputmodels[0]
-
-    # Make deep-copies of the models to avoid modifying them
-    models = [deepcopy(model) for model in inputmodels]
-
-    if addweights:
-
-        for n,(model,nonlinfcn) in enumerate(zip(models,[model.nonlinmodel for model in models])):
-            signature = model._nonlinsignature
-            signature.append('weight')
-            def make_weighted_comb(nonlinfcn):
-                def weighted_comb(*inputargs):
-                    weight = inputargs[-1]
-                    param = inputargs[:-1]
-                    return weight*nonlinfcn(*param)
-                return weighted_comb
-            constants = [entry['argkey'] for entry in model._constantsInfo]
-            weightedModel = Model(make_weighted_comb(nonlinfcn),constants=constants,signature=signature)
-            for name in model._parameter_list(order='vector'):
-                if np.any(getattr(model,name).linear):
-                    weightedModel.addlinear(name,vec=len(np.atleast_1d(getattr(model,name).idx)))                    
-                getattr(weightedModel,name).set(**_importparameter(getattr(model,name)))
-            getattr(weightedModel,'weight').set(lb=0,par0=1,description='Weighting factor')
-            models[n] = deepcopy(weightedModel)
-
-    # Loop over all models to be combined
-    for n,model in enumerate(models): 
-        
-        # If one of the models has linear parameters, but not the others
-        # add a dummy unity linear parameter 
-        if model.Nlin==0:
-            model.addlinear('scale',par0=1,lb=0)
-
-        # Determine the subset of parameters for the current model
-        subset = np.arange(nprev,nprev+model.Nnonlin,1)
-        nprev += model.Nnonlin
-        # From that subset, determine the non-linear subset
-        subset_nonlin = subset[np.arange(model.Nnonlin)]
-        subsets_nonlin.append(subset_nonlin)
-
-        # Determine which parameters are linear
-        arelinear = np.concatenate([arelinear,model._vecsort(model._getvector('linear'))])
-
-        newarguments = model._parameter_list(order='vector') 
-        # If there is more than one model, append a string to identify the origin
-        if len(models)>1: 
-            newarguments = [arg+f'_{n+1}' for arg in newarguments] 
-
-        oldargs = models[n]._parameter_list(order='vector')
-        i = 0
-        for oldkey,newkey in zip(oldargs,newarguments): 
-            if isinstance(getattr(model,oldkey).idx,np.ndarray):
-                newarguments = np.insert(newarguments,i*np.ones(len(np.atleast_1d(getattr(model,oldkey).idx))-1,dtype=int),newkey).tolist()
-            i += len(np.atleast_1d(getattr(model,oldkey).idx))
-
-        # Add the submodel arguments to the combined model signature
-        arguments += newarguments
-
-    # Preparation of the combined model signature    
-    arelinear = np.asarray(arelinear).astype(bool)
-    arguments = np.array(arguments)
-    lin_params = arguments[arelinear]
-    nonlin_params = arguments[~arelinear]
-
-    # Account for the constant arguments
-    constants = []
-    const_subsets = []
-    for n,model in enumerate(models):
-        subset = []
-        for info in model._constantsInfo:
-            constants.append(f"{info['argkey']}_{n+1}")
-            subset.append(len(constants)-1)
-        const_subsets.append(subset)        
-    signature = np.insert(nonlin_params,0,constants).tolist()
-    Nconst = len(constants)
-    nonlinfcns = [model.nonlinmodel for model in models]
-    Nlins = [model.Nlin for model in models]
-    ysizes = [[]]*len(models)
-
-    #---------------------------------------------------------------------
-    def _combined_nonlinmodel(*inputargs):
-        """Evaluates the nonlinear functions of the submodels and 
-        concatenates them into a single design matrix"""
-
-        nonlocal ysizes
-
-        constants = inputargs[:Nconst]
-        param = inputargs[Nconst:]
-
-        param = np.atleast_1d(param)
-        constants = np.atleast_2d(constants)
-        # Loop over the submodels in the model
-        Amatrices = []
-        for n,nonlinfcn in enumerate(nonlinfcns):
-            # Evaluate the submodel
-            Amatrix = np.atleast_2d(nonlinfcn(*constants[const_subsets[n],:],*param[subsets_nonlin[n]]))
-            if np.shape(Amatrix)[1]!=Nlins[n]: Amatrix = Amatrix.T
-            Amatrices.append(Amatrix)
-        if mode=='merge':
-            ysizes = [A.shape[0] for A in Amatrices]
-            Anonlin_full = block_diag(Amatrices).toarray()
-            if not any(arelinear):
-                Anonlin_full = np.sum(Anonlin_full,1)
-
-        elif mode=='lincombine':
-            Anonlin_full = np.hstack(Amatrices)
-
-        return Anonlin_full
-    #---------------------------------------------------------------------
-    
-    #---------------------------------------------------------------------
-    def _split_output(y,*inputargs):
-        nonlocal ysizes
-        nprev = 0
-        ysubsets = []
-        for x in ysizes:
-            ysubsets.append(np.arange(nprev,nprev+x))
-            nprev = nprev+x
-        return [y[ysubsets[n]] for n in range(len(ysizes))]
-    #---------------------------------------------------------------------
-
-    # Create the model object
-    combinedModel = Model(_combined_nonlinmodel,constants=constants,signature=signature)
-
-    # Add parent models 
-    combinedModel.parents = models
-
-    if mode=='merge':
-        # Add post-evalution function for splitting of the call outputs
-        setattr(combinedModel,'_posteval_fcn',_split_output) 
-
-    # Add the linear parameters from the subset models   
-    lin_param_set = []
-    for param in _unique_ordered(lin_params):
-        lin_param_set.append({'name':param, 'vec':np.sum(lin_params==param)})
-
-    for lparam in lin_param_set:
-        combinedModel.addlinear(lparam['name'], vec=lparam['vec'])
-
-    parameters = np.concatenate([arguments,lin_params])
-    # Import all parameter information from the subset models
-    for name,param in zip(combinedModel._parameter_list(order='vector'),parameters):
-        if '_' in name:
-            param = name.rsplit('_',1)[0]
-            n = name.rsplit('_',1)[-1]
-            n = int(n)-1
-        else:
-            param,n = name,0
-        getattr(combinedModel,name).set(**_importparameter(getattr(models[n],param)))
-
-    # Return the new combined model object
-    return combinedModel    
-#==============================================================================================
-
-#==============================================================================================
-def merge(*inputmodels,addweights=False):
-    """
-    Create a multi-response model from multiple individual models. 
-
-    Parameters
-    ----------
-    inputmodels : :ref:`Model` objects
-        Model objects to be combined. If one of the models has no linear parameters, a linear 
-        scaling factor parameters will be added. The names of the ``N``-th input model parameter will be 
-        changed by a suffix ``_N`` in the new model. Example:: 
-
-            newmodel = merge(model1,model2)
-            newmodel.parA_1 # Originally parA from model1
-            newmodel.parA_2 # Originally parA from model2
-
-
-    addweights : boolean, optional 
-        If true, the function will add a non-linear weight parameter for each model response
-        even if the individual models have linear parameters. 
-
-    Returns
-    -------
-    newmodel : :ref:`Model`
-        New model object taking the combined parameter set and returning a list of model reponses
-        correponding to each of the input models. 
-    """
-    return _combinemodels('merge',*inputmodels,addweights=addweights)
-#==============================================================================================
-
-#==============================================================================================
-def lincombine(*inputmodels,addweights=False):
-    """
-    Create model whose response is a linear combination of multiple individual model responses. 
-
-    Parameters
-    ----------
-    inputmodels : :ref:`Model` objects
-        Model objects whose linear responses are to be linearly combined. If one of the models 
-        has no linear parameters, a linear scaling factor parameters will be added. The names 
-        of the ``N``-th input model parameter will be changed by a suffix ``_N`` in the new model. Example:: 
-
-            newmodel = lincombine(model1,model2)
-            newmodel.parA_1 # Originally parA from model1
-            newmodel.parA_2 # Originally parA from model2
-
-    addweights : boolean, optional 
-        If true, the function will add a non-linear weight parameter for each model response
-        even if the individual models have linear parameters. 
-
-    Returns
-    -------
-    newmodel : :ref:`Model`
-        New model object taking the combined parameter set and returning a response that is a linear
-        combination of the input models.
-    """
-    return _combinemodels('lincombine',*inputmodels,addweights=addweights)
-#==============================================================================================
-
-
-#==============================================================================================
-def relate(model,**functions):
-    """
-    Create functional relationships between model parameters. 
-
-    Parameters
-    ----------
-    model : :ref:`Model`
-        Model object. 
-    functions : keyword-callable pairs 
-        Functions describing the relationship between parameters. The keyword represents the parameter
-        which will be funtionalized. The keyword argument must be a callable function taking a number 
-        of model parameters (names must match any of the model parameter names) as input and returning
-        the value to be assigned to the functionalized parameter. For example::
-
-            newmodel = relate(model, parA = lambda parB: 2*parB)
-
-        will create a new model ``newmodel`` based on ``model`` where the parameter ``parA`` is now 
-        given by twice the value of parameter ``parB``. The model ``newmodel`` will no longer have ``parA`` 
-        as a model parameter and will have a parameter less than ``model``. 
-        Multiple parameters can be functionalized by specifying multiple keyword-callable pairs.
-
-    Returns
-    -------
-    newmodel : :ref:`Model`
-        New model object without the functionalized parameters. 
-    """
-    def _relate(model,function,dependent_name):
-    # ---------------------------------------------------------------------  
-        
-        # Get a list of parameter names in the model
-        model_parameters =np.array(model._parameter_list(order='vector'))
-
-        # Get the index of the parameter which will be made dependent
-        dependent_idx = np.where(model_parameters==dependent_name)
-
-        # Get the names and indices of the parameters taken by the dependent's function
-        arguments_names = inspect.getfullargspec(function).args
-
-        if dependent_name not in model_parameters:
-            raise KeyError(f"The assigned parameter '{dependent_name}' is not a parameter of the input model.")
-
-        if getattr(model,dependent_name).linear:
-            raise TypeError(f"Linear parameters cannot be used.")
-
-        for arg in arguments_names:
-            if arg not in model_parameters:
-                raise KeyError(f"The function argument '{arg}' is not a parameter of the input model.")
-            if getattr(model,arg).linear:
-                raise TypeError(f"Linear parameters cannot be used.")
-
-        param_idx = 0
-        # Loop over all parameters in the model
-        for param in model_parameters:
-            Nidx = len(np.atleast_1d(getattr(model,param).idx))
-            # Update the index of the parameter in the new vector 
-            if not np.all(getattr(model,param).linear):
-                getattr(model,param).idx = np.array(param_idx) 
-            else: 
-                getattr(model,param).idx = np.arange(param_idx,param_idx+Nidx)
-
-            if param != dependent_name:
-                param_idx += Nidx
-
-        # If the parameter is to be linked...
-        Nremove = len(np.atleast_1d(getattr(model,dependent_name).idx))
-        # Update the number of parameters in the model
-        model.Nparam -= Nremove
-        if np.all(getattr(model,dependent_name).linear):
-            model.Nlin -= Nremove
-        else: 
-            model.Nnonlin -= Nremove
-        # Delete the linked parameter from the model
-        delattr(model,dependent_name)
-
-        # Monkey-patch the evaluation function         
-        nonlinfcn = model.nonlinmodel
-        Nconstants = len(model._constantsInfo)
-        nonlinparams = np.array([param for param in model._parameter_list('vector') if not np.all(getattr(model,param).linear)])
-        arguments_idx = np.concatenate([np.where(nonlinparams==name)[0] for name in arguments_names])
-        dependent_idx = dependent_idx[0]
-        # ---------------------------------------------------------------------
-        def dependency_model_with_constants(*inputargs):
-            # Redistribute the input parameter vector according to the mapping vector
-            constants = inputargs[:Nconstants]
-            θ = np.atleast_1d(inputargs[Nconstants:]).astype(float)
-            θ = np.insert(θ,dependent_idx,function(*θ[arguments_idx]))  
-            args = list(θ)
-            if model._constantsInfo is not None:
-                for info,constant in zip(model._constantsInfo,constants):
-                    args.insert(info['argidx'],constant)                
-            A = nonlinfcn(*args)
-            return A
-        # ---------------------------------------------------------------------
-        model.nonlinmodel = dependency_model_with_constants
-
-        # Return the updated model with the linked parameters
-        return model
-    # ---------------------------------------------------------------------
-
-    if not isinstance(model,Model):
-        raise TypeError('The first argument must be a deerlab.Model object.')
-    newmodel = deepcopy(model)
-
-    # Get the dependent's names and their function arguments
-    dependents = [dependent for dependent in functions]
-    arguments = [inspect.getfullargspec(functions[dependent]).args for dependent in dependents]
-
-    # Check and correct the order to of functionalization
-    maxtrials = 2*len(dependents)
-    # Run for a maximum number of trials
-    for _ in range(maxtrials):
-        # Loop over all dependent variables... 
-        for n,dependent in enumerate(dependents):
-            # ...and check wheter there is a conflict with the other arguments
-            for m in range(n,len(arguments)):
-                # If a dependent is to be used as an argument later, there is a conflict
-                conflict = dependent in arguments[m]
-                if conflict: break
-            if conflict: break
-        else: 
-            # If there are no conflicts, proceed with the functionalization
-            break
-        # If there is a conflict, swap the order of the dependents and check again
-        dependents[n],dependents[m] = dependents[m],dependents[n] 
-        arguments[n],arguments[m] = arguments[m],arguments[n] 
-    else: 
-        # If no solution could be found (due to cyclic relations), raise an error
-        raise RuntimeError('There are cyclic relationships in the parameter definitions that could not be resolved.')
-
-    # Loop over all parameter functionalizations...
-    for dependent in dependents: 
-        # ...and functionalize them one by one
-        newmodel = _relate(newmodel,functions[dependent],dependent)
-
-    return newmodel
-#==============================================================================================
+# model.py - DeerLab's modelling interface
+# ---------------------------------------------------------------------------
+# This file is a part of DeerLab. License is MIT (see LICENSE.md). 
+# Copyright(c) 2019-2021: Luis Fabregas, Stefan Stoll and other contributors.
+
+import numpy as np
+from scipy.sparse.construct import block_diag
+from scipy.optimize import fminbound
+from deerlab.solvers import snlls
+from deerlab.classes import FitResult, UQResult
+from deerlab.noiselevel import noiselevel
+from deerlab.bootstrap_analysis import bootstrap_analysis
+import inspect 
+from copy import copy,deepcopy
+from types import ModuleType
+import difflib
+
+#===================================================================================
+class Parameter(): 
+    r""" Represents a model parameter or a single parameter vector. 
+
+    Attributes
+    ----------
+    name : string 
+        Name/description of the parameter
+
+    units : string 
+        Physical units of the parameter
+
+    par0 : float or array_like 
+        Value at which to initialize the parameter at the start of a fit routine. 
+        Must be specified in the model or latest upon fitting.
+
+    lb : float or array_like 
+        Lower bound of the parameter. If not specified it is assumed to unbounded.
+
+    ub : float or array_like 
+        Upper bound of the parameter. If not specified it is assumed to unbounded.
+
+    linear : boolean 
+        Describes whether the model behaves linearly with respect to the parameter.
+
+    frozen : boolean 
+        Describes whether the parameter will be frozen at a specific value during a fit.
+
+    value : float
+        Value at which the parameter will be frozen during a fit.
+
+
+    Methods
+    -------
+
+    """
+
+    #=======================================================================================
+    #                                         Constructor
+    #=======================================================================================
+
+    #---------------------------------------------------------------------------------------
+    def __init__(self, name=None, parent=None, idx=None, description=None, par0=None, frozen=False, lb=-np.inf, ub=np.inf,value=None, units=None, linear=False): 
+        # Attributes
+        self.name = name
+        self._parent = parent # Parent 
+        self.idx = idx
+        self.description = description # Description
+        self.units = units    # Units
+        self.par0 = par0      # Start values
+        self.lb = lb          # Lower bounds
+        self.ub = ub          # Upper bounds
+        self.value = value
+        self.frozen = frozen   # Frozen
+        self.linear = linear  # Linearity
+    #---------------------------------------------------------------------------------------
+
+    #=======================================================================================
+    #                                         Methods
+    #=======================================================================================
+
+    #---------------------------------------------------------------------------------------
+    def set(self,**attributes):
+        """
+        Set multiple attributes for a parameter. 
+
+        Parameters
+        ----------
+        attributes : keyword/values pairs
+            Pairs of keywords defining the parameter attribute and the value to be assignes.
+            For example ``parameter.set(lb=0,ub=1)`` to set both the ``lb`` and ``ub`` attributes.
+        """
+        for key in attributes:
+            if not hasattr(self,key):
+                raise AttributeError(f"'{key}' is not a valid parameter attribute.")
+            setattr(self,key,attributes[key])
+        return 
+    #---------------------------------------------------------------------------------------
+    
+    #---------------------------------------------------------------------------------------
+    def freeze(self,value):
+        """
+        Freeze a parameter during a fit/optimization.
+
+        Parameters
+        ----------
+        value : float or array_like
+            Value at which to freeze the parameter during optimization.
+        """
+        N = len(np.atleast_1d(self.frozen))
+        if N>1:
+            self.frozen = np.full(N,True)
+            self.value = np.full(N,value)        
+        else:
+            self.frozen = True
+            self.value = value        
+    #---------------------------------------------------------------------------------------
+
+    #---------------------------------------------------------------------------------------
+    def unfreeze(self):
+        """
+        Release a frozen parameter during a fit/optimization.
+        """
+        N = len(np.atleast_1d(self.frozen))
+        if N>1:
+            self.frozen = np.full(N,False)
+            self.value = np.full(N,None)        
+        else:
+            self.frozen = False
+            self.value = None
+    #---------------------------------------------------------------------------------------
+#===================================================================================
+
+
+
+class Model():
+#===================================================================================
+    r"""Represents a model.
+
+    Attributes
+    ----------
+    <parameter_name> : :ref:`Parameter`
+        Model parameter object. 
+    description : string 
+        Description of the model.
+    signature : string 
+        Call signature (keyword arguments in order) of the model. 
+    nonlinmodel : callable
+        Function of the non-linear part of the model.
+    Nnonlin : int scalar
+        Number of non-linear parameters in the model.
+    Nlin : int scalar
+        Number of linear parameters in the model.
+    Nparam : int scalar
+        Number of parameters in the model.
+
+    Methods
+    -------
+
+    """
+
+
+    #=======================================================================================
+    #                                         Constructor
+    #=======================================================================================
+
+    #---------------------------------------------------------------------------------------
+    def __init__(self,Amodel,constants=None,signature=None): 
+        """
+        Construct a new model from a non-linear function. 
+
+        Parameters
+        ----------
+
+        Amodel : callable 
+            Function that takes a set of non-linear parameters and 
+            returns either a the full model response or the design matrix 
+            of the model response. A parameter will be added to the new model for each 
+            input argument defined in the function signature.   
+        
+        constants : string or list thereof
+            Names of the constant variables (non-parameter variables) taken
+            by the ``Amodel`` function. These will not be added as parameters to the new model.
+
+        signature : list of strings
+            Signature of the ``Amodel`` function to manually specify the names of the input arguments.
+
+        Returns
+        -------
+
+        model : `Model` object 
+            Model object instance that takes the parameters defined for ``Amodel`` and returns the output of ``Amodel``.
+
+        """
+        if not callable(Amodel):
+            Amatrix = Amodel.copy()
+            Amodel = lambda *_: Amatrix 
+        self.nonlinmodel = Amodel
+        self.description = None
+        self._constantsInfo = []
+        self.parents = None
+        if signature is None:
+            # Get list of parameter names from the function signature
+            signature = inspect.getfullargspec(Amodel).args
+
+        self._nonlinsignature = signature.copy()
+        parameters = signature.copy()
+        # Check if one of the arguments is an axis argument     
+        if constants is not None:
+            if not isinstance(constants,list):
+                constants = [constants]
+            for argname in constants:
+                for n,par in enumerate(parameters): 
+                    if par==argname: 
+                        self._constantsInfo.append({"argkey":argname,'argidx':n})
+            for argname in constants:
+                for n,par in enumerate(parameters): 
+                    if par==argname: 
+                        parameters.remove(argname)
+        Nconstants = len(self._constantsInfo)
+
+
+        # Use a wrapper function to facilitate internal arguments manipulation        
+        #-----------------------------------
+        def model_with_constants(*inputargs):
+            constants = inputargs[:Nconstants]
+            θ = inputargs[Nconstants:]
+            args = list(θ)
+            if self._constantsInfo is not None:
+                for info,constant in zip(self._constantsInfo,constants):
+                    args.insert(info['argidx'],constant)
+            return Amodel(*args)
+        #-----------------------------------    
+        self.nonlinmodel = model_with_constants
+
+        # Update the number of parameters in the model
+        self.Nparam = len(parameters)
+        self.Nnonlin = len(parameters)
+        self.Nlin = 0
+
+        for n,param in enumerate(parameters): 
+            newparam = Parameter(parent=self, idx=n, name=param)
+            setattr(self,param,newparam)
+        self.signature = signature
+    #---------------------------------------------------------------------------------------
+
+    # Gets called when an attribute is accessed
+    #--------------------------------------------------------------------------------
+    def __getattribute__(self, attr):
+        try:
+            return super(Model, self).__getattribute__(attr)
+        except AttributeError:
+            errstr = f'The model has no attribute {attr}.'
+            attributes = [key for key in self.__dict__]
+            proposal = difflib.get_close_matches(attr, attributes)
+            if len(proposal)>0:
+                errstr += f' \n Did you mean: {proposal} ?'
+            raise AttributeError(errstr)
+    #--------------------------------------------------------------------------------
+
+
+    #=======================================================================================
+    #                                    Private methods
+    #=======================================================================================
+
+    #---------------------------------------------------------------------------------------
+    def _core_model(self,Amodel,θnonlin,θlin): 
+        """ 
+        Calculates the core model response ``y`` based on the mathematical expression ``y = A(θnonlin)@θlin``.
+        """
+        # Calculate the design matrix
+        if len(θnonlin)>0:
+            A = Amodel(*θnonlin)
+        else:
+            A = Amodel()
+
+        # Ensure the proper matrix properties
+        A = np.atleast_2d(A)
+        θlin = np.atleast_1d(np.squeeze(θlin))
+
+        # If there are no linear parameters defined
+        if len(θlin)==0: 
+            θlin = np.array([1])
+
+        if A.shape[1]!=len(θlin): 
+            A = A.T
+
+        # Full model calculation 
+        y = A@θlin
+        
+        return y
+    #---------------------------------------------------------------------------------------
+
+    #---------------------------------------------------------------------------------------
+    def _parameter_list(self, order='alphabetical'):
+        "Get the list of parameters defined in the model sorted alphabetically or by vector definition"
+        if order=='alphabetical':
+            keylist = [param for param in dir(self) if isinstance(getattr(self,param),Parameter)]
+        elif order=='vector':
+            keylist = [param for param in dir(self) if isinstance(getattr(self,param),Parameter)]
+            # If there are any parameters in vector form...
+            n = 0
+            for key in keylist: 
+                if isinstance(getattr(self,key).idx,np.ndarray):
+                    # ...insert the key string for the same number of linear parameters in that vector 
+                    keylist = np.insert(keylist,n*np.ones(len(np.atleast_1d(getattr(self,key).idx))-1,dtype=int),key)  
+                n += len(np.atleast_1d(getattr(self,key).idx))
+
+            keylist = self._vecsort(keylist)
+        # Remove any duplicates
+        keylist = list(dict.fromkeys(keylist))
+        return keylist
+    #---------------------------------------------------------------------------------------
+
+    #---------------------------------------------------------------------------------------
+    def _vecsort(self,list):
+        "Sort vectorized parameters attributes from alphabetical ordering to vector indexing"
+        list = np.squeeze(np.atleast_1d(list))
+        indices = np.concatenate([np.atleast_1d(getattr(self,param).idx) for param in dir(self) if isinstance(getattr(self,param),Parameter)])
+        orderedlist = np.atleast_1d(list.copy())
+        orderedlist[indices] = list
+
+        return orderedlist
+    #---------------------------------------------------------------------------------------
+
+    #---------------------------------------------------------------------------------------
+    def _split_linear(self,variable):
+        "Split a vector in non-linear and linear parameter subset vectors"
+        variable = np.atleast_1d(variable)
+        linear = np.concatenate([np.atleast_1d(getattr(self,param).linear) for param in dir(self) if isinstance(getattr(self,param),Parameter)])
+        linear = self._vecsort(linear)
+        variable_nonlin = variable[~linear]
+        variable_lin = variable[linear]
+        return variable_lin, variable_nonlin
+    #---------------------------------------------------------------------------------------
+
+    #---------------------------------------------------------------------------------------
+    def _merge_linear(self,variable_nonlin,variable_lin):
+        "Merge a vector's non-linear and linear parameter subset vectors"
+        variable = np.zeros(len(variable_nonlin)+len(variable_lin))
+        linear = np.concatenate([np.atleast_1d(getattr(self,param).linear) for param in dir(self) if isinstance(getattr(self,param),Parameter)])
+        linear = self._vecsort(linear)
+        variable[~linear] = variable_nonlin
+        variable[linear] = variable_lin
+        return variable
+    #---------------------------------------------------------------------------------------
+
+    #---------------------------------------------------------------------------------------
+    def _getvector(self,attribute):
+        "Get the list of parameters attributes defined in the model sorted alphabetically"
+        return np.concatenate([np.atleast_1d(getattr(getattr(self,param),attribute)) for param in dir(self) if isinstance(getattr(self,param),Parameter)])
+    #---------------------------------------------------------------------------------------
+
+    #-----------------------------------------------------------------------------
+    def _getparamuq(self,uq_full,paramidx):
+        "Get the uncertainty quantification of an individual parameter"
+        subset_model = lambda x: x[paramidx]
+        param_lb =  self._vecsort(self._getvector('lb'))[paramidx]
+        param_ub =  self._vecsort(self._getvector('ub'))[paramidx]
+        frozen = self._vecsort(self._getvector('frozen'))[paramidx]
+        if np.all(frozen): 
+            param_uq = UQResult('void')
+        else:
+            if uq_full.type=='covariance':
+                param_uq = uq_full.propagate(subset_model,lb=param_lb, ub=param_ub)
+            elif uq_full.type=='bootstrap':
+                param_uq = UQResult('bootstrap',data=uq_full.samples[:,paramidx],lb=param_lb, ub=param_ub)
+            else:
+                param_uq = UQResult('void')
+        return param_uq
+    #-----------------------------------------------------------------------------
+
+    #-----------------------------------------------------------------------------
+    def _check_if_already_exists(self,key):
+        if hasattr(self,key):
+            raise KeyError(f'The model already has a "{key}" parameter.')
+    #-----------------------------------------------------------------------------
+    
+    
+    #=======================================================================================
+    #                                         Methods
+    #=======================================================================================
+
+    #---------------------------------------------------------------------------------------
+    def addnonlinear(self, key, lb=-np.inf, ub=np.inf, par0=None, name=None, units=None, description=None):
+        """
+        Add a new non-linear :ref:`Parameter` object. 
+
+        Parameters
+        ----------
+        key : string
+            identifier of the parameter.
+
+        lb : float or array_like, optional
+            Lower bound of the parameter. For vectorized parameters, must be a vector with ``vec`` elements. 
+
+        ub : float or array_like, optional
+            Lower bound of the parameter. For vectorized parameters, must be a vector with ``vec`` elements. 
+
+        description : string, optional 
+            Name/descriptrion of the parameter. 
+
+        units : string, optional
+            Physical units of the parameter.
+        """
+        self._check_if_already_exists(key)
+        idx = self.Nparam
+        self.Nparam += 1
+        self.Nnonlin += 1
+        newparam = Parameter(name=key, linear=False, parent=self, idx=idx, par0=par0, lb=lb, ub=ub, units=units, description=description)
+        setattr(self,key,newparam)
+        Nconstants = len(self._constantsInfo)
+        Amodel = self.nonlinmodel
+        topop = self.Nnonlin-1
+        #------------------------------------------------
+        def model_with_constants_and_added_nonlin(*inputargs):
+            constants = inputargs[:Nconstants]
+            θ = inputargs[Nconstants:]
+            args = list(θ)
+            args.pop(topop)
+            if self._constantsInfo is not None:
+                for info,constant in zip(self._constantsInfo,constants):
+                    args.insert(info['argidx'],constant)
+            return Amodel(*args)
+        #------------------------------------------------
+        self.nonlinmodel = model_with_constants_and_added_nonlin
+        self.signature.append(key)
+    #---------------------------------------------------------------------------------------
+
+
+    #---------------------------------------------------------------------------------------
+    def addlinear(self, key, vec=1, lb=-np.inf, ub=np.inf, par0=None, name=None, units=None, description=None):
+        """
+        Add a new linear :ref:`Parameter` object. 
+
+        Parameters
+        ----------
+        key : string
+            identifier of the parameter.
+
+        vec : int scalar, optional
+            Number of elements in the parameter. If ``vec>1`` then the parameter will represent a 
+            vector of linear parameters of length ``vec``. 
+
+        lb : float or array_like, optional
+            Lower bound of the parameter. For vectorized parameters, must be a vector with ``vec`` elements. 
+
+        ub : float or array_like, optional
+            Lower bound of the parameter. For vectorized parameters, must be a vector with ``vec`` elements. 
+
+        description : string, optional 
+            Name/descriptrion of the parameter. 
+
+        units : string, optional
+            Physical units of the parameter.
+        """
+        self._check_if_already_exists(key)
+        if vec>1: 
+            idx = np.arange(self.Nparam,self.Nparam+vec) 
+            self.Nparam += vec        
+            self.Nlin += vec
+            newparam = Parameter(name=key, linear=np.full(vec,True), parent=self, idx=idx, par0=np.full(vec,par0), lb=np.full(vec,lb), ub=np.full(vec,ub), value=np.full(vec,None),frozen=np.full(vec,False), units=units, description=description)
+        else:
+            idx = self.Nparam
+            self.Nparam += 1
+            self.Nlin += 1
+            newparam = Parameter(name=key, linear=True, parent=self, idx=idx, par0=par0, lb=lb, ub=ub, units=units, description=description)
+        setattr(self,key,newparam)
+        self.signature.append(key)
+    #---------------------------------------------------------------------------------------
+
+
+    def __call__(self,*args,**kargs):
+    #---------------------------------------------------------------------------------------
+        """
+        Evaluate the model for a given set of parameters. 
+
+        Takes the constant variables and (non-linear and linear) parameter variables as positional
+        or keyword arguments and evaluateds the model.
+        """
+        # Check that the correct number of arguments have been specified
+        Nrequired = len(self._parameter_list())
+        Nrequired += len(self._constantsInfo)
+        if (len(args)+len(kargs))!=Nrequired:
+            raise SyntaxError(f'The model requires {Nrequired} arguments, but {len(args)+len(kargs)} have been specified.')
+
+        # Positional arguments       
+        args_constants= [np.atleast_1d(args[info['argidx']]) for info in self._constantsInfo if info['argidx']<len(args)]
+        args_list = [np.atleast_1d(arg) for idx,arg in enumerate(args) if idx not in [info['argidx'] for info in self._constantsInfo]]
+
+        # Keywords arguments
+        kargs_constants = [np.atleast_1d(kargs[info['argkey']]) for info in self._constantsInfo  if info['argkey'] in kargs] 
+        kargs_list = [np.atleast_1d(kargs[param]) for param in self._parameter_list(order='vector')[len(args_list):]]
+        
+        constants = args_constants + kargs_constants
+        param_list = args_list + kargs_list
+
+        # Concatente all parameter into a single vector
+        θ = np.concatenate(param_list)
+
+        # Check that all parameters have been passed
+        if len(θ)!=self.Nparam:
+            raise SyntaxError(f'The model requires {self.Nparam} parameters, but {len(args_list)} were specified.')   
+
+        # Determine which parameters are linear and which nonlinear
+        θlin, θnonlin = self._split_linear(θ)
+
+        # Evaluate the core model
+        y = self._core_model(lambda *θ: self.nonlinmodel(*constants,*θ),θnonlin,θlin)
+
+        # Evaluate whether the response has 
+        if hasattr(self,'_posteval_fcn'):
+            y = self._posteval_fcn(y,*constants,*θ)
+        return y
+    #---------------------------------------------------------------------------------------
+
+    #---------------------------------------------------------------------------------------
+    def getmetadata(self):
+        """
+        Utility function to quickly request all metadata attributes of the model in vector form. 
+        All elements are sorted according to the model function signature.
+        """
+        return {
+            'names': self._parameter_list(order='vector'),
+            'ub' : self._vecsort(self._getvector('ub')),
+            'lb' : self._vecsort(self._getvector('lb')),
+            'par0' : self._vecsort(self._getvector('par0')),
+            'frozen' : self._vecsort(self._getvector('frozen')),
+            'linear' : self._vecsort(self._getvector('linear')),
+            'values' : self._vecsort(self._getvector('value')),
+            'units' : self._vecsort(self._getvector('units')),
+            }
+    #---------------------------------------------------------------------------------------
+
+        
+    #---------------------------------------------------------------------------------------
+    def _parameter_table(self):
+        string = inspect.cleandoc(f"""
+    Model information 
+    -----------------
+
+    Model description: {self.description}
+    Model call signature: {','.join(self.signature)}
+    Constants: {[entry['argkey'] for entry in self._constantsInfo]}
+
+    Parameter Table 
+    ---------------
+
+    ============ ========= ========== =========== ======== ========== ==========================
+        Name       Lower     Upper      Type       Frozen   Units     Description  
+    ============ ========= ========== =========== ======== ========== ==========================""")
+        for n,paramname in enumerate(self._parameter_list(order='vector')): 
+            string += f'\n   {paramname:7s}'
+            string += f'     {np.atleast_1d(getattr(self,paramname).lb)[0]:5.3g}'
+            string += f'     {np.atleast_1d(getattr(self,paramname).ub)[0]:5.3g}'
+            string += f'      {"linear" if np.all(getattr(self,paramname).linear) else "nonlin"}'
+            string += f'      {"Yes" if np.all(getattr(self,paramname).frozen) else "No":3s}'
+            string += f'       {str(getattr(self,paramname).units):6s}'
+            string += f'   {str(getattr(self,paramname).description):s}'
+        string += f'\n============ ========= ========== =========== ======== ========== =========================='
+        return string
+    #---------------------------------------------------------------------------------------
+
+    def __str__(self):
+        return self._parameter_table()
+    def __repr__(self):
+        return self._parameter_table()        
+
+#===================================================================================
+
+#==============================================================================
+class Penalty():
+
+    #--------------------------------------------------------------------------
+    def __init__(self,penaltyfcn,selection,description=None,signature=None):
+
+        #-------------------------------------------------------------------------------
+        def selectionfunctional(fitfcn,y,sigma,log10weight):
+            # Penalty weight: linear-scale -> log-scale
+            weight = 10**log10weight
+
+            # Run the fit
+            fitresult = fitfcn(weight)
+
+            if selection=='icc':
+                # Get the fitted model
+                yfit = fitresult.model
+
+                # Get non-linear parameters covariance submatrix
+                fitpars = fitresult.nonlin + 1e-16
+                covmat = fitresult.nonlinUncert.covmat
+                covmat = covmat/(fitpars[np.newaxis,:]*fitpars[:,np.newaxis])
+
+                # Informational complexity criterion (ICC)
+                if not np.all(covmat==0):
+                    icc = np.sum((y - yfit)**2/sigma**2) + np.sum(np.log(np.diag(covmat))) + np.linalg.slogdet(covmat)[1]
+                else:
+                    icc = np.sum((y - yfit)**2/sigma**2)
+                return icc 
+
+            elif selection=='aic':
+                aic = fitresult.stats['aic']
+                return aic
+
+            elif selection=='aicc':
+                aicc = fitresult.stats['aicc']
+                return aicc
+
+            elif selection=='bic':
+                bic = fitresult.stats['bic']
+                return bic
+        #-------------------------------------------------------------------------------
+
+        # Set the weighted penalty function
+        self.penaltyfcn = lambda weight,*args: weight*penaltyfcn(*args)
+        # Set the selection functional
+        self.selectionfcn = selectionfunctional
+        self.selection = selection
+        # Prepare empty attributes
+        self.description = description
+
+        # Get the penalty signature
+        if signature is None:
+            self.signature =  inspect.getfullargspec(penaltyfcn).args
+        else: 
+            self.signature = signature
+
+        # Create parameter object for the penalty weight
+        newparam = Parameter(parent=self, idx=0, name='weight')
+        
+        # Add to the penalty object
+        setattr(self,'weight',newparam)
+        self.weight.lb = np.finfo(float).eps
+
+        # Remove useless attributes
+        delattr(self.weight,'par0')
+        delattr(self.weight,'linear')
+    #--------------------------------------------------------------------------
+
+    #--------------------------------------------------------------------------
+    def optimize(self,fitfcn,y,sigma):
+
+        if not self.weight.frozen:
+            # Extract optimization range from model penalty
+            searchrange = np.array([np.log10(self.weight.lb), np.log10(self.weight.ub)])
+            searchrange[np.isinf(searchrange)] = 20
+            # Construct the selection functional
+            selectionFunctional = lambda log10weight: self.selectionfcn(fitfcn,y,sigma,log10weight)
+
+            # Minimization of the selection functional
+            log10optweight = fminbound(selectionFunctional,*searchrange, xtol=0.1)
+
+            # Logscale -> linear-scale
+            optweight = 10**log10optweight
+        else: 
+            optweight = self.weight.value
+
+        # Update optimized value to object
+        self.optweight = optweight
+
+        # Get the fit result
+        fitresult = fitfcn(optweight)
+
+        return fitresult,optweight
+    #--------------------------------------------------------------------------
+#==============================================================================
+
+#--------------------------------------------------------------------------
+def _outerOptimization(fitfcn,penalty_objects,y,sigma):
+
+    # If there are no penalties
+    if len(penalty_objects)==0:
+        fitfcn_ = lambda y: fitfcn(y,[None])
+
+    # Otherwise, prepare to solve multiobjective problem 
+    elif len(penalty_objects)==3:
+        thirdfcn = lambda y,*param: penalty_objects[2].optimize(lambda weight: fitfcn(y,[*param,weight]),y,sigma)[1]
+        secondfcn = lambda y,*param: penalty_objects[1].optimize(lambda weight: fitfcn(y,[*param,weight,thirdfcn(y,*param,weight)]),y,sigma)[1]
+        fitfcn_ = lambda y: penalty_objects[0].optimize(lambda weight: fitfcn(y,[weight,secondfcn(y,weight),thirdfcn(y,weight,secondfcn(weight))]),y,sigma)[0]
+
+    elif len(penalty_objects)==2:
+        secondfcn = lambda y,*param: penalty_objects[1].optimize(lambda weight: fitfcn(y,[*param,weight]),y,sigma)[1]
+        fitfcn_ = lambda y: penalty_objects[0].optimize(lambda weight: fitfcn(y,[weight,secondfcn(y,weight)]),y,sigma)[0]
+
+    elif len(penalty_objects)==1:
+        fitfcn_ = lambda y: penalty_objects[0].optimize(lambda weight: fitfcn(y,[weight]),y,sigma)[0]
+    else: 
+        raise RuntimeError('The fit() function can only handle up to three penalties.')
+
+    return fitfcn_
+#--------------------------------------------------------------------------
+
+
+#==============================================================================================
+def fit(model_, y, *constants, par0=None, penalties=None, bootstrap=0, noiselvl=None,
+                regparam='aic',reg='auto',regparamrange=None,**kwargs):
+    r"""
+    Fit the input model to the data ``y`` via one of the three following approaches: 
+    
+    - Non-linear least-squares 
+    - Regularized linear-least-squares 
+    - Separable non-linear least-squares 
+
+    The most appropiate solver is chosen automatically based on the model structure. 
+
+    Parameters
+    ----------
+    model : :ref:`Model`
+        Model object. 
+    y : array_like 
+        Data to be fitted. 
+    par0 : array_like, optional 
+        Value at which to initialize the parameter at the start of a fit routine. 
+        Must be specified if not defined in the model. Otherwise, it overrides the definition in the model. 
+
+    Any additional solver-specific keyword arguments can be specified. See :ref:`snlls` for a full reference. 
+
+    Returns
+    -------
+    :ref:`FitResult` with the following fields defined:
+    <parameter_name> : :ref:`Parameter`
+        Fitted value of the <parameter_name> model parameter.
+    <parameter_name>Uncert : :ref:`UQResult`
+        Uncertainty quantification of the <parameter_name> model parameter.
+    param : ndarray
+        Fitted parameter vector ordered according to the model parameter indices.
+    modelUncert : :ref:`UQResult`
+        Uncertainty quantification of the parameter vector ordered according to the model parameter indices.
+    model : ndarray
+        Fitted model response.
+    modelUncert : :ref:`UQResult`
+        Uncertainty quantification of the fitted model response.        
+    regparam : scalar
+        Regularization parameter value used for the regularization of the linear parameters.
+    plot : callable
+        Function to display the results. It will display the fitted data.
+        The function returns the figure object (``matplotlib.figure.Figure``)
+        object as output, which can be modified. A vector for the x-axis and its label can
+        be specified by calling ``FitResult.plot(axis=axis,xlabel='xlabel')``.
+    stats : dict
+        Goodness of fit statistical estimators
+
+        * ``stats['chi2red']`` - Reduced \chi^2 test
+        * ``stats['r2']`` - R^2 test
+        * ``stats['rmsd']`` - Root-mean squared deviation (RMSD)
+        * ``stats['aic']`` - Akaike information criterion
+        * ``stats['aicc']`` - Corrected Akaike information criterion
+        * ``stats['bic']`` - Bayesian information criterion
+    cost : float
+        Value of the cost function at the solution.
+    """
+
+    if not isinstance(model_,Model):
+        raise TypeError('The input model must be a valid deerlab.Model object.')
+    else:
+        model = copy(model_)
+
+    if len(constants)>0:
+        constants = np.atleast_1d(constants)
+
+    if model.Nlin==0:
+        model.addlinear('scale',lb=-np.inf,ub=np.inf,description='Scaling factor')
+
+    # Get boundaries and conditions for the linear and nonlinear parameters
+    ubl,ub = model._split_linear(model._vecsort(model._getvector('ub')))
+    lbl,lb = model._split_linear(model._vecsort(model._getvector('lb')))
+    frozenl,frozen = model._split_linear(model._vecsort(model._getvector('frozen')))
+    valuesl,values = model._split_linear(model._vecsort(model._getvector('value')))
+
+    # Check the initial conditions and whether they are defined
+    if par0 is None:
+        _,par0 = model._split_linear(model._vecsort(model._getvector('par0')))
+    if np.any(par0==None):
+        raise RuntimeError(f"It appears some start values (par0) have not been specified. Either specify them in the model definition or using the keyword.")
+
+    linfrozen = np.full(model.Nlin,None)
+    linfrozen[frozenl] = valuesl[frozenl]
+    nonlinfrozen = np.full(model.Nnonlin,None)
+    nonlinfrozen[frozen] = values[frozen]
+
+    if len(linfrozen)==0: linfrozen = [1]
+
+    if not isinstance(y,list):
+        y = [y]            
+    nprev = 0
+    ysubsets = []
+    sigmas = []
+    for n,yset in enumerate(y):
+        ysubsets.append(np.arange(nprev,nprev+len(yset)))
+        if noiselvl is None:
+            sigmas.append(noiselevel(yset)*np.ones(len(yset)))
+        else: 
+            sigmas.append(noiselvl[n]*np.ones(len(yset)))
+        nprev = nprev+len(yset)
+    ysplit = y.copy()
+    y = np.concatenate(y)
+    sigmas = np.concatenate(sigmas)
+
+
+    if model.Nlin==0 and model.Nnonlin==0:
+        raise AssertionError(f'The model has no parameters to fit.')    
+
+    # Get parameter indices in the order spitted out by the solver
+    param_idx = [[]]*len(model._parameter_list('vector'))
+    idxprev = 0
+    for islinear in [False,True]:
+        for n,param in enumerate(model._parameter_list('vector')):
+            if np.all(getattr(model,param).linear == islinear):
+                N = len(np.atleast_1d(getattr(model,param).idx))
+                param_idx[n] = np.arange(idxprev,idxprev + N)
+                idxprev += N  
+
+    # If there are penalties in the model
+    if penalties is not None:
+        if not hasattr(penalties, '__iter__'): 
+            penalties = [penalties]
+        # Get the parameter names of the model
+        modelparam = model._parameter_list('vector')
+        penaltyfcns = []
+        for penalty in penalties:
+            # Determine the indices of the subset of parameters the model depends on
+            subsets = [getattr(model,modelparam[np.where(np.asarray(modelparam)==param)[0][0]]).idx for param in penalty.signature]
+            # Adapt the signature of penaltyfcn for snlls
+            penaltyfcns.append(lambda pnonlin,plin,weight: penalty.penaltyfcn(weight,*[np.concatenate([pnonlin,plin])[subset] for subset in subsets]))
+
+        # Prepare the penalties to input to snlls
+        extrapenalties = lambda weights: [lambda nonlin,lin: penaltyfcn(nonlin,lin,weight) for penaltyfcn,weight in zip(penaltyfcns,weights)]
+    else: 
+        # If there are no penalties in the model
+        penalties = []
+        extrapenalties = lambda *_: None
+
+    # Prepare the separable non-linear least-squares solver
+    Amodel_fcn = lambda param: model.nonlinmodel(*constants,*param)
+    fitfcn = lambda y,penweights: snlls(y, Amodel_fcn, par0, lb=lb, ub=ub, lbl=lbl, ubl=ubl, 
+                                                subsets=ysubsets, lin_frozen=linfrozen, nonlin_frozen=nonlinfrozen,
+                                                regparam=regparam, reg=reg, regparamrange=regparamrange,
+                                                extrapenalty=extrapenalties(penweights), **kwargs)        
+
+    # Prepare outer optimization of the penalty weights, if necessary
+    fitfcn = _outerOptimization(fitfcn,penalties,y,sigmas)
+
+    # Run the fitting algorithm 
+    fitresults = fitfcn(y)
+
+    # If requested, perform a bootstrap analysis
+    if bootstrap>0: 
+        def bootstrap_fcn(ysim): 
+            fit = fitfcn(np.concatenate(ysim))
+            if not isinstance(fit.model,list): fit.model = [fit.model]
+            return (fit.param,*fit.model)
+        # Bootstrapped uncertainty quantification
+        param_uq = bootstrap_analysis(bootstrap_fcn,ysplit,fitresults.model,samples=bootstrap)
+        # Include information on the boundaries for better uncertainty estimates
+        paramlb = model._vecsort(model._getvector('lb'))[np.concatenate(param_idx)] 
+        paramub = model._vecsort(model._getvector('ub'))[np.concatenate(param_idx)] 
+        fitresults.paramUncert = UQResult('bootstrap',data=param_uq[0].samples,lb=paramlb,ub=paramub)
+        fitresults.param = fitresults.paramUncert.median
+        # Get the uncertainty estimates for the model response
+        fitresults.model = [param_uq[n].median for n in range(1,len(param_uq))]
+        fitresults.modelUncert = [param_uq[n] for n in range(1,len(param_uq))]
+        if len(fitresults.model)==1: 
+            fitresults.model = fitresults.model[0]
+            fitresults.modelUncert = fitresults.modelUncert[0]
+    # Get some basic information on the parameter vector
+    keys = model._parameter_list(order='vector')
+ 
+    # Dictionary of parameter names and fitted values
+    FitResult_param = {key : fitvalue if len(fitvalue)>1 else fitvalue[0] for key,fitvalue in zip(keys,[fitresults.param[idx] for idx in param_idx])}
+    # Dictionary of parameter names and fit uncertainties
+    FitResult_paramuq = {f'{key}Uncert': model._getparamuq(fitresults.paramUncert,idx) for key,idx in zip(keys,param_idx)}
+    # Dictionary of other fit quantities of interest
+    FitResult_dict = {key: getattr(fitresults,key) for key in ['param','paramUncert','model','modelUncert','cost','plot','residuals','stats','regparam']}
+
+    _paramlist = model._parameter_list('vector')
+    def propagate(model,*constants,lb=None,ub=None):
+    # ----------------------------------------------------------------------------
+        # Get the parameter names of the input model
+        if isinstance(model,Model):
+            modelparam = model._parameter_list('vector')
+        elif callable(model):
+            modelparam = inspect.getfullargspec(model).args
+        else: 
+            raise TypeError('The input must be a deerlab.Model object or a callable.')
+
+        # Check that all parameters are in the fit object
+        for param in modelparam:
+            if not hasattr(fit,param): 
+                raise KeyError(f'The fit object does not contain the {param} parameter.')
+        # Determine the indices of the subset of parameters the model depends on
+        subset = [param_idx[np.where(np.asarray(_paramlist)==param)[0][0]] for param in modelparam]
+        subset = np.concatenate(subset)   
+        # Propagate the uncertainty from that subset to the model
+        modeluq = fitresults.paramUncert.propagate(lambda param: model(*constants,*param[subset]),lb,ub)
+        return modeluq
+    # ----------------------------------------------------------------------------
+    def evaluate(model,*constants):
+    # ----------------------------------------------------------------------------
+        # Get the parameter names of the input model
+        modelparam = model._parameter_list('vector')
+
+        # Check that all parameters are in the fit object
+        for param in modelparam:
+            if not hasattr(fit,param): 
+                raise KeyError(f'The fit object does not contain the {param} parameter.')
+        # Determine the indices of the subset of parameters the model depends on
+        subset = [np.where(np.asarray(_paramlist)==param)[0][0] for param in modelparam]
+        # Evaluate the input model
+        modeluq = model(*constants,*fitresults.param[subset])
+        return modeluq
+    # ----------------------------------------------------------------------------
+
+
+    # Generate FitResult object from all the dictionaries
+    fit = FitResult({**FitResult_param,**FitResult_paramuq, **FitResult_dict, 'propagate': propagate, 'evaluate': evaluate}) 
+
+    return fit
+#==============================================================================================
+
+def _importparameter(parameter):
+    return {
+        'lb' : parameter.lb,
+        'ub' : parameter.ub,
+        'par0' : parameter.par0,
+        'description' : parameter.description,
+        'units' : parameter.units,
+        'frozen' : parameter.frozen,
+        'value' : parameter.value,
+    }
+
+def _aresame(obj1,obj2):
+    a = obj1.__dict__
+    a = {key:val for key, val in a.items() if key not in ['_parent','idx']}
+    b = obj2.__dict__
+    b = {key:val for key, val in b.items() if key not in ['_parent','idx']}
+    try:
+        np.testing.assert_equal(a,b)
+        return True
+    except Exception:
+        return False
+# ==============================================================================
+def link(model,**links):
+    """
+    Link model parameters. 
+
+    Parameters
+    ----------
+    model : :ref:`Model`
+        Model object. 
+    links : keyword-argument pairs 
+        Keyword-argument pairs, where the arguments must be lists of model parameter names. 
+        The corresponding model parameter will be assigned to new parameter whose name is given 
+        by the keyword name. For example:: 
+
+            newmodel = link(model,parC = ['parA','parB'])
+
+        will return a new model where the values of ``parA`` and ``parB`` will be given by the
+        new model parameter ``parC``. 
+
+    Returns
+    -------
+    newmodel : :ref:`Model`
+        New model object without the linked parameter and with the newly defined parameters. 
+    """
+    def _linkparameter(model,parameters,newname):
+    # ---------------------------------------------------------------------  
+        # Get a list of parameter names in the model
+        model_parameters = model._parameter_list(order='vector')
+
+        link_parameters,link_indices,link_param_idx = [],[],[]
+        for param in parameters:
+            if not isinstance(param,Parameter) and isinstance(param,str):
+                param = getattr(model,param)
+            # Make list of parameter objects
+            link_parameters.append(param)
+            # Make list of parameter indices
+            link_indices.append(param.idx)
+
+        # Get the names of the parameters to be linked
+        link_names = []
+        for param in parameters:
+            if isinstance(param,Parameter):
+                for mparam in model_parameters:
+                    if _aresame(param,getattr(model,mparam)):
+                        link_names.append(mparam)
+                        break
+            else: 
+                link_names.append(param)
+
+        # Remove the first from the list as it will be kept
+        linked_name = link_names.pop(0)
+        
+        for n,name in enumerate(model_parameters):
+            if name==linked_name: link_param_idx = n
+
+        
+
+        # Get the vector index of the parameter to be linked to
+        link_indices = np.atleast_1d(link_indices[0])
+
+        nnew = 0
+        # Initialize the maps linked->unlinked
+        mapping = np.zeros(model.Nnonlin,dtype=int)
+        mapping_linear = np.zeros(model.Nlin,dtype=int)
+
+        # Get the indices of the unlinked parameters in the maps
+        unlinked_linear_idx = np.full(len(model_parameters),None)
+        unlinked_nonlinear_idx = np.full(len(model_parameters),None)
+        linked_linear_idx = np.full(len(model_parameters),None)
+        linked_nonlinear_idx = np.full(len(model_parameters),None)
+        q = 0
+        nnew = 0
+        for n,param in enumerate(model_parameters):
+            if np.all(getattr(model,param).linear):
+                m =  len(np.atleast_1d(getattr(model,param).idx)) 
+                unlinked_linear_idx[n]= np.arange(q,q+m)
+                q += m
+                if param not in link_names:
+                    linked_linear_idx[n]= np.arange(nnew,nnew+m)
+            else:
+                unlinked_nonlinear_idx[n] = np.array(n)
+                if param not in link_names: 
+                    linked_nonlinear_idx[n] = np.array(nnew)
+                    m = 1
+            if param not in link_names: 
+                nnew += m
+        Nnl = model.Nnonlin
+        
+        # Loop over all parameters in the model
+        for n,param in enumerate(model_parameters):
+            # If the parameter is to be linked...
+            if param in link_names:
+                # Update the number of parameters in the model
+                Nremoved = len(np.atleast_1d(getattr(model,param).idx))
+                model.Nparam -= Nremoved
+                if np.all(getattr(model,param).linear):
+                    model.Nlin -= Nremoved
+                    # Update the parameter vector map
+                    mapping_linear[unlinked_linear_idx[n]] = link_indices-Nnl                
+                else: 
+                    model.Nnonlin -= Nremoved
+                    # Update the parameter vector map
+                    mapping[unlinked_nonlinear_idx[n]] = link_indices
+                # Delete the linked parameter from the model
+                delattr(model,param)
+
+            # Otherwise if the parameter is not linked...
+            else:
+                # Update the index of the parameter in the new vector 
+                if not np.all(getattr(model,param).linear):
+                    getattr(model,param).idx = linked_nonlinear_idx[n]
+                    mapping[unlinked_nonlinear_idx[n]] = linked_nonlinear_idx[n]
+                else: 
+                    getattr(model,param).idx = linked_linear_idx[n]
+                    mapping_linear[unlinked_linear_idx[n]] = linked_linear_idx[n]-Nnl
+
+        # Delete the old copy with the old name
+        paramobj = getattr(model,model_parameters[link_param_idx])
+        delattr(model,model_parameters[link_param_idx])
+        # Create a copy of the linked parameter with the new name
+        setattr(model,newname,paramobj)
+
+        # Monkey-patch the evaluation function         
+        nonlinfcn = model.nonlinmodel
+        linear_reduce_idx = [np.where(mapping_linear==n)[0].tolist() for n in np.unique(mapping_linear) ]
+        Nconstants = len(model._constantsInfo)
+        # ---------------------------------------------------------------------
+        def linked_model_with_constants(*inputargs):
+            # Redistribute the input parameter vector according to the mapping vector
+            constants = inputargs[:Nconstants]
+            θ = inputargs[Nconstants:]
+            θ = np.atleast_1d(θ)[mapping]
+            args = list(θ)
+            if model._constantsInfo is not None:
+                for info,constant in zip(model._constantsInfo,constants):
+                    args.insert(info['argidx'],constant)                
+            A = nonlinfcn(*args)
+            Amapped = np.vstack([np.sum(np.atleast_2d(A[:,idx]),axis=1) for idx in linear_reduce_idx]).T
+            return Amapped
+        # ---------------------------------------------------------------------
+        model.nonlinmodel = linked_model_with_constants
+
+        # Return the updated model with the linked parameters
+        return model
+    # ---------------------------------------------------------------------
+
+    if not isinstance(model,Model):
+        raise TypeError('The first argument must be a Model object.')
+    newmodel = deepcopy(model)
+    for link_newname in links: 
+        to_link = [getattr(newmodel,parname) for parname in links[link_newname]]
+        newmodel = _linkparameter(newmodel,to_link,link_newname)
+    return newmodel
+#==============================================================================================
+
+# ---------------------------------------------------------------------
+def _unique_ordered(vec):
+    uniques = []
+    for v in vec: 
+        if v not in uniques:
+            uniques.append(v)
+    return uniques
+# ---------------------------------------------------------------------
+
+
+#==============================================================================================
+def _combinemodels(mode,*inputmodels,addweights=False): 
+
+    # Initialize empty containers
+    subsets_nonlin,arguments,arelinear = [],[],[]
+    nprev = 0
+
+    if len(inputmodels)==1:
+        return inputmodels[0]
+
+    # Make deep-copies of the models to avoid modifying them
+    models = [deepcopy(model) for model in inputmodels]
+
+    if addweights:
+
+        for n,(model,nonlinfcn) in enumerate(zip(models,[model.nonlinmodel for model in models])):
+            signature = model._nonlinsignature
+            signature.append('weight')
+            def make_weighted_comb(nonlinfcn):
+                def weighted_comb(*inputargs):
+                    weight = inputargs[-1]
+                    param = inputargs[:-1]
+                    return weight*nonlinfcn(*param)
+                return weighted_comb
+            constants = [entry['argkey'] for entry in model._constantsInfo]
+            weightedModel = Model(make_weighted_comb(nonlinfcn),constants=constants,signature=signature)
+            for name in model._parameter_list(order='vector'):
+                if np.any(getattr(model,name).linear):
+                    weightedModel.addlinear(name,vec=len(np.atleast_1d(getattr(model,name).idx)))                    
+                getattr(weightedModel,name).set(**_importparameter(getattr(model,name)))
+            getattr(weightedModel,'weight').set(lb=0,par0=1,description='Weighting factor')
+            models[n] = deepcopy(weightedModel)
+
+    # Loop over all models to be combined
+    for n,model in enumerate(models): 
+        
+        # If one of the models has linear parameters, but not the others
+        # add a dummy unity linear parameter 
+        if model.Nlin==0:
+            model.addlinear('scale',par0=1,lb=0)
+
+        # Determine the subset of parameters for the current model
+        subset = np.arange(nprev,nprev+model.Nnonlin,1)
+        nprev += model.Nnonlin
+        # From that subset, determine the non-linear subset
+        subset_nonlin = subset[np.arange(model.Nnonlin)]
+        subsets_nonlin.append(subset_nonlin)
+
+        # Determine which parameters are linear
+        arelinear = np.concatenate([arelinear,model._vecsort(model._getvector('linear'))])
+
+        newarguments = model._parameter_list(order='vector') 
+        # If there is more than one model, append a string to identify the origin
+        if len(models)>1: 
+            newarguments = [arg+f'_{n+1}' for arg in newarguments] 
+
+        oldargs = models[n]._parameter_list(order='vector')
+        i = 0
+        for oldkey,newkey in zip(oldargs,newarguments): 
+            if isinstance(getattr(model,oldkey).idx,np.ndarray):
+                newarguments = np.insert(newarguments,i*np.ones(len(np.atleast_1d(getattr(model,oldkey).idx))-1,dtype=int),newkey).tolist()
+            i += len(np.atleast_1d(getattr(model,oldkey).idx))
+
+        # Add the submodel arguments to the combined model signature
+        arguments += newarguments
+
+    # Preparation of the combined model signature    
+    arelinear = np.asarray(arelinear).astype(bool)
+    arguments = np.array(arguments)
+    lin_params = arguments[arelinear]
+    nonlin_params = arguments[~arelinear]
+
+    # Account for the constant arguments
+    constants = []
+    const_subsets = []
+    for n,model in enumerate(models):
+        subset = []
+        for info in model._constantsInfo:
+            constants.append(f"{info['argkey']}_{n+1}")
+            subset.append(len(constants)-1)
+        const_subsets.append(subset)        
+    signature = np.insert(nonlin_params,0,constants).tolist()
+    Nconst = len(constants)
+    nonlinfcns = [model.nonlinmodel for model in models]
+    Nlins = [model.Nlin for model in models]
+    ysizes = [[]]*len(models)
+
+    #---------------------------------------------------------------------
+    def _combined_nonlinmodel(*inputargs):
+        """Evaluates the nonlinear functions of the submodels and 
+        concatenates them into a single design matrix"""
+
+        nonlocal ysizes
+
+        constants = inputargs[:Nconst]
+        param = inputargs[Nconst:]
+
+        param = np.atleast_1d(param)
+        constants = np.atleast_2d(constants)
+        # Loop over the submodels in the model
+        Amatrices = []
+        for n,nonlinfcn in enumerate(nonlinfcns):
+            # Evaluate the submodel
+            Amatrix = np.atleast_2d(nonlinfcn(*constants[const_subsets[n],:],*param[subsets_nonlin[n]]))
+            if np.shape(Amatrix)[1]!=Nlins[n]: Amatrix = Amatrix.T
+            Amatrices.append(Amatrix)
+        if mode=='merge':
+            ysizes = [A.shape[0] for A in Amatrices]
+            Anonlin_full = block_diag(Amatrices).toarray()
+            if not any(arelinear):
+                Anonlin_full = np.sum(Anonlin_full,1)
+
+        elif mode=='lincombine':
+            Anonlin_full = np.hstack(Amatrices)
+
+        return Anonlin_full
+    #---------------------------------------------------------------------
+    
+    #---------------------------------------------------------------------
+    def _split_output(y,*inputargs):
+        nonlocal ysizes
+        nprev = 0
+        ysubsets = []
+        for x in ysizes:
+            ysubsets.append(np.arange(nprev,nprev+x))
+            nprev = nprev+x
+        return [y[ysubsets[n]] for n in range(len(ysizes))]
+    #---------------------------------------------------------------------
+
+    # Create the model object
+    combinedModel = Model(_combined_nonlinmodel,constants=constants,signature=signature)
+
+    # Add parent models 
+    combinedModel.parents = models
+
+    if mode=='merge':
+        # Add post-evalution function for splitting of the call outputs
+        setattr(combinedModel,'_posteval_fcn',_split_output) 
+
+    # Add the linear parameters from the subset models   
+    lin_param_set = []
+    for param in _unique_ordered(lin_params):
+        lin_param_set.append({'name':param, 'vec':np.sum(lin_params==param)})
+
+    for lparam in lin_param_set:
+        combinedModel.addlinear(lparam['name'], vec=lparam['vec'])
+
+    parameters = np.concatenate([arguments,lin_params])
+    # Import all parameter information from the subset models
+    for name,param in zip(combinedModel._parameter_list(order='vector'),parameters):
+        if '_' in name:
+            param = name.rsplit('_',1)[0]
+            n = name.rsplit('_',1)[-1]
+            n = int(n)-1
+        else:
+            param,n = name,0
+        getattr(combinedModel,name).set(**_importparameter(getattr(models[n],param)))
+
+    # Return the new combined model object
+    return combinedModel    
+#==============================================================================================
+
+#==============================================================================================
+def merge(*inputmodels,addweights=False):
+    """
+    Create a multi-response model from multiple individual models. 
+
+    Parameters
+    ----------
+    inputmodels : :ref:`Model` objects
+        Model objects to be combined. If one of the models has no linear parameters, a linear 
+        scaling factor parameters will be added. The names of the ``N``-th input model parameter will be 
+        changed by a suffix ``_N`` in the new model. Example:: 
+
+            newmodel = merge(model1,model2)
+            newmodel.parA_1 # Originally parA from model1
+            newmodel.parA_2 # Originally parA from model2
+
+
+    addweights : boolean, optional 
+        If true, the function will add a non-linear weight parameter for each model response
+        even if the individual models have linear parameters. 
+
+    Returns
+    -------
+    newmodel : :ref:`Model`
+        New model object taking the combined parameter set and returning a list of model reponses
+        correponding to each of the input models. 
+    """
+    return _combinemodels('merge',*inputmodels,addweights=addweights)
+#==============================================================================================
+
+#==============================================================================================
+def lincombine(*inputmodels,addweights=False):
+    """
+    Create model whose response is a linear combination of multiple individual model responses. 
+
+    Parameters
+    ----------
+    inputmodels : :ref:`Model` objects
+        Model objects whose linear responses are to be linearly combined. If one of the models 
+        has no linear parameters, a linear scaling factor parameters will be added. The names 
+        of the ``N``-th input model parameter will be changed by a suffix ``_N`` in the new model. Example:: 
+
+            newmodel = lincombine(model1,model2)
+            newmodel.parA_1 # Originally parA from model1
+            newmodel.parA_2 # Originally parA from model2
+
+    addweights : boolean, optional 
+        If true, the function will add a non-linear weight parameter for each model response
+        even if the individual models have linear parameters. 
+
+    Returns
+    -------
+    newmodel : :ref:`Model`
+        New model object taking the combined parameter set and returning a response that is a linear
+        combination of the input models.
+    """
+    return _combinemodels('lincombine',*inputmodels,addweights=addweights)
+#==============================================================================================
+
+
+#==============================================================================================
+def relate(model,**functions):
+    """
+    Create functional relationships between model parameters. 
+
+    Parameters
+    ----------
+    model : :ref:`Model`
+        Model object. 
+    functions : keyword-callable pairs 
+        Functions describing the relationship between parameters. The keyword represents the parameter
+        which will be funtionalized. The keyword argument must be a callable function taking a number 
+        of model parameters (names must match any of the model parameter names) as input and returning
+        the value to be assigned to the functionalized parameter. For example::
+
+            newmodel = relate(model, parA = lambda parB: 2*parB)
+
+        will create a new model ``newmodel`` based on ``model`` where the parameter ``parA`` is now 
+        given by twice the value of parameter ``parB``. The model ``newmodel`` will no longer have ``parA`` 
+        as a model parameter and will have a parameter less than ``model``. 
+        Multiple parameters can be functionalized by specifying multiple keyword-callable pairs.
+
+    Returns
+    -------
+    newmodel : :ref:`Model`
+        New model object without the functionalized parameters. 
+    """
+    def _relate(model,function,dependent_name):
+    # ---------------------------------------------------------------------  
+        
+        # Get a list of parameter names in the model
+        model_parameters =np.array(model._parameter_list(order='vector'))
+
+        # Get the index of the parameter which will be made dependent
+        dependent_idx = np.where(model_parameters==dependent_name)
+
+        # Get the names and indices of the parameters taken by the dependent's function
+        arguments_names = inspect.getfullargspec(function).args
+
+        if dependent_name not in model_parameters:
+            raise KeyError(f"The assigned parameter '{dependent_name}' is not a parameter of the input model.")
+
+        if getattr(model,dependent_name).linear:
+            raise TypeError(f"Linear parameters cannot be used.")
+
+        for arg in arguments_names:
+            if arg not in model_parameters:
+                raise KeyError(f"The function argument '{arg}' is not a parameter of the input model.")
+            if getattr(model,arg).linear:
+                raise TypeError(f"Linear parameters cannot be used.")
+
+        param_idx = 0
+        # Loop over all parameters in the model
+        for param in model_parameters:
+            Nidx = len(np.atleast_1d(getattr(model,param).idx))
+            # Update the index of the parameter in the new vector 
+            if not np.all(getattr(model,param).linear):
+                getattr(model,param).idx = np.array(param_idx) 
+            else: 
+                getattr(model,param).idx = np.arange(param_idx,param_idx+Nidx)
+
+            if param != dependent_name:
+                param_idx += Nidx
+
+        # If the parameter is to be linked...
+        Nremove = len(np.atleast_1d(getattr(model,dependent_name).idx))
+        # Update the number of parameters in the model
+        model.Nparam -= Nremove
+        if np.all(getattr(model,dependent_name).linear):
+            model.Nlin -= Nremove
+        else: 
+            model.Nnonlin -= Nremove
+        # Delete the linked parameter from the model
+        delattr(model,dependent_name)
+
+        # Monkey-patch the evaluation function         
+        nonlinfcn = model.nonlinmodel
+        Nconstants = len(model._constantsInfo)
+        nonlinparams = np.array([param for param in model._parameter_list('vector') if not np.all(getattr(model,param).linear)])
+        arguments_idx = np.concatenate([np.where(nonlinparams==name)[0] for name in arguments_names])
+        dependent_idx = dependent_idx[0]
+        # ---------------------------------------------------------------------
+        def dependency_model_with_constants(*inputargs):
+            # Redistribute the input parameter vector according to the mapping vector
+            constants = inputargs[:Nconstants]
+            θ = np.atleast_1d(inputargs[Nconstants:]).astype(float)
+            θ = np.insert(θ,dependent_idx,function(*θ[arguments_idx]))  
+            args = list(θ)
+            if model._constantsInfo is not None:
+                for info,constant in zip(model._constantsInfo,constants):
+                    args.insert(info['argidx'],constant)                
+            A = nonlinfcn(*args)
+            return A
+        # ---------------------------------------------------------------------
+        model.nonlinmodel = dependency_model_with_constants
+
+        # Return the updated model with the linked parameters
+        return model
+    # ---------------------------------------------------------------------
+
+    if not isinstance(model,Model):
+        raise TypeError('The first argument must be a deerlab.Model object.')
+    newmodel = deepcopy(model)
+
+    # Get the dependent's names and their function arguments
+    dependents = [dependent for dependent in functions]
+    arguments = [inspect.getfullargspec(functions[dependent]).args for dependent in dependents]
+
+    # Check and correct the order to of functionalization
+    maxtrials = 2*len(dependents)
+    # Run for a maximum number of trials
+    for _ in range(maxtrials):
+        # Loop over all dependent variables... 
+        for n,dependent in enumerate(dependents):
+            # ...and check wheter there is a conflict with the other arguments
+            for m in range(n,len(arguments)):
+                # If a dependent is to be used as an argument later, there is a conflict
+                conflict = dependent in arguments[m]
+                if conflict: break
+            if conflict: break
+        else: 
+            # If there are no conflicts, proceed with the functionalization
+            break
+        # If there is a conflict, swap the order of the dependents and check again
+        dependents[n],dependents[m] = dependents[m],dependents[n] 
+        arguments[n],arguments[m] = arguments[m],arguments[n] 
+    else: 
+        # If no solution could be found (due to cyclic relations), raise an error
+        raise RuntimeError('There are cyclic relationships in the parameter definitions that could not be resolved.')
+
+    # Loop over all parameter functionalizations...
+    for dependent in dependents: 
+        # ...and functionalize them one by one
+        newmodel = _relate(newmodel,functions[dependent],dependent)
+
+    return newmodel
+#==============================================================================================