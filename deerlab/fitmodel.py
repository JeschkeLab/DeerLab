# fitmodel.py - Dipolar signal fit function
# ---------------------------------------------------------------------
# This file is a part of DeerLab. License is MIT (see LICENSE.md).
# Copyright(c) 2019-2021: Luis Fabregas, Stefan Stoll and other contributors.

import numpy as np
import types
import copy
import matplotlib.pyplot as plt
import deerlab as dl
from deerlab.classes import UncertQuant, FitResult
from deerlab.bg_models import bg_hom3d
from deerlab.ex_models import ex_4pdeer
from deerlab.utils import isempty, goodness_of_fit, Jacobian

def fitmodel(Vexp, t, r, dd_model='P', bg_model=bg_hom3d, ex_model=ex_4pdeer,
              dd_par0=None, bg_par0=None, ex_par0=None, verbose=False, 
              dd_lb=None, bg_lb=None, ex_lb=None, dd_ub=None, bg_ub=None, ex_ub=None,
<<<<<<< HEAD
              weights=1, uq='covariance', regparam='aic', regtype = 'tikhonov'):
=======
              weights=1, uqanalysis=True, uq='covariance', regparam='aic', regtype = 'tikhonov',
              tol=1e-10,maxiter=1e8):
>>>>>>> abcea1b4
    r"""
    Fits a dipolar model to the experimental signal ``V`` with time axis ``t``, using
    distance axis ``r``. The model is specified by the distance distribution (dd),
    the background (bg), and the experiment (ex).

    If multiple signals (``V1``, ``V2``,...) and their corresponding time axes (``t1``, ``t2``,...)
    are given, they will be fitted globally with a single distance distribution (``dd``).
    For each signal, a specific background (``bg1``, ``bg2``,...) and experiment (``ex1``, ``ex2``)
    models can be assigned.

    This function can handle both parametric and non-parametric distance distribution models. It 
    accepts only built-in parametric models, no user-defined models.

    Parameters
    ----------
    V : array_like or list of array_like
        Time-domain signal(s) to fit.
    
    t : array_like or list of array_like
        Time axis, in microseconds. 
    
    r : array_like
        Distance axis, in nanometers.
    
    dd : callable or string
        Distance distribution model, the following modes are allowed:

        * A string ``'P'`` to indicate a non-parametric distribution
        * A callable function of a DeerLab parametric distribution model (e.g. ``dd_gauss``).
        * A string ``None`` to indicate no distribution, i.e. only background.

        The default is ``'P'``.

    bg : callable or string
        Background model, the following modes are allowed:

        * A callable function of a DeerLab parametric background model (e.g. ``bg_hom3d``).
        * ``None`` to indicate no background decay.

        The default is ``bg_hom3d``.

    ex : callable or string
        Experiment model, the following modes are allowed:

        * Function handle to experiment model (e.g. ``ex_4pdeer``)
        * ``None`` to indicate simple dipolar oscillation (modulation depth equal 1)

        The default is ``ex_4pdeer``.

    dd_par0, bg_par0, ex_par0 : array_like, optional
        Initial parameter values of the distance distribution/background/experimental model parameters.
        If a model does not require parameters or are to be determined automatically it can be omitted or specified 
        as ``None`` (default).
    
    dd_lb, bg_lb, ex_lb : array_like, optional    
        Lower boundary values of the distance distribution/background/experimental model parameters.
        If a model does not require parameters or are to be determined automatically it can be omitted or specified 
        as ``None`` (default).
    
    dd_ub, bg_ub, ex_ub : array_like, optional    
        Upper boundary values of the distance distribution/background/experimental model parameters.
        If a model does not require parameters or are to be determined automatically it can be omitted or specified 
        as ``None`` (default).
    
    uq : string or list, optional
        Type of uncertainty quantification analysis. Any ``UncertQuant`` output returned by this function will
        be adjusted accordingly. The options are:

        * ``'covariance'`` - Covariance-based uncertainty quantification. Fast, but approximate.   
        * ``'bootstrap'`` - Bootstrapped uncertainty quantification. Slow, but accurate. By default, 1000 bootstrap
        samples are used. Alternatively, a different number can be specified as follows ``uq=['bootstrap',Nsamples]``.
        * ``None`` - Disable the uncertainty quantification analysis. 

        The default is ``'covariance'``.

    verbose : boolean, optional
        Enable/disable printing a table of fit results, by default is disabled

    weights : array_like, optional
        Array of weighting coefficients for the individual signals in global fitting,
        the default is all weighted equally.
        If not specified all datasets are weighted equally.
    
    regparam : str or scalar, optional
        Method for the automatic selection of the optimal regularization parameter:

        * ``'lr'`` - L-curve minimum-radius method (LR)
        * ``'lc'`` - L-curve maximum-curvature method (LC)
        * ``'cv'`` - Cross validation (CV)
        * ``'gcv'`` - Generalized Cross Validation (GCV)
        * ``'rgcv'`` - Robust Generalized Cross Validation (rGCV)
        * ``'srgcv'`` - Strong Robust Generalized Cross Validation (srGCV)
        * ``'aic'`` - Akaike information criterion (AIC)
        * ``'bic'`` - Bayesian information criterion (BIC)
        * ``'aicc'`` - Corrected Akaike information criterion (AICC)
        * ``'rm'`` - Residual method (RM)
        * ``'ee'`` - Extrapolated Error (EE)
        * ``'ncp'`` - Normalized Cumulative Periodogram (NCP)
        * ``'gml'`` - Generalized Maximum Likelihood (GML)
        * ``'mcl'`` - Mallows' C_L (MCL)
        The regularization parameter can be manually specified by passing a scalar value
        instead of a string. The default ``'aic'``.

    regtype : string, optional
        Regularization functional type: 
    
        * ``'tikhonov'`` - Tikhonov regularizaton
        * ``'tv'``  - Total variation regularization
        * ``'huber'`` - Huber regularization
        The default is ``'tikhonov'``.  

    tol : scalar, optional 
        Tolerance value for convergence of the NNLS algorithm. If not specified, the value is set to ``tol = 1e-10``.
        
    maxiter: scalar, optional  
        Maximum number of iterations before termination. If not specified, the value is set to ``maxiter = 1e8``.

    Returns
    -------
    :ref:`FitResult` with the following fields defined:
    V :  ndarray or list thereof
        Fitted time-domain signal(s).
    P : ndarray
        Fitted distance distribution.
    B : ndarray or list thereof
        Fitted background decay(s).
    Vmod : ndarray or list thereof
        Fitted modulated contribution (foreground and background).
    Vunmod : ndarray or list thereof
        Fitted unmodulated contribution (foreground and background). 
    ddparam : ndarray
        Fitted parameters for distance distribution model.
    bgparam : ndarray or list thereof
        Fitted parameters for background model(s).
    exparam : ndarray or list thereof
        Fitted parameters for experiment model(s).
    Vuncert : :ref:`UncertQuant` or list thereof
        Uncertainty quanfitication for fitted dipolar signal(s).
    Puncert : :ref:`UncertQuant`
        Uncertainty quanfitication for fitted distance distribution.
    Buncert : :ref:`UncertQuant` or list thereof
        Uncertainty quanfitication for fitted background(s).
    VmodUncert : ndarray or list thereof
        Uncertainty quanfitication for fitted modulated contribution(s). 
    VunmodUncert : ndarray or list thereof
        Uncertainty quanfitication for fitted unmodulated contribution(s). 
    ddparamUncert : :ref:`UncertQuant` 
        Uncertainty quanfitication for distribution parameters
    bgparamUncert : :ref:`UncertQuant` or list thereof
        Uncertainty quanfitication for background(s) parameters
    exparamUncert : :ref:`UncertQuant` or list thereof
        Uncertainty quanfitication for experiment(s) parameters
    scale : float int or list of float int
        Amplitude scale(s) of the dipolar signal(s).
    regparam : scalar
        Optimal regularization parameter value
    plot : callable
        Function to display the results. It will 
        display the fitted signals and distance distributions with
        confidence intervals. The function returns 
        the figure object (``matplotlib.figure.Figure``) object as output, 
        which can be modified. Using ``fig = plot(show=False)`` will not render
        the figure unless ``display(fig)`` is called. 
    stats :  dict
        Goodness of fit statistical estimators:

        * ``stats['chi2red']`` - Reduced \chi^2 test
        * ``stats['r2']`` - R^2 test
        * ``stats['rmsd']`` - Root-mean squared deviation (RMSD)
        * ``stats['aic']`` - Akaike information criterion
        * ``stats['aicc']`` - Corrected Akaike information criterion
        * ``stats['bic']`` - Bayesian information criterion
    success : bool
        Whether or not the optimizer exited successfully.
    cost : float
        Value of the cost function at the solution.
    residuals : ndarray
        Vector of residuals at the solution.


    Examples
    --------
    Fit a 4pDEER signal with homogenous 3D background with Gaussian distribution::

        fit = dl.fitmodel(V,t,r,dl.dd_gauss,dl.bg_hom3d,dl.ex_4pdeer)  


    Fit a 5pDEER signal with exponential background and Tikhonov regularization::

        fit = dl.fitmodel(V,t,r,'P',dl.bg_hom3d,dl.ex_5pdeer)
    
    
    Fit a 4pDEER stretched exponential background (no foreground)::
    
        fit = dl.fitmodel(V,t,r,None,dl.bg_strexp,None)  
    
    
    Fit a dipolar evolution function with Rician distribution::
    
        fit = dl.fitmodel(V,t,r,dl.dd_rice,None,None)
    
    
    Fit a 4pDEER form factor (no background) with bimodal Gaussian distribution:: 

        fit = dl.fitmodel(V,t,r,dl.dd_gauss2,None,dl.ex_4pdeer)   
   
     
    Fit a 4pDEER signal and a 5pDEER signal with same type of background::
    
        fit = fitmodel([V1,V2],t,r,'P',dl.bg_hom3d,[dl.ex_4pdeer,dl.ex_5pdeer])    
    """

    # Default optional settings
    normP = True

    # Make inputs into a list if just a singal is passed
    Vexp,t,bg_model,ex_model = ([var] if type(var) is not list else var for var in (Vexp,t,bg_model,ex_model))

    # Basic validation of experimental signals
    nSignals = len(Vexp)
    if len(t)!=nSignals:
        raise KeyError('The same number of signals V and time axes t must be provided.')
    for i in range(nSignals):
        if len(Vexp[i])!=len(t[i]):
            raise ValueError('V[{}] and t[{}] must have the same number of elements.'.format(i,i))
        if not np.all(np.isreal(Vexp[i])):
            raise ValueError('Input signals cannot be complex-valued')
    
    # If just one model is specified, assume same model for all signals
    if len(bg_model)!=nSignals:
        bg_model = bg_model*nSignals    
    if len(ex_model)!=nSignals:
        ex_model = ex_model*nSignals

    # Default bootstrap samples
    bootsamples = 1000
    if isinstance(uq, str) or uq==None:
        uq = [uq]
    if uq[0]!='bootstrap' and uq[0]!='covariance'and uq[0]!=None:
        raise KeyError("Uncertainty quantification must be either 'covariance', 'bootstrap', or None.")
    if uq[0]=='bootstrap':
        # OVerride default if user has specified bootstraped samples
        if len(uq)>1: bootsamples = uq[1]
    uq = uq[0]
    if uq is None:
        uqanalysis = False 
    else:
        uqanalysis = True 

    # Combine input boundary and start conditions
    par0 = [[] if par0_i is None else par0_i for par0_i in [dd_par0,bg_par0,ex_par0]]
    lb = [[] if lb_i is None else lb_i for lb_i in [dd_lb,bg_lb,ex_lb]]
    ub = [[] if ub_i is None else ub_i for ub_i in [dd_ub,bg_ub,ex_ub]]
     
    # Get information about distance distribution parameters
    # ------------------------------------------------------
    parametricDistribution  = type(dd_model) is types.FunctionType # Check if P(r) is parametric model
    parfreeDistribution = dd_model == 'P' # Check if P(r) is non-parametric model
    includeForeground = np.array(dd_model is not None) # Check if there is a foreground or just background in the model

    par0_dd, lower_dd, upper_dd, N_dd, dd_fcn = _getmodelparams(dd_model) # Get model built-in info

    # Catch nonsensical case
    if includeForeground and not parametricDistribution and not parfreeDistribution:
        raise TypeError('Distribution model (4th input) must either be a function handle, ''P'', or None.')

    # Get information about background parameters
    # ------------------------------------------------------
    isparamodel = np.array([type(model) is types.FunctionType for model in bg_model]) # Check if B(t) is a parametric model
    includeBackground = np.array([model is not None for model in bg_model]) # Check if model includes B(t) or not

    par0_bg, lower_bg, upper_bg, N_bg, bg_fcn = _getmodelparams(bg_model) # Get model built-in info

    # Check whether the background model is a physical or phenomenological model
    isphenomenological = [_iserror(model,t,par0,1) for model,par0 in zip(bg_model,par0_bg)]

    # Catch nonsensical case
    if np.any(~isparamodel & includeBackground):
        raise TypeError('Background model (5th input) must either be a function handle, or None.')
    
    # Get information about experiment parameters
    # ------------------------------------------------------
    isparamodel = np.array([type(model) is types.FunctionType for model in ex_model]) # Check if experiment is a parametric model
    includeExperiment = np.array([model is not None for model in ex_model]) # Check whether to include experiment in the model

    par0_ex, lower_ex, upper_ex, N_ex, ex_fcn = _getmodelparams(ex_model) # Get model built-in info

    # Catch nonsensical situations
    if np.any(~isparamodel & includeExperiment):
        raise TypeError('Experiment models must either be a function handle, or None.')

    # Prepare full-parameter set
    # -------------------------------------------------------
    # Combine all initial, lower and upper bounds of parameters into vectors
    par0,par0_defined = _parcombine(par0,[par0_dd,par0_bg,par0_ex])
    lb,_ = _parcombine(lb,[lower_dd,lower_bg,lower_ex])
    ub,_ = _parcombine(ub,[upper_dd,upper_bg,upper_ex])
    lb,ub,par0 = _checkbounds(lb,ub,par0,par0_defined)

    # Build index vectors for accessing parameter subsets
    ddidx = np.arange(N_dd[0])
    bgidx,exidx = ([],[])
    for ii in range(nSignals):
        bgidx.append(N_dd + sum(N_bg[np.arange(0,ii)]) + np.arange(0,N_bg[ii]) )
        exidx.append(N_dd + sum(N_bg) + sum(N_ex[np.arange(0,ii)]) + np.arange(0,N_ex[ii]) )


    def multiPathwayModel(par):
    # =========================================================================
        """
        Multi-pathway dipolar model
        ------------------------------------------------------------------
        This function represent the core model of fitmodel, it takes the
        parameters and computes the dipolar kernel and background according to
        the dipolar multi-pathway theory. 
        This is the non-linear part of the SNLLS problem when fitting a
        parameter-free distribution.
        """
        Bs,Ks =([],[])
        for iSignal in range(nSignals):            
            bg_par = par[bgidx[iSignal]]
            ex_par = par[exidx[iSignal]]

            # Prepare background basis function
            if includeBackground[iSignal]:
                if isphenomenological[iSignal]:
                    Bfcn = lambda t: bg_fcn[iSignal](t,bg_par)
                else:
                    Bfcn = lambda t,lam: bg_fcn[iSignal](t,bg_par,lam)
            else:
                Bfcn = lambda _,__: np.ones_like(Vexp[iSignal])
            
            # Get pathway information
            if includeExperiment[iSignal]:
                pathways = ex_fcn[iSignal](ex_par)
            else:
                pathways = 1
            
            # Compute the multipathway-background
            B_ = dl.dipolarbackground(t[iSignal],pathways,Bfcn)
            # Compute the multipathway-kernel
            K_ = dl.dipolarkernel(t[iSignal],r,pathways,Bfcn)
            Ks.append(K_)
            Bs.append(B_)

        return Ks, Bs     
    # =========================================================================

    def splituq(full_uq,Pfit,Vfit,Bfit,parfit_,Kfit,scales=1):
    # =========================================================================
        """ 
        Uncertainty quantification
        ---------------------------
        This function takes the full combined covariance matrix of the
        linear+nonlinear parameter sets and splits it into the different
        components of the model. 
        """
        # Pre-allocation
        paruq_bg,paruq_ex,Bfit_uq,Vmod_uq,Vunmod_uq,Vfit_uq = ([],[],[],[],[],[])

        # Retrieve full covariance matrix
        if isinstance(full_uq,list):
            paruq = full_uq[0]
        else:
            paruq = full_uq
        covmat = paruq.covmat

        Nparam = len(parfit_)
        paramidx = np.arange(Nparam)
        
        # Full parameter set uncertainty
        # -------------------------------
        subcovmat = covmat[np.ix_(paramidx,paramidx)]
        paruq = UncertQuant('covariance',parfit_,subcovmat,lb,ub)
        
        # Background parameters uncertainty
        # ---------------------------------
        for jj in range(nSignals):
            if includeBackground[jj]:
                bgsubcovmat  = paruq.covmat[np.ix_(bgidx[jj],bgidx[jj])]
                paruq_bg.append( UncertQuant('covariance',parfit_[bgidx[jj]],bgsubcovmat,lb[bgidx[jj]],ub[bgidx[jj]]))
            else:
                paruq_bg.append([None])
        
        # Experiment parameters uncertainty
        # ----------------------------------
        for jj in range(nSignals):
            if includeExperiment[jj]:
                exsubcovmat  = paruq.covmat[np.ix_(exidx[jj],exidx[jj])]
                paruq_ex.append( UncertQuant('covariance',parfit_[exidx[jj]],exsubcovmat,lb[exidx[jj]],ub[exidx[jj]]))
            else:
                paruq_ex.append([None])
            
        # Distribution parameters uncertainty
        # ------------------------------------
        if parametricDistribution:
            ddsubcovmat  = paruq.covmat[np.ix_(ddidx,ddidx)]
            paruq_dd = UncertQuant('covariance',parfit_[ddidx],ddsubcovmat,lb[ddidx],ub[ddidx])
        else:
            paruq_dd = [None]
        
        # Distance distribution uncertainty
        # ----------------------------------
        nonneg = np.zeros_like(r)
        if parametricDistribution:
            # Prepare parametric model
            if includeForeground:
                Pfcn = lambda par: dd_model(r,par[ddidx])
            else:
                Pfcn = lambda _: np.ones_like(r)/np.trapz(np.ones_like(r),r)
            Pfit_uq = paruq.propagate(Pfcn,nonneg,[])
        else:
            Pfit_uq = full_uq[1]
        
        # Background uncertainty
        # -----------------------
        for jj in range(nSignals):
            if includeExperiment[jj]:
                Bfit_uq.append( paruq.propagate(lambda par:scales[jj]*multiPathwayModel(par)[1][jj]) )
            else:
                Bfit_uq.append([None])
        
        # Unmodulated contribution uncertainty
        # -----------------------------
        for jj in range(nSignals):
            if includeExperiment[jj]:
                Lam0fcn = lambda par: ex_model[jj](par)[0]
                Bfcn = lambda par: scales[jj]*multiPathwayModel(par)[1][jj]
                Vunmod_fcn = lambda par: Lam0fcn(par[exidx[jj]])*Bfcn(par)
                Vunmod_uq.append( paruq.propagate(lambda par:Vunmod_fcn(par)) )
            else:
                Vunmod_uq.append([None])
        
        # Dipolar signal uncertainty
        # --------------------------
        for jj in range(nSignals):
            if includeForeground and parametricDistribution:
                # Full parametric signal
                Vmodel = lambda par: scales[jj]*multiPathwayModel(par)[0][jj]@Pfcn(par[ddidx])
                Vfit_uq.append( paruq.propagate(Vmodel))
            elif includeForeground and np.all(~includeExperiment & ~includeBackground):
                Vmodel = lambda _: Kfit[jj]@Pfit
                # Dipola evolution function
                J = Kfit[jj]
                Vcovmat = J@covmat@J.T
                Vfit_uq.append( UncertQuant('covariance',Vfit[jj],Vcovmat))
            elif includeForeground:
                # Parametric signal with parameter-free distribution
                Vmodel = lambda par: scales[jj]*multiPathwayModel(par[paramidx])[0][jj]@Pfit
                Vfit_uq.append( paruq.propagate(Vmodel) )
            else:
                Vfit_uq.append([None])

        # Modulated contribution uncertainty
        # -----------------------------
        for jj in range(nSignals):
            if includeForeground:
                Vmod_fcn = lambda par: Vmodel(par) - Vunmod_fcn(par)
                Vmod_uq.append( paruq.propagate(Vmod_fcn) )
            else: 
                Vmod_uq.append([None]) 

        return Vfit_uq, Pfit_uq, Bfit_uq, Vmod_uq, Vunmod_uq, paruq_bg, paruq_ex, paruq_dd   
    # =========================================================================


    def calculate_Vmod_Vunmod(parfit,Vfit,Bfit,scales):
    # =========================================================================
        " Calculation of the (un)modulated components of the dipolar signal" 

        # Calculate the unmodulated contribution (Vunmod)
        # --------------------------------------------------------
        Vunmod = []
        for j in range(nSignals):
            if includeExperiment[j]:
                Lam0 = ex_model[j](parfit[exidx[j]])[0][0]
                if includeBackground[j]:
                    Vunmod.append(Lam0*np.array(Bfit[j]))
                else:
                    Vunmod.append(np.full_like(t[j],scales[j]*Lam0))
            else:
                Vunmod.append(np.zeros_like(t[j]))

        # Calculate the modulated contribution (Vmod)
        # --------------------------------------------------------
        Vmod = []
        for j in range(nSignals):
            Vmod.append(Vfit[i] - Vunmod[i])

        return Vmod, Vunmod
    # =========================================================================

    def regularization_analysis(Vexp):
    # =========================================================================
        " Analysis workflow for non-parametric models based on regularized least-squares" 
        
        # Use basic dipolar kernel
        Ks = [dl.dipolarkernel(ts,r) for ts in t]
        
        # Linear regularization fit
        fit = dl.fitregmodel(Vexp,Ks,r,regtype,regparam, weights=weights,uqanalysis=uqanalysis,tol=tol,maxiter=maxiter)
        Pfit = fit.P
        Pfit_uq = fit.uncertainty
        scales = np.atleast_1d(fit.scale)
        alphaopt = fit.regparam

        # Get fitted models
        Vfit = [scale*K@Pfit for K,scale in zip(Ks,scales)]
        Bfit = [scale*np.ones_like(V) for V,scale in zip(Vexp,scales)]
        Vmod, Vunmod = calculate_Vmod_Vunmod(None,Vfit,Bfit,scales)

        # No parameters
        parfit = np.asarray([None])

        if uqanalysis and uq=='covariance':
            Vfit_uq, Pfit_uq, Bfit_uq, Vmod_uq, Vunmod_uq, paruq_bg, paruq_ex, paruq_dd = splituq(Pfit_uq,Pfit,Vfit,Bfit,parfit,Ks,scales)
            return fit, Pfit, Vfit, Bfit, Vmod, Vunmod, parfit, Pfit_uq, Vfit_uq, Bfit_uq, Vmod_uq, Vunmod_uq, paruq_bg, paruq_ex, paruq_dd, scales, alphaopt
        else:
            return fit, Pfit, Vfit, Bfit, Vmod, Vunmod, parfit, scales, alphaopt
    # =========================================================================

    def nonlinear_lsq_analysis(Vexp):
    # =========================================================================
        " Analysis workflow for fully parametric models based on nonlinear least-squares" 

        # Prepare the full-parametric model
        if includeForeground:
            Pfcn = lambda par: dd_model(r,par[ddidx])
        else:
            Pfcn = lambda _: np.ones_like(r)/np.trapz(np.ones_like(r),r)
        Vmodel =lambda par: [K@Pfcn(par) for K in multiPathwayModel(par)[0]]

        # Non-linear parametric fit
        fit = dl.fitparamodel(Vexp,Vmodel,par0,lb,ub,weights=weights,uqanalysis=uqanalysis,tol=tol,maxiter=maxiter)
        parfit = fit.param
        param_uq = fit.uncertainty
        scales = np.atleast_1d(fit.scale)
        alphaopt = None

        # Get fitted models
        Vfit = Vmodel(parfit)
        _,Bfit = multiPathwayModel(parfit)
        if includeForeground:
            Pfit = Pfcn(parfit)
        else:
            Pfit = []
        if type(Vfit) is not list:
            Vfit = [Vfit]
        if type(Bfit) is not list:
            Bfit = [Bfit]
        Bfit = [scale*B for B,scale in zip(Bfit,scales)]
        Vfit = [scale*V for V,scale in zip(Vfit,scales) ]
        Vmod, Vunmod = calculate_Vmod_Vunmod(parfit,Vfit,Bfit,scales)

        if uqanalysis and uq=='covariance':
            Vfit_uq, Pfit_uq, Bfit_uq, Vmod_uq, Vunmod_uq, paruq_bg, paruq_ex, paruq_dd = splituq(param_uq,Pfit,Vfit,Bfit,parfit,None, scales)
            return fit, Pfit, Vfit, Bfit, Vmod, Vunmod, parfit, Pfit_uq, Vfit_uq, Bfit_uq, Vmod_uq, Vunmod_uq, paruq_bg, paruq_ex, paruq_dd,scales,alphaopt
        else:
            return fit, Pfit, Vfit, Bfit, Vmod, Vunmod, parfit, scales, alphaopt
    # =========================================================================

    
    def separable_nonlinear_lsq_analysis(Vexp):
    # =========================================================================
        " Analysis workflow for semiparametric models based on separable nonlinear least-squares" 

        # Non-negativity constraint on distributions
        lbl = np.zeros_like(r)
        
        #prescales = [max(V) for V in Vexp]
        prescales = [1 for V in Vexp]
        Vexp_ = [Vexp[i]/prescales[i] for i in range(nSignals)]

        def scale_constraint(nonlinpar):
        # --------------------------------------------------------
            penalty = np.zeros(nSignals)
            for i in range(nSignals):
                ex_par = nonlinpar[exidx[i]]
                pathways = ex_fcn[i](ex_par)
                lams = [pathway[0] for pathway in pathways]
                if np.sum(lams)<1 or ex_model[i].__name__=='ex_4pdeer': 
                    penalty[i] = 0
                else:
                    penalty[i] = max(Vexp[i])*(np.sum(lams) - 1)

            return penalty 
        # --------------------------------------------------------


        # Separable non-linear least squares (SNNLS) 
        fit = dl.snlls(Vexp_,lambda par: multiPathwayModel(par)[0],par0,lb,ub,lbl, reg=True,
<<<<<<< HEAD
                            regparam=regparam, uqanalysis=uqanalysis, weights=weights,extrapenalty=scale_constraint)
=======
                            regparam=regparam, uqanalysis=uqanalysis, weights=weights,
                            nonlin_tol=tol,nonlin_maxiter=maxiter)
>>>>>>> abcea1b4
        parfit = fit.nonlin
        Pfit = fit.lin
        param_uq = fit.nonlinUncert
        Pfit_uq = fit.linUncert
        snlls_uq = [param_uq,Pfit_uq]
        alphaopt = fit.regparam
<<<<<<< HEAD
        scales = fit.scale

        # Normalize distribution
        # -----------------------
        Pscale = np.trapz(Pfit,r)
        Pfit /= Pscale
        scales = [scale*Pscale for scale in scales]
        if uqanalysis and uq=='covariance':
            # scale CIs accordingly
            Pfit_uq_ = copy.deepcopy(Pfit_uq) # need a copy to avoid infite recursion on next step
            Pfit_uq.ci = lambda p: Pfit_uq_.ci(p)/Pscale
=======
        scales = np.atleast_1d([prescales[i]*np.trapz(Pfit,r) for i in range(nSignals)])
>>>>>>> abcea1b4

        # Get the fitted models
        Kfit,Bfit = multiPathwayModel(parfit)
        Bfit = [scale*B for B,scale in zip(Bfit,scales)]
        Vfit = [scale*K@Pfit for K,scale in zip(Kfit,scales)]
        Vmod, Vunmod = calculate_Vmod_Vunmod(parfit,Vfit,Bfit,scales)

        if uqanalysis and uq=='covariance':
            Vfit_uq, Pfit_uq, Bfit_uq, Vmod_uq, Vunmod_uq, paruq_bg, paruq_ex, paruq_dd = splituq(snlls_uq, Pfit, Vfit, Bfit, parfit, Kfit, scales)
            return fit, Pfit, Vfit, Bfit, Vmod, Vunmod, parfit, Pfit_uq, Vfit_uq, Bfit_uq, Vmod_uq, Vunmod_uq, paruq_bg, paruq_ex, paruq_dd,scales,alphaopt
        else:
            return fit, Pfit, Vfit, Bfit, Vmod, Vunmod, parfit, scales, alphaopt
    # =========================================================================

    # Analyze the data
    # ----------------------

    # Determine type of model
    nonparametric = np.all(~parametricDistribution & ~includeExperiment & ~includeBackground)
    fullparametric = not nonparametric and (parametricDistribution or not includeForeground)
    semiparametric = not nonparametric and not fullparametric

    # Choose appropiate analysis for type of model
    if nonparametric:
        analysis = regularization_analysis
    elif fullparametric:
        analysis = nonlinear_lsq_analysis
    elif semiparametric:
        analysis = separable_nonlinear_lsq_analysis

    # Run the analysis
    results = analysis(Vexp)

    # Unpack results
    if uqanalysis and uq=='covariance':
        fit, Pfit, Vfit, Bfit, Vmod, Vunmod, parfit_, Pfit_uq, Vfit_uq, Bfit_uq, Vmod_uq, Vunmod_uq, paruq_bg, paruq_ex, paruq_dd, scales, alphaopt = results
    else:
        fit, Pfit, Vfit, Bfit, Vmod, Vunmod, parfit_, scales, alphaopt = results

    # Bootstrapping uncertainty quantification
    # -----------------------------------------
    if uqanalysis and uq=='bootstrap':

        def bootstrapfcn(Vexp):
            # ======================================================
            # Fit the data
            _, Pfit_, Vfit_, Bfit_, Vmod_, Vunmod_, parfit, _, _ = analysis(Vexp)
            # Extract the individual parameter subsets
            parfit_bg = [parfit[bgidx[n]] for n in range(nSignals)]
            parfit_ex = [parfit[exidx[n]] for n in range(nSignals)]
            parfit_dd = parfit[ddidx]

            return (Pfit_,*Vfit_,*Bfit_,*Vmod_,*Vunmod_,*parfit_bg,*parfit_ex,parfit_dd)
            # ======================================================

        # Run bootstrapping
        boot_uq = dl.bootan(bootstrapfcn,Vexp,Vfit,samples=bootsamples,verbose=verbose)

        # Unpack bootstrapping results
        Pfit_uq   =  boot_uq[0]
        Vfit_uq   = [boot_uq[1+n] for n in range(nSignals)]
        Bfit_uq   = [boot_uq[1+nSignals+n] for n in range(nSignals)]
        Vmod_uq   = [boot_uq[1+2*nSignals+n] for n in range(nSignals)]
        Vunmod_uq = [boot_uq[1+3*nSignals+n] for n in range(nSignals)]
        paruq_bg  = [boot_uq[1+4*nSignals+n] for n in range(nSignals)]
        paruq_ex  = [boot_uq[1+5*nSignals+n] for n in range(nSignals)]
        paruq_dd  =  boot_uq[-1]

    # Normalize distribution
    # -----------------------
    scale = 1
    if normP and includeForeground:
        scale = np.trapz(Pfit,r)
        Pfit /= scale
        if uqanalysis:
            # scale CIs accordingly
            Pfit_uq_ = copy.deepcopy(Pfit_uq) # need a copy to avoid infite recursion on next step
            Pfit_uq.ci = lambda p: Pfit_uq_.ci(p)/scale

    # Do not return array for a single scale
    if len(scales)==1:
        scales = scales[0]

    # Calculate goodness of fit
    # -------------------------
    stats = []
    for j in range(nSignals):
        Ndof = len(Vexp[j]) - len(parfit_)
        stats.append(goodness_of_fit(Vexp[j],Vfit[j],Ndof))


    # Return fitted parameters and confidence intervals in structures
    # ---------------------------------------------------------------
    parfit = dict()
    parfit['dd'] = parfit_[ddidx]
    parfit['bg'] = [parfit_[bgidx[j]] for j in range(nSignals)]
    parfit['ex'] = [parfit_[exidx[j]] for j in range(nSignals)]
    if uqanalysis:
        paruq = dict()
        paruq['dd'] = paruq_dd
        paruq['bg'] = [paruq_bg[j] for j in range(nSignals)]
        paruq['ex'] = [paruq_ex[j] for j in range(nSignals)]
        modfituq = dict()
        modfituq['Pfit'] = Pfit_uq
        modfituq['Vfit'] = [Vfit_uq[j] for j in range(nSignals)]
        modfituq['Vmod'] = [Vmod_uq[j] for j in range(nSignals)]
        modfituq['Vunmod'] = [Vunmod_uq[j] for j in range(nSignals)]
        modfituq['Bfit'] = [Bfit_uq[j] for j in range(nSignals)]
    else:
        paruq = dict()
        paruq['dd'] = UncertQuant('void')
        paruq['bg'] = UncertQuant('void')
        paruq['ex'] = UncertQuant('void')
        modfituq = dict()
        modfituq['Pfit'] = UncertQuant('void')
        modfituq['Vfit'] = UncertQuant('void')
        modfituq['Bfit'] = UncertQuant('void')
        modfituq['Vmod'] = UncertQuant('void')
        modfituq['Vunmod'] = UncertQuant('void')


    Vfit_ = Vfit.copy()
    Vunmod_ = Vunmod.copy()
    def _display_results(show=True):
    # =========================================================================
        fig,axs = plt.subplots(nSignals+1,figsize=[7,3+3*nSignals])
        for i in range(nSignals):
            # Plot the signal
            axs[i].plot(t[i],Vexp[i],'.',color='grey',alpha=0.5)
            axs[i].plot(t[i],Vfit_[i],'tab:blue')
            if includeBackground[i]:
                axs[i].plot(t[i],Vunmod_[i],'--',color='tab:orange')
            if uqanalysis:
                # Get confidence intervals for the signal
                Vci95 = Vfit_uq[i].ci(95)
                Vci50 = Vfit_uq[i].ci(50)
                axs[i].fill_between(t[i],Vci95[:,0], Vci95[:,1],facecolor='tab:blue',linestyle='None',alpha=0.2)
                axs[i].fill_between(t[i],Vci50[:,0], Vci50[:,1],facecolor='tab:blue',linestyle='None',alpha=0.4)
                if includeBackground[i]:
                    Vunmod95 = Vunmod_uq[i].ci(95)
                    Vunmod50 = Vunmod_uq[i].ci(50)
                    axs[i].fill_between(t[i],Vunmod95[:,0], Vunmod95[:,1],facecolor='tab:orange',linestyle='None',alpha=0.2)
                    axs[i].fill_between(t[i],Vunmod50[:,0], Vunmod50[:,1],facecolor='tab:orange',linestyle='None',alpha=0.4)
            axs[i].grid(alpha=0.3)
            axs[i].set_xlabel('Time (µs)')
            axs[i].set_ylabel('V[{}]'.format(i))
            axs[i].legend(('Data','Vfit','Bfit','95%-CI','50%-CI'))

        # Plot the distribution
        axs[nSignals].plot(r,Pfit,'tab:blue')
        if uqanalysis:
            # Get confidence intervals for the distance distribution
            Pci95 = Pfit_uq.ci(95)
            Pci50 = Pfit_uq.ci(50)
            axs[nSignals].fill_between(r,Pci95[:,0], Pci95[:,1],facecolor='tab:blue',linestyle='None',alpha=0.2)
            axs[nSignals].fill_between(r,Pci50[:,0], Pci50[:,1],facecolor='tab:blue',linestyle='None',alpha=0.4)
        axs[nSignals].set_xlabel('Distance (nm)')
        axs[nSignals].set_ylabel('P (nm⁻¹)')
        axs[nSignals].legend(('Fit','95%-CI','50%-CI'))
        axs[nSignals].grid(alpha=0.3)
        plt.tight_layout()
        if show:
            plt.show()
        else:
            plt.close()
        return fig
    # =========================================================================


    if verbose:
        print('----------------------------------------------------------------------------')
        print('Goodness of fit')
        for i in range(nSignals):
            print('  Vexp[{}]: 𝛘2 = {:4f}  RMSD  = {:4e}'.format(i,stats[i]['chi2red'],stats[i]['rmsd']))
        print('----------------------------------------------------------------------------')
        print('Fitted parameters and 95%-confidence intervals')
        pstr = "  {}[{:d}]:   {:5.7f}  ({:.7f}, {:.7f})  {} ({})"
        if len(parfit['dd'])>0:
            print()
            info = dd_model()
            if uqanalysis:
                ci = paruq['dd'].ci(95)
            else:
                ci = np.full((len(parfit['dd']),2),np.nan)
            for j in range(len(parfit['dd'])):
                c = parfit['dd'][j]
                print(pstr.format('ddparam',j,c,ci[j,0],ci[j,1],info['Parameters'][j],info['Units'][j]))

        for i in range(nSignals):
            print('Vfit[{}]:'.format(i))
            if scales[i]>1e2:
                print('  V0:  {:.3e}  Signal scale (arb.u.)'.format(scales[i]))
            else:
                print('  V0:  {:2.2f}  Signal scale (arb.u.)'.format(scales[i]))
            if includeBackground[i]:
                if len(parfit['bg'])>0:
                    info = bg_model[i]()
                if uqanalysis:
                    ci = paruq['bg'][i].ci(95)
                else:
                    ci = np.full((len(parfit['bg'][i]),2),np.nan)
                for j in range(len(parfit['bg'][i])):
                        c = parfit['bg'][i][j]
                        print(pstr.format('bgparam',j,c,ci[j,0],ci[j,1],info['Parameters'][j],info['Units'][j]))
            if includeExperiment[i]:
                if len(parfit['ex'])>0:
                    info = ex_model[i]()
                if uqanalysis:
                    ci = paruq['ex'][i].ci(95)
                else:
                    ci = np.full((len(parfit['ex'][i]),2),np.nan)
                for j in range(len(parfit['ex'][i])):
                    c = parfit['ex'][i][j]
                    print(pstr.format('exparam',j,c,ci[j,0],ci[j,1],info['Parameters'][j],info['Units'][j]))
        print('----------------------------------------------------------------------------')


    # Return numeric arrays and not lists if there is only one signal
    if nSignals==1:
        Vfit,Bfit,Vmod,Vunmod = (var[0] if type(var) is list else var for var in [Vfit,Bfit,Vmod,Vunmod])
        for subset in ('ex','bg'):
            parfit[subset] = parfit[subset][0]
            if uqanalysis:
                paruq[subset] = paruq[subset][0]
        for subset in ('Vfit','Bfit','Vmod','Vunmod'):
            if uqanalysis:
                modfituq[subset] = modfituq[subset][0]
        if not isempty(stats):
            stats = stats[0]


    return FitResult(V=Vfit, P=Pfit, B=Bfit, Vmod=Vmod, Vunmod=Vunmod, exparam=parfit['ex'], bgparam=parfit['bg'],
                      ddparam=parfit['dd'], Vuncert = modfituq['Vfit'], Puncert = modfituq['Pfit'], 
                      VmodUncert=modfituq['Vmod'], VunmodUncert=modfituq['Vunmod'],
                      Buncert = modfituq['Bfit'], exparamUncert = paruq['ex'], bgparamUncert = paruq['bg'],
                      ddparamUncert = paruq['dd'], regparam = alphaopt, plot=_display_results, scale=scales,  stats=stats, cost=fit.cost,
                      residuals=fit.residuals, success=fit.success)
# ==============================================================================
# ==============================================================================
# ==============================================================================

            
def _getmodelparams(models):
# ==============================================================================
    "Extract parameter info from parametric models"
    if type(models) is not list:
        models = [models]

    par0,lo,up,N,modelfcn = ([],[],[],[],[])
    for model in models:
        if type(model) is types.FunctionType:
            info = model()
            par0.append(info['Start'])
            lo.append(info['Lower'])
            up.append(info['Upper'])
            modelfcn.append(info['ModelFcn'])
        else:
            par0.append([])
            lo.append([])
            up.append([])
            modelfcn.append([])
        N.append(len(par0[-1]))

    par0 = np.concatenate(par0)
    lo = np.concatenate(lo)
    up = np.concatenate(up)
    N = np.atleast_1d(N)
    return par0,lo,up,N,modelfcn
# ==============================================================================

def _parcombine(p,d):
# ==============================================================================
    """
    Combine parameter subsets
    p: User-defined parameter values
    d: Built-in parameter values
    """
    defined = p.copy()
    # Loop over all three parameter subsets (dd,bg,ex)
    for k in range(3):
        p[k] = np.atleast_1d(p[k])
        d[k] = np.atleast_1d(d[k])
        # If user has not defined the values, use built-in defaults
        if isempty(p[k]):
            p[k] = d[k].flatten()
            defined[k] = np.full_like(d[k],False)
        else:
            defined[k] = np.full_like(d[k],True)
        # Otherwise use the user-defined values
        if type(p[k]) is list:
            p[k] = p[k].flatten()
            
    # Concatenate all parameter subsets into one vector
    pvec = np.concatenate(p,axis=0)
    defined = np.concatenate(defined,axis=0).astype(bool)

    return pvec,defined
# ==============================================================================

def _checkbounds(lb,ub,par0,par0_passed):
# ==============================================================================
    "Boundary checking"
    nParams = len(par0)
    if len(lb)!=nParams:
        raise ValueError('Lower bounds and initial values of parameters must have the same number of elements.')
    if len(ub)!=nParams:
        raise ValueError('Upper bounds and initial values of parameters must have the same number of elements.')
    if np.any(lb>ub):
        raise ValueError('Lower bounds cannot be larger than upper bounds.')
    # If user has specified some par0, check that it is within bounds
    if np.any(lb[par0_passed]>par0[par0_passed]) or np.any(par0[par0_passed]>ub[par0_passed]):
        raise ValueError('The specified parameters inital values must lie between lower and upper bounds.')
    # For the rest ensure that start values are withing bounds (even for user-defined bounds)
    if np.any(lb[~par0_passed]>par0[~par0_passed]) or np.any(par0[~par0_passed]>ub[~par0_passed]):
        par0[~par0_passed] = (lb[~par0_passed] + ub[~par0_passed])/2

    return lb,ub,par0
# ==============================================================================

def _iserror(func, *args, **kw):
# ==============================================================================
    try:
        func(*args, **kw)
        return False
    except Exception:
        return True
# ==============================================================================<|MERGE_RESOLUTION|>--- conflicted
+++ resolved
@@ -1,969 +1,957 @@
-# fitmodel.py - Dipolar signal fit function
-# ---------------------------------------------------------------------
-# This file is a part of DeerLab. License is MIT (see LICENSE.md).
-# Copyright(c) 2019-2021: Luis Fabregas, Stefan Stoll and other contributors.
-
-import numpy as np
-import types
-import copy
-import matplotlib.pyplot as plt
-import deerlab as dl
-from deerlab.classes import UncertQuant, FitResult
-from deerlab.bg_models import bg_hom3d
-from deerlab.ex_models import ex_4pdeer
-from deerlab.utils import isempty, goodness_of_fit, Jacobian
-
-def fitmodel(Vexp, t, r, dd_model='P', bg_model=bg_hom3d, ex_model=ex_4pdeer,
-              dd_par0=None, bg_par0=None, ex_par0=None, verbose=False, 
-              dd_lb=None, bg_lb=None, ex_lb=None, dd_ub=None, bg_ub=None, ex_ub=None,
-<<<<<<< HEAD
-              weights=1, uq='covariance', regparam='aic', regtype = 'tikhonov'):
-=======
-              weights=1, uqanalysis=True, uq='covariance', regparam='aic', regtype = 'tikhonov',
-              tol=1e-10,maxiter=1e8):
->>>>>>> abcea1b4
-    r"""
-    Fits a dipolar model to the experimental signal ``V`` with time axis ``t``, using
-    distance axis ``r``. The model is specified by the distance distribution (dd),
-    the background (bg), and the experiment (ex).
-
-    If multiple signals (``V1``, ``V2``,...) and their corresponding time axes (``t1``, ``t2``,...)
-    are given, they will be fitted globally with a single distance distribution (``dd``).
-    For each signal, a specific background (``bg1``, ``bg2``,...) and experiment (``ex1``, ``ex2``)
-    models can be assigned.
-
-    This function can handle both parametric and non-parametric distance distribution models. It 
-    accepts only built-in parametric models, no user-defined models.
-
-    Parameters
-    ----------
-    V : array_like or list of array_like
-        Time-domain signal(s) to fit.
-    
-    t : array_like or list of array_like
-        Time axis, in microseconds. 
-    
-    r : array_like
-        Distance axis, in nanometers.
-    
-    dd : callable or string
-        Distance distribution model, the following modes are allowed:
-
-        * A string ``'P'`` to indicate a non-parametric distribution
-        * A callable function of a DeerLab parametric distribution model (e.g. ``dd_gauss``).
-        * A string ``None`` to indicate no distribution, i.e. only background.
-
-        The default is ``'P'``.
-
-    bg : callable or string
-        Background model, the following modes are allowed:
-
-        * A callable function of a DeerLab parametric background model (e.g. ``bg_hom3d``).
-        * ``None`` to indicate no background decay.
-
-        The default is ``bg_hom3d``.
-
-    ex : callable or string
-        Experiment model, the following modes are allowed:
-
-        * Function handle to experiment model (e.g. ``ex_4pdeer``)
-        * ``None`` to indicate simple dipolar oscillation (modulation depth equal 1)
-
-        The default is ``ex_4pdeer``.
-
-    dd_par0, bg_par0, ex_par0 : array_like, optional
-        Initial parameter values of the distance distribution/background/experimental model parameters.
-        If a model does not require parameters or are to be determined automatically it can be omitted or specified 
-        as ``None`` (default).
-    
-    dd_lb, bg_lb, ex_lb : array_like, optional    
-        Lower boundary values of the distance distribution/background/experimental model parameters.
-        If a model does not require parameters or are to be determined automatically it can be omitted or specified 
-        as ``None`` (default).
-    
-    dd_ub, bg_ub, ex_ub : array_like, optional    
-        Upper boundary values of the distance distribution/background/experimental model parameters.
-        If a model does not require parameters or are to be determined automatically it can be omitted or specified 
-        as ``None`` (default).
-    
-    uq : string or list, optional
-        Type of uncertainty quantification analysis. Any ``UncertQuant`` output returned by this function will
-        be adjusted accordingly. The options are:
-
-        * ``'covariance'`` - Covariance-based uncertainty quantification. Fast, but approximate.   
-        * ``'bootstrap'`` - Bootstrapped uncertainty quantification. Slow, but accurate. By default, 1000 bootstrap
-        samples are used. Alternatively, a different number can be specified as follows ``uq=['bootstrap',Nsamples]``.
-        * ``None`` - Disable the uncertainty quantification analysis. 
-
-        The default is ``'covariance'``.
-
-    verbose : boolean, optional
-        Enable/disable printing a table of fit results, by default is disabled
-
-    weights : array_like, optional
-        Array of weighting coefficients for the individual signals in global fitting,
-        the default is all weighted equally.
-        If not specified all datasets are weighted equally.
-    
-    regparam : str or scalar, optional
-        Method for the automatic selection of the optimal regularization parameter:
-
-        * ``'lr'`` - L-curve minimum-radius method (LR)
-        * ``'lc'`` - L-curve maximum-curvature method (LC)
-        * ``'cv'`` - Cross validation (CV)
-        * ``'gcv'`` - Generalized Cross Validation (GCV)
-        * ``'rgcv'`` - Robust Generalized Cross Validation (rGCV)
-        * ``'srgcv'`` - Strong Robust Generalized Cross Validation (srGCV)
-        * ``'aic'`` - Akaike information criterion (AIC)
-        * ``'bic'`` - Bayesian information criterion (BIC)
-        * ``'aicc'`` - Corrected Akaike information criterion (AICC)
-        * ``'rm'`` - Residual method (RM)
-        * ``'ee'`` - Extrapolated Error (EE)
-        * ``'ncp'`` - Normalized Cumulative Periodogram (NCP)
-        * ``'gml'`` - Generalized Maximum Likelihood (GML)
-        * ``'mcl'`` - Mallows' C_L (MCL)
-        The regularization parameter can be manually specified by passing a scalar value
-        instead of a string. The default ``'aic'``.
-
-    regtype : string, optional
-        Regularization functional type: 
-    
-        * ``'tikhonov'`` - Tikhonov regularizaton
-        * ``'tv'``  - Total variation regularization
-        * ``'huber'`` - Huber regularization
-        The default is ``'tikhonov'``.  
-
-    tol : scalar, optional 
-        Tolerance value for convergence of the NNLS algorithm. If not specified, the value is set to ``tol = 1e-10``.
-        
-    maxiter: scalar, optional  
-        Maximum number of iterations before termination. If not specified, the value is set to ``maxiter = 1e8``.
-
-    Returns
-    -------
-    :ref:`FitResult` with the following fields defined:
-    V :  ndarray or list thereof
-        Fitted time-domain signal(s).
-    P : ndarray
-        Fitted distance distribution.
-    B : ndarray or list thereof
-        Fitted background decay(s).
-    Vmod : ndarray or list thereof
-        Fitted modulated contribution (foreground and background).
-    Vunmod : ndarray or list thereof
-        Fitted unmodulated contribution (foreground and background). 
-    ddparam : ndarray
-        Fitted parameters for distance distribution model.
-    bgparam : ndarray or list thereof
-        Fitted parameters for background model(s).
-    exparam : ndarray or list thereof
-        Fitted parameters for experiment model(s).
-    Vuncert : :ref:`UncertQuant` or list thereof
-        Uncertainty quanfitication for fitted dipolar signal(s).
-    Puncert : :ref:`UncertQuant`
-        Uncertainty quanfitication for fitted distance distribution.
-    Buncert : :ref:`UncertQuant` or list thereof
-        Uncertainty quanfitication for fitted background(s).
-    VmodUncert : ndarray or list thereof
-        Uncertainty quanfitication for fitted modulated contribution(s). 
-    VunmodUncert : ndarray or list thereof
-        Uncertainty quanfitication for fitted unmodulated contribution(s). 
-    ddparamUncert : :ref:`UncertQuant` 
-        Uncertainty quanfitication for distribution parameters
-    bgparamUncert : :ref:`UncertQuant` or list thereof
-        Uncertainty quanfitication for background(s) parameters
-    exparamUncert : :ref:`UncertQuant` or list thereof
-        Uncertainty quanfitication for experiment(s) parameters
-    scale : float int or list of float int
-        Amplitude scale(s) of the dipolar signal(s).
-    regparam : scalar
-        Optimal regularization parameter value
-    plot : callable
-        Function to display the results. It will 
-        display the fitted signals and distance distributions with
-        confidence intervals. The function returns 
-        the figure object (``matplotlib.figure.Figure``) object as output, 
-        which can be modified. Using ``fig = plot(show=False)`` will not render
-        the figure unless ``display(fig)`` is called. 
-    stats :  dict
-        Goodness of fit statistical estimators:
-
-        * ``stats['chi2red']`` - Reduced \chi^2 test
-        * ``stats['r2']`` - R^2 test
-        * ``stats['rmsd']`` - Root-mean squared deviation (RMSD)
-        * ``stats['aic']`` - Akaike information criterion
-        * ``stats['aicc']`` - Corrected Akaike information criterion
-        * ``stats['bic']`` - Bayesian information criterion
-    success : bool
-        Whether or not the optimizer exited successfully.
-    cost : float
-        Value of the cost function at the solution.
-    residuals : ndarray
-        Vector of residuals at the solution.
-
-
-    Examples
-    --------
-    Fit a 4pDEER signal with homogenous 3D background with Gaussian distribution::
-
-        fit = dl.fitmodel(V,t,r,dl.dd_gauss,dl.bg_hom3d,dl.ex_4pdeer)  
-
-
-    Fit a 5pDEER signal with exponential background and Tikhonov regularization::
-
-        fit = dl.fitmodel(V,t,r,'P',dl.bg_hom3d,dl.ex_5pdeer)
-    
-    
-    Fit a 4pDEER stretched exponential background (no foreground)::
-    
-        fit = dl.fitmodel(V,t,r,None,dl.bg_strexp,None)  
-    
-    
-    Fit a dipolar evolution function with Rician distribution::
-    
-        fit = dl.fitmodel(V,t,r,dl.dd_rice,None,None)
-    
-    
-    Fit a 4pDEER form factor (no background) with bimodal Gaussian distribution:: 
-
-        fit = dl.fitmodel(V,t,r,dl.dd_gauss2,None,dl.ex_4pdeer)   
-   
-     
-    Fit a 4pDEER signal and a 5pDEER signal with same type of background::
-    
-        fit = fitmodel([V1,V2],t,r,'P',dl.bg_hom3d,[dl.ex_4pdeer,dl.ex_5pdeer])    
-    """
-
-    # Default optional settings
-    normP = True
-
-    # Make inputs into a list if just a singal is passed
-    Vexp,t,bg_model,ex_model = ([var] if type(var) is not list else var for var in (Vexp,t,bg_model,ex_model))
-
-    # Basic validation of experimental signals
-    nSignals = len(Vexp)
-    if len(t)!=nSignals:
-        raise KeyError('The same number of signals V and time axes t must be provided.')
-    for i in range(nSignals):
-        if len(Vexp[i])!=len(t[i]):
-            raise ValueError('V[{}] and t[{}] must have the same number of elements.'.format(i,i))
-        if not np.all(np.isreal(Vexp[i])):
-            raise ValueError('Input signals cannot be complex-valued')
-    
-    # If just one model is specified, assume same model for all signals
-    if len(bg_model)!=nSignals:
-        bg_model = bg_model*nSignals    
-    if len(ex_model)!=nSignals:
-        ex_model = ex_model*nSignals
-
-    # Default bootstrap samples
-    bootsamples = 1000
-    if isinstance(uq, str) or uq==None:
-        uq = [uq]
-    if uq[0]!='bootstrap' and uq[0]!='covariance'and uq[0]!=None:
-        raise KeyError("Uncertainty quantification must be either 'covariance', 'bootstrap', or None.")
-    if uq[0]=='bootstrap':
-        # OVerride default if user has specified bootstraped samples
-        if len(uq)>1: bootsamples = uq[1]
-    uq = uq[0]
-    if uq is None:
-        uqanalysis = False 
-    else:
-        uqanalysis = True 
-
-    # Combine input boundary and start conditions
-    par0 = [[] if par0_i is None else par0_i for par0_i in [dd_par0,bg_par0,ex_par0]]
-    lb = [[] if lb_i is None else lb_i for lb_i in [dd_lb,bg_lb,ex_lb]]
-    ub = [[] if ub_i is None else ub_i for ub_i in [dd_ub,bg_ub,ex_ub]]
-     
-    # Get information about distance distribution parameters
-    # ------------------------------------------------------
-    parametricDistribution  = type(dd_model) is types.FunctionType # Check if P(r) is parametric model
-    parfreeDistribution = dd_model == 'P' # Check if P(r) is non-parametric model
-    includeForeground = np.array(dd_model is not None) # Check if there is a foreground or just background in the model
-
-    par0_dd, lower_dd, upper_dd, N_dd, dd_fcn = _getmodelparams(dd_model) # Get model built-in info
-
-    # Catch nonsensical case
-    if includeForeground and not parametricDistribution and not parfreeDistribution:
-        raise TypeError('Distribution model (4th input) must either be a function handle, ''P'', or None.')
-
-    # Get information about background parameters
-    # ------------------------------------------------------
-    isparamodel = np.array([type(model) is types.FunctionType for model in bg_model]) # Check if B(t) is a parametric model
-    includeBackground = np.array([model is not None for model in bg_model]) # Check if model includes B(t) or not
-
-    par0_bg, lower_bg, upper_bg, N_bg, bg_fcn = _getmodelparams(bg_model) # Get model built-in info
-
-    # Check whether the background model is a physical or phenomenological model
-    isphenomenological = [_iserror(model,t,par0,1) for model,par0 in zip(bg_model,par0_bg)]
-
-    # Catch nonsensical case
-    if np.any(~isparamodel & includeBackground):
-        raise TypeError('Background model (5th input) must either be a function handle, or None.')
-    
-    # Get information about experiment parameters
-    # ------------------------------------------------------
-    isparamodel = np.array([type(model) is types.FunctionType for model in ex_model]) # Check if experiment is a parametric model
-    includeExperiment = np.array([model is not None for model in ex_model]) # Check whether to include experiment in the model
-
-    par0_ex, lower_ex, upper_ex, N_ex, ex_fcn = _getmodelparams(ex_model) # Get model built-in info
-
-    # Catch nonsensical situations
-    if np.any(~isparamodel & includeExperiment):
-        raise TypeError('Experiment models must either be a function handle, or None.')
-
-    # Prepare full-parameter set
-    # -------------------------------------------------------
-    # Combine all initial, lower and upper bounds of parameters into vectors
-    par0,par0_defined = _parcombine(par0,[par0_dd,par0_bg,par0_ex])
-    lb,_ = _parcombine(lb,[lower_dd,lower_bg,lower_ex])
-    ub,_ = _parcombine(ub,[upper_dd,upper_bg,upper_ex])
-    lb,ub,par0 = _checkbounds(lb,ub,par0,par0_defined)
-
-    # Build index vectors for accessing parameter subsets
-    ddidx = np.arange(N_dd[0])
-    bgidx,exidx = ([],[])
-    for ii in range(nSignals):
-        bgidx.append(N_dd + sum(N_bg[np.arange(0,ii)]) + np.arange(0,N_bg[ii]) )
-        exidx.append(N_dd + sum(N_bg) + sum(N_ex[np.arange(0,ii)]) + np.arange(0,N_ex[ii]) )
-
-
-    def multiPathwayModel(par):
-    # =========================================================================
-        """
-        Multi-pathway dipolar model
-        ------------------------------------------------------------------
-        This function represent the core model of fitmodel, it takes the
-        parameters and computes the dipolar kernel and background according to
-        the dipolar multi-pathway theory. 
-        This is the non-linear part of the SNLLS problem when fitting a
-        parameter-free distribution.
-        """
-        Bs,Ks =([],[])
-        for iSignal in range(nSignals):            
-            bg_par = par[bgidx[iSignal]]
-            ex_par = par[exidx[iSignal]]
-
-            # Prepare background basis function
-            if includeBackground[iSignal]:
-                if isphenomenological[iSignal]:
-                    Bfcn = lambda t: bg_fcn[iSignal](t,bg_par)
-                else:
-                    Bfcn = lambda t,lam: bg_fcn[iSignal](t,bg_par,lam)
-            else:
-                Bfcn = lambda _,__: np.ones_like(Vexp[iSignal])
-            
-            # Get pathway information
-            if includeExperiment[iSignal]:
-                pathways = ex_fcn[iSignal](ex_par)
-            else:
-                pathways = 1
-            
-            # Compute the multipathway-background
-            B_ = dl.dipolarbackground(t[iSignal],pathways,Bfcn)
-            # Compute the multipathway-kernel
-            K_ = dl.dipolarkernel(t[iSignal],r,pathways,Bfcn)
-            Ks.append(K_)
-            Bs.append(B_)
-
-        return Ks, Bs     
-    # =========================================================================
-
-    def splituq(full_uq,Pfit,Vfit,Bfit,parfit_,Kfit,scales=1):
-    # =========================================================================
-        """ 
-        Uncertainty quantification
-        ---------------------------
-        This function takes the full combined covariance matrix of the
-        linear+nonlinear parameter sets and splits it into the different
-        components of the model. 
-        """
-        # Pre-allocation
-        paruq_bg,paruq_ex,Bfit_uq,Vmod_uq,Vunmod_uq,Vfit_uq = ([],[],[],[],[],[])
-
-        # Retrieve full covariance matrix
-        if isinstance(full_uq,list):
-            paruq = full_uq[0]
-        else:
-            paruq = full_uq
-        covmat = paruq.covmat
-
-        Nparam = len(parfit_)
-        paramidx = np.arange(Nparam)
-        
-        # Full parameter set uncertainty
-        # -------------------------------
-        subcovmat = covmat[np.ix_(paramidx,paramidx)]
-        paruq = UncertQuant('covariance',parfit_,subcovmat,lb,ub)
-        
-        # Background parameters uncertainty
-        # ---------------------------------
-        for jj in range(nSignals):
-            if includeBackground[jj]:
-                bgsubcovmat  = paruq.covmat[np.ix_(bgidx[jj],bgidx[jj])]
-                paruq_bg.append( UncertQuant('covariance',parfit_[bgidx[jj]],bgsubcovmat,lb[bgidx[jj]],ub[bgidx[jj]]))
-            else:
-                paruq_bg.append([None])
-        
-        # Experiment parameters uncertainty
-        # ----------------------------------
-        for jj in range(nSignals):
-            if includeExperiment[jj]:
-                exsubcovmat  = paruq.covmat[np.ix_(exidx[jj],exidx[jj])]
-                paruq_ex.append( UncertQuant('covariance',parfit_[exidx[jj]],exsubcovmat,lb[exidx[jj]],ub[exidx[jj]]))
-            else:
-                paruq_ex.append([None])
-            
-        # Distribution parameters uncertainty
-        # ------------------------------------
-        if parametricDistribution:
-            ddsubcovmat  = paruq.covmat[np.ix_(ddidx,ddidx)]
-            paruq_dd = UncertQuant('covariance',parfit_[ddidx],ddsubcovmat,lb[ddidx],ub[ddidx])
-        else:
-            paruq_dd = [None]
-        
-        # Distance distribution uncertainty
-        # ----------------------------------
-        nonneg = np.zeros_like(r)
-        if parametricDistribution:
-            # Prepare parametric model
-            if includeForeground:
-                Pfcn = lambda par: dd_model(r,par[ddidx])
-            else:
-                Pfcn = lambda _: np.ones_like(r)/np.trapz(np.ones_like(r),r)
-            Pfit_uq = paruq.propagate(Pfcn,nonneg,[])
-        else:
-            Pfit_uq = full_uq[1]
-        
-        # Background uncertainty
-        # -----------------------
-        for jj in range(nSignals):
-            if includeExperiment[jj]:
-                Bfit_uq.append( paruq.propagate(lambda par:scales[jj]*multiPathwayModel(par)[1][jj]) )
-            else:
-                Bfit_uq.append([None])
-        
-        # Unmodulated contribution uncertainty
-        # -----------------------------
-        for jj in range(nSignals):
-            if includeExperiment[jj]:
-                Lam0fcn = lambda par: ex_model[jj](par)[0]
-                Bfcn = lambda par: scales[jj]*multiPathwayModel(par)[1][jj]
-                Vunmod_fcn = lambda par: Lam0fcn(par[exidx[jj]])*Bfcn(par)
-                Vunmod_uq.append( paruq.propagate(lambda par:Vunmod_fcn(par)) )
-            else:
-                Vunmod_uq.append([None])
-        
-        # Dipolar signal uncertainty
-        # --------------------------
-        for jj in range(nSignals):
-            if includeForeground and parametricDistribution:
-                # Full parametric signal
-                Vmodel = lambda par: scales[jj]*multiPathwayModel(par)[0][jj]@Pfcn(par[ddidx])
-                Vfit_uq.append( paruq.propagate(Vmodel))
-            elif includeForeground and np.all(~includeExperiment & ~includeBackground):
-                Vmodel = lambda _: Kfit[jj]@Pfit
-                # Dipola evolution function
-                J = Kfit[jj]
-                Vcovmat = J@covmat@J.T
-                Vfit_uq.append( UncertQuant('covariance',Vfit[jj],Vcovmat))
-            elif includeForeground:
-                # Parametric signal with parameter-free distribution
-                Vmodel = lambda par: scales[jj]*multiPathwayModel(par[paramidx])[0][jj]@Pfit
-                Vfit_uq.append( paruq.propagate(Vmodel) )
-            else:
-                Vfit_uq.append([None])
-
-        # Modulated contribution uncertainty
-        # -----------------------------
-        for jj in range(nSignals):
-            if includeForeground:
-                Vmod_fcn = lambda par: Vmodel(par) - Vunmod_fcn(par)
-                Vmod_uq.append( paruq.propagate(Vmod_fcn) )
-            else: 
-                Vmod_uq.append([None]) 
-
-        return Vfit_uq, Pfit_uq, Bfit_uq, Vmod_uq, Vunmod_uq, paruq_bg, paruq_ex, paruq_dd   
-    # =========================================================================
-
-
-    def calculate_Vmod_Vunmod(parfit,Vfit,Bfit,scales):
-    # =========================================================================
-        " Calculation of the (un)modulated components of the dipolar signal" 
-
-        # Calculate the unmodulated contribution (Vunmod)
-        # --------------------------------------------------------
-        Vunmod = []
-        for j in range(nSignals):
-            if includeExperiment[j]:
-                Lam0 = ex_model[j](parfit[exidx[j]])[0][0]
-                if includeBackground[j]:
-                    Vunmod.append(Lam0*np.array(Bfit[j]))
-                else:
-                    Vunmod.append(np.full_like(t[j],scales[j]*Lam0))
-            else:
-                Vunmod.append(np.zeros_like(t[j]))
-
-        # Calculate the modulated contribution (Vmod)
-        # --------------------------------------------------------
-        Vmod = []
-        for j in range(nSignals):
-            Vmod.append(Vfit[i] - Vunmod[i])
-
-        return Vmod, Vunmod
-    # =========================================================================
-
-    def regularization_analysis(Vexp):
-    # =========================================================================
-        " Analysis workflow for non-parametric models based on regularized least-squares" 
-        
-        # Use basic dipolar kernel
-        Ks = [dl.dipolarkernel(ts,r) for ts in t]
-        
-        # Linear regularization fit
-        fit = dl.fitregmodel(Vexp,Ks,r,regtype,regparam, weights=weights,uqanalysis=uqanalysis,tol=tol,maxiter=maxiter)
-        Pfit = fit.P
-        Pfit_uq = fit.uncertainty
-        scales = np.atleast_1d(fit.scale)
-        alphaopt = fit.regparam
-
-        # Get fitted models
-        Vfit = [scale*K@Pfit for K,scale in zip(Ks,scales)]
-        Bfit = [scale*np.ones_like(V) for V,scale in zip(Vexp,scales)]
-        Vmod, Vunmod = calculate_Vmod_Vunmod(None,Vfit,Bfit,scales)
-
-        # No parameters
-        parfit = np.asarray([None])
-
-        if uqanalysis and uq=='covariance':
-            Vfit_uq, Pfit_uq, Bfit_uq, Vmod_uq, Vunmod_uq, paruq_bg, paruq_ex, paruq_dd = splituq(Pfit_uq,Pfit,Vfit,Bfit,parfit,Ks,scales)
-            return fit, Pfit, Vfit, Bfit, Vmod, Vunmod, parfit, Pfit_uq, Vfit_uq, Bfit_uq, Vmod_uq, Vunmod_uq, paruq_bg, paruq_ex, paruq_dd, scales, alphaopt
-        else:
-            return fit, Pfit, Vfit, Bfit, Vmod, Vunmod, parfit, scales, alphaopt
-    # =========================================================================
-
-    def nonlinear_lsq_analysis(Vexp):
-    # =========================================================================
-        " Analysis workflow for fully parametric models based on nonlinear least-squares" 
-
-        # Prepare the full-parametric model
-        if includeForeground:
-            Pfcn = lambda par: dd_model(r,par[ddidx])
-        else:
-            Pfcn = lambda _: np.ones_like(r)/np.trapz(np.ones_like(r),r)
-        Vmodel =lambda par: [K@Pfcn(par) for K in multiPathwayModel(par)[0]]
-
-        # Non-linear parametric fit
-        fit = dl.fitparamodel(Vexp,Vmodel,par0,lb,ub,weights=weights,uqanalysis=uqanalysis,tol=tol,maxiter=maxiter)
-        parfit = fit.param
-        param_uq = fit.uncertainty
-        scales = np.atleast_1d(fit.scale)
-        alphaopt = None
-
-        # Get fitted models
-        Vfit = Vmodel(parfit)
-        _,Bfit = multiPathwayModel(parfit)
-        if includeForeground:
-            Pfit = Pfcn(parfit)
-        else:
-            Pfit = []
-        if type(Vfit) is not list:
-            Vfit = [Vfit]
-        if type(Bfit) is not list:
-            Bfit = [Bfit]
-        Bfit = [scale*B for B,scale in zip(Bfit,scales)]
-        Vfit = [scale*V for V,scale in zip(Vfit,scales) ]
-        Vmod, Vunmod = calculate_Vmod_Vunmod(parfit,Vfit,Bfit,scales)
-
-        if uqanalysis and uq=='covariance':
-            Vfit_uq, Pfit_uq, Bfit_uq, Vmod_uq, Vunmod_uq, paruq_bg, paruq_ex, paruq_dd = splituq(param_uq,Pfit,Vfit,Bfit,parfit,None, scales)
-            return fit, Pfit, Vfit, Bfit, Vmod, Vunmod, parfit, Pfit_uq, Vfit_uq, Bfit_uq, Vmod_uq, Vunmod_uq, paruq_bg, paruq_ex, paruq_dd,scales,alphaopt
-        else:
-            return fit, Pfit, Vfit, Bfit, Vmod, Vunmod, parfit, scales, alphaopt
-    # =========================================================================
-
-    
-    def separable_nonlinear_lsq_analysis(Vexp):
-    # =========================================================================
-        " Analysis workflow for semiparametric models based on separable nonlinear least-squares" 
-
-        # Non-negativity constraint on distributions
-        lbl = np.zeros_like(r)
-        
-        #prescales = [max(V) for V in Vexp]
-        prescales = [1 for V in Vexp]
-        Vexp_ = [Vexp[i]/prescales[i] for i in range(nSignals)]
-
-        def scale_constraint(nonlinpar):
-        # --------------------------------------------------------
-            penalty = np.zeros(nSignals)
-            for i in range(nSignals):
-                ex_par = nonlinpar[exidx[i]]
-                pathways = ex_fcn[i](ex_par)
-                lams = [pathway[0] for pathway in pathways]
-                if np.sum(lams)<1 or ex_model[i].__name__=='ex_4pdeer': 
-                    penalty[i] = 0
-                else:
-                    penalty[i] = max(Vexp[i])*(np.sum(lams) - 1)
-
-            return penalty 
-        # --------------------------------------------------------
-
-
-        # Separable non-linear least squares (SNNLS) 
-        fit = dl.snlls(Vexp_,lambda par: multiPathwayModel(par)[0],par0,lb,ub,lbl, reg=True,
-<<<<<<< HEAD
-                            regparam=regparam, uqanalysis=uqanalysis, weights=weights,extrapenalty=scale_constraint)
-=======
-                            regparam=regparam, uqanalysis=uqanalysis, weights=weights,
-                            nonlin_tol=tol,nonlin_maxiter=maxiter)
->>>>>>> abcea1b4
-        parfit = fit.nonlin
-        Pfit = fit.lin
-        param_uq = fit.nonlinUncert
-        Pfit_uq = fit.linUncert
-        snlls_uq = [param_uq,Pfit_uq]
-        alphaopt = fit.regparam
-<<<<<<< HEAD
-        scales = fit.scale
-
-        # Normalize distribution
-        # -----------------------
-        Pscale = np.trapz(Pfit,r)
-        Pfit /= Pscale
-        scales = [scale*Pscale for scale in scales]
-        if uqanalysis and uq=='covariance':
-            # scale CIs accordingly
-            Pfit_uq_ = copy.deepcopy(Pfit_uq) # need a copy to avoid infite recursion on next step
-            Pfit_uq.ci = lambda p: Pfit_uq_.ci(p)/Pscale
-=======
-        scales = np.atleast_1d([prescales[i]*np.trapz(Pfit,r) for i in range(nSignals)])
->>>>>>> abcea1b4
-
-        # Get the fitted models
-        Kfit,Bfit = multiPathwayModel(parfit)
-        Bfit = [scale*B for B,scale in zip(Bfit,scales)]
-        Vfit = [scale*K@Pfit for K,scale in zip(Kfit,scales)]
-        Vmod, Vunmod = calculate_Vmod_Vunmod(parfit,Vfit,Bfit,scales)
-
-        if uqanalysis and uq=='covariance':
-            Vfit_uq, Pfit_uq, Bfit_uq, Vmod_uq, Vunmod_uq, paruq_bg, paruq_ex, paruq_dd = splituq(snlls_uq, Pfit, Vfit, Bfit, parfit, Kfit, scales)
-            return fit, Pfit, Vfit, Bfit, Vmod, Vunmod, parfit, Pfit_uq, Vfit_uq, Bfit_uq, Vmod_uq, Vunmod_uq, paruq_bg, paruq_ex, paruq_dd,scales,alphaopt
-        else:
-            return fit, Pfit, Vfit, Bfit, Vmod, Vunmod, parfit, scales, alphaopt
-    # =========================================================================
-
-    # Analyze the data
-    # ----------------------
-
-    # Determine type of model
-    nonparametric = np.all(~parametricDistribution & ~includeExperiment & ~includeBackground)
-    fullparametric = not nonparametric and (parametricDistribution or not includeForeground)
-    semiparametric = not nonparametric and not fullparametric
-
-    # Choose appropiate analysis for type of model
-    if nonparametric:
-        analysis = regularization_analysis
-    elif fullparametric:
-        analysis = nonlinear_lsq_analysis
-    elif semiparametric:
-        analysis = separable_nonlinear_lsq_analysis
-
-    # Run the analysis
-    results = analysis(Vexp)
-
-    # Unpack results
-    if uqanalysis and uq=='covariance':
-        fit, Pfit, Vfit, Bfit, Vmod, Vunmod, parfit_, Pfit_uq, Vfit_uq, Bfit_uq, Vmod_uq, Vunmod_uq, paruq_bg, paruq_ex, paruq_dd, scales, alphaopt = results
-    else:
-        fit, Pfit, Vfit, Bfit, Vmod, Vunmod, parfit_, scales, alphaopt = results
-
-    # Bootstrapping uncertainty quantification
-    # -----------------------------------------
-    if uqanalysis and uq=='bootstrap':
-
-        def bootstrapfcn(Vexp):
-            # ======================================================
-            # Fit the data
-            _, Pfit_, Vfit_, Bfit_, Vmod_, Vunmod_, parfit, _, _ = analysis(Vexp)
-            # Extract the individual parameter subsets
-            parfit_bg = [parfit[bgidx[n]] for n in range(nSignals)]
-            parfit_ex = [parfit[exidx[n]] for n in range(nSignals)]
-            parfit_dd = parfit[ddidx]
-
-            return (Pfit_,*Vfit_,*Bfit_,*Vmod_,*Vunmod_,*parfit_bg,*parfit_ex,parfit_dd)
-            # ======================================================
-
-        # Run bootstrapping
-        boot_uq = dl.bootan(bootstrapfcn,Vexp,Vfit,samples=bootsamples,verbose=verbose)
-
-        # Unpack bootstrapping results
-        Pfit_uq   =  boot_uq[0]
-        Vfit_uq   = [boot_uq[1+n] for n in range(nSignals)]
-        Bfit_uq   = [boot_uq[1+nSignals+n] for n in range(nSignals)]
-        Vmod_uq   = [boot_uq[1+2*nSignals+n] for n in range(nSignals)]
-        Vunmod_uq = [boot_uq[1+3*nSignals+n] for n in range(nSignals)]
-        paruq_bg  = [boot_uq[1+4*nSignals+n] for n in range(nSignals)]
-        paruq_ex  = [boot_uq[1+5*nSignals+n] for n in range(nSignals)]
-        paruq_dd  =  boot_uq[-1]
-
-    # Normalize distribution
-    # -----------------------
-    scale = 1
-    if normP and includeForeground:
-        scale = np.trapz(Pfit,r)
-        Pfit /= scale
-        if uqanalysis:
-            # scale CIs accordingly
-            Pfit_uq_ = copy.deepcopy(Pfit_uq) # need a copy to avoid infite recursion on next step
-            Pfit_uq.ci = lambda p: Pfit_uq_.ci(p)/scale
-
-    # Do not return array for a single scale
-    if len(scales)==1:
-        scales = scales[0]
-
-    # Calculate goodness of fit
-    # -------------------------
-    stats = []
-    for j in range(nSignals):
-        Ndof = len(Vexp[j]) - len(parfit_)
-        stats.append(goodness_of_fit(Vexp[j],Vfit[j],Ndof))
-
-
-    # Return fitted parameters and confidence intervals in structures
-    # ---------------------------------------------------------------
-    parfit = dict()
-    parfit['dd'] = parfit_[ddidx]
-    parfit['bg'] = [parfit_[bgidx[j]] for j in range(nSignals)]
-    parfit['ex'] = [parfit_[exidx[j]] for j in range(nSignals)]
-    if uqanalysis:
-        paruq = dict()
-        paruq['dd'] = paruq_dd
-        paruq['bg'] = [paruq_bg[j] for j in range(nSignals)]
-        paruq['ex'] = [paruq_ex[j] for j in range(nSignals)]
-        modfituq = dict()
-        modfituq['Pfit'] = Pfit_uq
-        modfituq['Vfit'] = [Vfit_uq[j] for j in range(nSignals)]
-        modfituq['Vmod'] = [Vmod_uq[j] for j in range(nSignals)]
-        modfituq['Vunmod'] = [Vunmod_uq[j] for j in range(nSignals)]
-        modfituq['Bfit'] = [Bfit_uq[j] for j in range(nSignals)]
-    else:
-        paruq = dict()
-        paruq['dd'] = UncertQuant('void')
-        paruq['bg'] = UncertQuant('void')
-        paruq['ex'] = UncertQuant('void')
-        modfituq = dict()
-        modfituq['Pfit'] = UncertQuant('void')
-        modfituq['Vfit'] = UncertQuant('void')
-        modfituq['Bfit'] = UncertQuant('void')
-        modfituq['Vmod'] = UncertQuant('void')
-        modfituq['Vunmod'] = UncertQuant('void')
-
-
-    Vfit_ = Vfit.copy()
-    Vunmod_ = Vunmod.copy()
-    def _display_results(show=True):
-    # =========================================================================
-        fig,axs = plt.subplots(nSignals+1,figsize=[7,3+3*nSignals])
-        for i in range(nSignals):
-            # Plot the signal
-            axs[i].plot(t[i],Vexp[i],'.',color='grey',alpha=0.5)
-            axs[i].plot(t[i],Vfit_[i],'tab:blue')
-            if includeBackground[i]:
-                axs[i].plot(t[i],Vunmod_[i],'--',color='tab:orange')
-            if uqanalysis:
-                # Get confidence intervals for the signal
-                Vci95 = Vfit_uq[i].ci(95)
-                Vci50 = Vfit_uq[i].ci(50)
-                axs[i].fill_between(t[i],Vci95[:,0], Vci95[:,1],facecolor='tab:blue',linestyle='None',alpha=0.2)
-                axs[i].fill_between(t[i],Vci50[:,0], Vci50[:,1],facecolor='tab:blue',linestyle='None',alpha=0.4)
-                if includeBackground[i]:
-                    Vunmod95 = Vunmod_uq[i].ci(95)
-                    Vunmod50 = Vunmod_uq[i].ci(50)
-                    axs[i].fill_between(t[i],Vunmod95[:,0], Vunmod95[:,1],facecolor='tab:orange',linestyle='None',alpha=0.2)
-                    axs[i].fill_between(t[i],Vunmod50[:,0], Vunmod50[:,1],facecolor='tab:orange',linestyle='None',alpha=0.4)
-            axs[i].grid(alpha=0.3)
-            axs[i].set_xlabel('Time (µs)')
-            axs[i].set_ylabel('V[{}]'.format(i))
-            axs[i].legend(('Data','Vfit','Bfit','95%-CI','50%-CI'))
-
-        # Plot the distribution
-        axs[nSignals].plot(r,Pfit,'tab:blue')
-        if uqanalysis:
-            # Get confidence intervals for the distance distribution
-            Pci95 = Pfit_uq.ci(95)
-            Pci50 = Pfit_uq.ci(50)
-            axs[nSignals].fill_between(r,Pci95[:,0], Pci95[:,1],facecolor='tab:blue',linestyle='None',alpha=0.2)
-            axs[nSignals].fill_between(r,Pci50[:,0], Pci50[:,1],facecolor='tab:blue',linestyle='None',alpha=0.4)
-        axs[nSignals].set_xlabel('Distance (nm)')
-        axs[nSignals].set_ylabel('P (nm⁻¹)')
-        axs[nSignals].legend(('Fit','95%-CI','50%-CI'))
-        axs[nSignals].grid(alpha=0.3)
-        plt.tight_layout()
-        if show:
-            plt.show()
-        else:
-            plt.close()
-        return fig
-    # =========================================================================
-
-
-    if verbose:
-        print('----------------------------------------------------------------------------')
-        print('Goodness of fit')
-        for i in range(nSignals):
-            print('  Vexp[{}]: 𝛘2 = {:4f}  RMSD  = {:4e}'.format(i,stats[i]['chi2red'],stats[i]['rmsd']))
-        print('----------------------------------------------------------------------------')
-        print('Fitted parameters and 95%-confidence intervals')
-        pstr = "  {}[{:d}]:   {:5.7f}  ({:.7f}, {:.7f})  {} ({})"
-        if len(parfit['dd'])>0:
-            print()
-            info = dd_model()
-            if uqanalysis:
-                ci = paruq['dd'].ci(95)
-            else:
-                ci = np.full((len(parfit['dd']),2),np.nan)
-            for j in range(len(parfit['dd'])):
-                c = parfit['dd'][j]
-                print(pstr.format('ddparam',j,c,ci[j,0],ci[j,1],info['Parameters'][j],info['Units'][j]))
-
-        for i in range(nSignals):
-            print('Vfit[{}]:'.format(i))
-            if scales[i]>1e2:
-                print('  V0:  {:.3e}  Signal scale (arb.u.)'.format(scales[i]))
-            else:
-                print('  V0:  {:2.2f}  Signal scale (arb.u.)'.format(scales[i]))
-            if includeBackground[i]:
-                if len(parfit['bg'])>0:
-                    info = bg_model[i]()
-                if uqanalysis:
-                    ci = paruq['bg'][i].ci(95)
-                else:
-                    ci = np.full((len(parfit['bg'][i]),2),np.nan)
-                for j in range(len(parfit['bg'][i])):
-                        c = parfit['bg'][i][j]
-                        print(pstr.format('bgparam',j,c,ci[j,0],ci[j,1],info['Parameters'][j],info['Units'][j]))
-            if includeExperiment[i]:
-                if len(parfit['ex'])>0:
-                    info = ex_model[i]()
-                if uqanalysis:
-                    ci = paruq['ex'][i].ci(95)
-                else:
-                    ci = np.full((len(parfit['ex'][i]),2),np.nan)
-                for j in range(len(parfit['ex'][i])):
-                    c = parfit['ex'][i][j]
-                    print(pstr.format('exparam',j,c,ci[j,0],ci[j,1],info['Parameters'][j],info['Units'][j]))
-        print('----------------------------------------------------------------------------')
-
-
-    # Return numeric arrays and not lists if there is only one signal
-    if nSignals==1:
-        Vfit,Bfit,Vmod,Vunmod = (var[0] if type(var) is list else var for var in [Vfit,Bfit,Vmod,Vunmod])
-        for subset in ('ex','bg'):
-            parfit[subset] = parfit[subset][0]
-            if uqanalysis:
-                paruq[subset] = paruq[subset][0]
-        for subset in ('Vfit','Bfit','Vmod','Vunmod'):
-            if uqanalysis:
-                modfituq[subset] = modfituq[subset][0]
-        if not isempty(stats):
-            stats = stats[0]
-
-
-    return FitResult(V=Vfit, P=Pfit, B=Bfit, Vmod=Vmod, Vunmod=Vunmod, exparam=parfit['ex'], bgparam=parfit['bg'],
-                      ddparam=parfit['dd'], Vuncert = modfituq['Vfit'], Puncert = modfituq['Pfit'], 
-                      VmodUncert=modfituq['Vmod'], VunmodUncert=modfituq['Vunmod'],
-                      Buncert = modfituq['Bfit'], exparamUncert = paruq['ex'], bgparamUncert = paruq['bg'],
-                      ddparamUncert = paruq['dd'], regparam = alphaopt, plot=_display_results, scale=scales,  stats=stats, cost=fit.cost,
-                      residuals=fit.residuals, success=fit.success)
-# ==============================================================================
-# ==============================================================================
-# ==============================================================================
-
-            
-def _getmodelparams(models):
-# ==============================================================================
-    "Extract parameter info from parametric models"
-    if type(models) is not list:
-        models = [models]
-
-    par0,lo,up,N,modelfcn = ([],[],[],[],[])
-    for model in models:
-        if type(model) is types.FunctionType:
-            info = model()
-            par0.append(info['Start'])
-            lo.append(info['Lower'])
-            up.append(info['Upper'])
-            modelfcn.append(info['ModelFcn'])
-        else:
-            par0.append([])
-            lo.append([])
-            up.append([])
-            modelfcn.append([])
-        N.append(len(par0[-1]))
-
-    par0 = np.concatenate(par0)
-    lo = np.concatenate(lo)
-    up = np.concatenate(up)
-    N = np.atleast_1d(N)
-    return par0,lo,up,N,modelfcn
-# ==============================================================================
-
-def _parcombine(p,d):
-# ==============================================================================
-    """
-    Combine parameter subsets
-    p: User-defined parameter values
-    d: Built-in parameter values
-    """
-    defined = p.copy()
-    # Loop over all three parameter subsets (dd,bg,ex)
-    for k in range(3):
-        p[k] = np.atleast_1d(p[k])
-        d[k] = np.atleast_1d(d[k])
-        # If user has not defined the values, use built-in defaults
-        if isempty(p[k]):
-            p[k] = d[k].flatten()
-            defined[k] = np.full_like(d[k],False)
-        else:
-            defined[k] = np.full_like(d[k],True)
-        # Otherwise use the user-defined values
-        if type(p[k]) is list:
-            p[k] = p[k].flatten()
-            
-    # Concatenate all parameter subsets into one vector
-    pvec = np.concatenate(p,axis=0)
-    defined = np.concatenate(defined,axis=0).astype(bool)
-
-    return pvec,defined
-# ==============================================================================
-
-def _checkbounds(lb,ub,par0,par0_passed):
-# ==============================================================================
-    "Boundary checking"
-    nParams = len(par0)
-    if len(lb)!=nParams:
-        raise ValueError('Lower bounds and initial values of parameters must have the same number of elements.')
-    if len(ub)!=nParams:
-        raise ValueError('Upper bounds and initial values of parameters must have the same number of elements.')
-    if np.any(lb>ub):
-        raise ValueError('Lower bounds cannot be larger than upper bounds.')
-    # If user has specified some par0, check that it is within bounds
-    if np.any(lb[par0_passed]>par0[par0_passed]) or np.any(par0[par0_passed]>ub[par0_passed]):
-        raise ValueError('The specified parameters inital values must lie between lower and upper bounds.')
-    # For the rest ensure that start values are withing bounds (even for user-defined bounds)
-    if np.any(lb[~par0_passed]>par0[~par0_passed]) or np.any(par0[~par0_passed]>ub[~par0_passed]):
-        par0[~par0_passed] = (lb[~par0_passed] + ub[~par0_passed])/2
-
-    return lb,ub,par0
-# ==============================================================================
-
-def _iserror(func, *args, **kw):
-# ==============================================================================
-    try:
-        func(*args, **kw)
-        return False
-    except Exception:
-        return True
+# fitmodel.py - Dipolar signal fit function
+# ---------------------------------------------------------------------
+# This file is a part of DeerLab. License is MIT (see LICENSE.md).
+# Copyright(c) 2019-2021: Luis Fabregas, Stefan Stoll and other contributors.
+
+import numpy as np
+import types
+import copy
+import matplotlib.pyplot as plt
+import deerlab as dl
+from deerlab.classes import UncertQuant, FitResult
+from deerlab.bg_models import bg_hom3d
+from deerlab.ex_models import ex_4pdeer
+from deerlab.utils import isempty, goodness_of_fit, Jacobian
+
+def fitmodel(Vexp, t, r, dd_model='P', bg_model=bg_hom3d, ex_model=ex_4pdeer,
+              dd_par0=None, bg_par0=None, ex_par0=None, verbose=False, 
+              dd_lb=None, bg_lb=None, ex_lb=None, dd_ub=None, bg_ub=None, ex_ub=None,
+              weights=1, uq='covariance', regparam='aic', regtype = 'tikhonov',
+              tol=1e-10,maxiter=1e8):
+    r"""
+    Fits a dipolar model to the experimental signal ``V`` with time axis ``t``, using
+    distance axis ``r``. The model is specified by the distance distribution (dd),
+    the background (bg), and the experiment (ex).
+
+    If multiple signals (``V1``, ``V2``,...) and their corresponding time axes (``t1``, ``t2``,...)
+    are given, they will be fitted globally with a single distance distribution (``dd``).
+    For each signal, a specific background (``bg1``, ``bg2``,...) and experiment (``ex1``, ``ex2``)
+    models can be assigned.
+
+    This function can handle both parametric and non-parametric distance distribution models. It 
+    accepts only built-in parametric models, no user-defined models.
+
+    Parameters
+    ----------
+    V : array_like or list of array_like
+        Time-domain signal(s) to fit.
+    
+    t : array_like or list of array_like
+        Time axis, in microseconds. 
+    
+    r : array_like
+        Distance axis, in nanometers.
+    
+    dd : callable or string
+        Distance distribution model, the following modes are allowed:
+
+        * A string ``'P'`` to indicate a non-parametric distribution
+        * A callable function of a DeerLab parametric distribution model (e.g. ``dd_gauss``).
+        * A string ``None`` to indicate no distribution, i.e. only background.
+
+        The default is ``'P'``.
+
+    bg : callable or string
+        Background model, the following modes are allowed:
+
+        * A callable function of a DeerLab parametric background model (e.g. ``bg_hom3d``).
+        * ``None`` to indicate no background decay.
+
+        The default is ``bg_hom3d``.
+
+    ex : callable or string
+        Experiment model, the following modes are allowed:
+
+        * Function handle to experiment model (e.g. ``ex_4pdeer``)
+        * ``None`` to indicate simple dipolar oscillation (modulation depth equal 1)
+
+        The default is ``ex_4pdeer``.
+
+    dd_par0, bg_par0, ex_par0 : array_like, optional
+        Initial parameter values of the distance distribution/background/experimental model parameters.
+        If a model does not require parameters or are to be determined automatically it can be omitted or specified 
+        as ``None`` (default).
+    
+    dd_lb, bg_lb, ex_lb : array_like, optional    
+        Lower boundary values of the distance distribution/background/experimental model parameters.
+        If a model does not require parameters or are to be determined automatically it can be omitted or specified 
+        as ``None`` (default).
+    
+    dd_ub, bg_ub, ex_ub : array_like, optional    
+        Upper boundary values of the distance distribution/background/experimental model parameters.
+        If a model does not require parameters or are to be determined automatically it can be omitted or specified 
+        as ``None`` (default).
+    
+    uq : string or list, optional
+        Type of uncertainty quantification analysis. Any ``UncertQuant`` output returned by this function will
+        be adjusted accordingly. The options are:
+
+        * ``'covariance'`` - Covariance-based uncertainty quantification. Fast, but approximate.   
+        * ``'bootstrap'`` - Bootstrapped uncertainty quantification. Slow, but accurate. By default, 1000 bootstrap
+        samples are used. Alternatively, a different number can be specified as follows ``uq=['bootstrap',Nsamples]``.
+        * ``None`` - Disable the uncertainty quantification analysis. 
+
+        The default is ``'covariance'``.
+
+    verbose : boolean, optional
+        Enable/disable printing a table of fit results, by default is disabled
+
+    weights : array_like, optional
+        Array of weighting coefficients for the individual signals in global fitting,
+        the default is all weighted equally.
+        If not specified all datasets are weighted equally.
+    
+    regparam : str or scalar, optional
+        Method for the automatic selection of the optimal regularization parameter:
+
+        * ``'lr'`` - L-curve minimum-radius method (LR)
+        * ``'lc'`` - L-curve maximum-curvature method (LC)
+        * ``'cv'`` - Cross validation (CV)
+        * ``'gcv'`` - Generalized Cross Validation (GCV)
+        * ``'rgcv'`` - Robust Generalized Cross Validation (rGCV)
+        * ``'srgcv'`` - Strong Robust Generalized Cross Validation (srGCV)
+        * ``'aic'`` - Akaike information criterion (AIC)
+        * ``'bic'`` - Bayesian information criterion (BIC)
+        * ``'aicc'`` - Corrected Akaike information criterion (AICC)
+        * ``'rm'`` - Residual method (RM)
+        * ``'ee'`` - Extrapolated Error (EE)
+        * ``'ncp'`` - Normalized Cumulative Periodogram (NCP)
+        * ``'gml'`` - Generalized Maximum Likelihood (GML)
+        * ``'mcl'`` - Mallows' C_L (MCL)
+        The regularization parameter can be manually specified by passing a scalar value
+        instead of a string. The default ``'aic'``.
+
+    regtype : string, optional
+        Regularization functional type: 
+    
+        * ``'tikhonov'`` - Tikhonov regularizaton
+        * ``'tv'``  - Total variation regularization
+        * ``'huber'`` - Huber regularization
+        The default is ``'tikhonov'``.  
+
+    tol : scalar, optional 
+        Tolerance value for convergence of the NNLS algorithm. If not specified, the value is set to ``tol = 1e-10``.
+        
+    maxiter: scalar, optional  
+        Maximum number of iterations before termination. If not specified, the value is set to ``maxiter = 1e8``.
+
+    Returns
+    -------
+    :ref:`FitResult` with the following fields defined:
+    V :  ndarray or list thereof
+        Fitted time-domain signal(s).
+    P : ndarray
+        Fitted distance distribution.
+    B : ndarray or list thereof
+        Fitted background decay(s).
+    Vmod : ndarray or list thereof
+        Fitted modulated contribution (foreground and background).
+    Vunmod : ndarray or list thereof
+        Fitted unmodulated contribution (foreground and background). 
+    ddparam : ndarray
+        Fitted parameters for distance distribution model.
+    bgparam : ndarray or list thereof
+        Fitted parameters for background model(s).
+    exparam : ndarray or list thereof
+        Fitted parameters for experiment model(s).
+    Vuncert : :ref:`UncertQuant` or list thereof
+        Uncertainty quanfitication for fitted dipolar signal(s).
+    Puncert : :ref:`UncertQuant`
+        Uncertainty quanfitication for fitted distance distribution.
+    Buncert : :ref:`UncertQuant` or list thereof
+        Uncertainty quanfitication for fitted background(s).
+    VmodUncert : ndarray or list thereof
+        Uncertainty quanfitication for fitted modulated contribution(s). 
+    VunmodUncert : ndarray or list thereof
+        Uncertainty quanfitication for fitted unmodulated contribution(s). 
+    ddparamUncert : :ref:`UncertQuant` 
+        Uncertainty quanfitication for distribution parameters
+    bgparamUncert : :ref:`UncertQuant` or list thereof
+        Uncertainty quanfitication for background(s) parameters
+    exparamUncert : :ref:`UncertQuant` or list thereof
+        Uncertainty quanfitication for experiment(s) parameters
+    scale : float int or list of float int
+        Amplitude scale(s) of the dipolar signal(s).
+    regparam : scalar
+        Optimal regularization parameter value
+    plot : callable
+        Function to display the results. It will 
+        display the fitted signals and distance distributions with
+        confidence intervals. The function returns 
+        the figure object (``matplotlib.figure.Figure``) object as output, 
+        which can be modified. Using ``fig = plot(show=False)`` will not render
+        the figure unless ``display(fig)`` is called. 
+    stats :  dict
+        Goodness of fit statistical estimators:
+
+        * ``stats['chi2red']`` - Reduced \chi^2 test
+        * ``stats['r2']`` - R^2 test
+        * ``stats['rmsd']`` - Root-mean squared deviation (RMSD)
+        * ``stats['aic']`` - Akaike information criterion
+        * ``stats['aicc']`` - Corrected Akaike information criterion
+        * ``stats['bic']`` - Bayesian information criterion
+    success : bool
+        Whether or not the optimizer exited successfully.
+    cost : float
+        Value of the cost function at the solution.
+    residuals : ndarray
+        Vector of residuals at the solution.
+
+
+    Examples
+    --------
+    Fit a 4pDEER signal with homogenous 3D background with Gaussian distribution::
+
+        fit = dl.fitmodel(V,t,r,dl.dd_gauss,dl.bg_hom3d,dl.ex_4pdeer)  
+
+
+    Fit a 5pDEER signal with exponential background and Tikhonov regularization::
+
+        fit = dl.fitmodel(V,t,r,'P',dl.bg_hom3d,dl.ex_5pdeer)
+    
+    
+    Fit a 4pDEER stretched exponential background (no foreground)::
+    
+        fit = dl.fitmodel(V,t,r,None,dl.bg_strexp,None)  
+    
+    
+    Fit a dipolar evolution function with Rician distribution::
+    
+        fit = dl.fitmodel(V,t,r,dl.dd_rice,None,None)
+    
+    
+    Fit a 4pDEER form factor (no background) with bimodal Gaussian distribution:: 
+
+        fit = dl.fitmodel(V,t,r,dl.dd_gauss2,None,dl.ex_4pdeer)   
+   
+     
+    Fit a 4pDEER signal and a 5pDEER signal with same type of background::
+    
+        fit = fitmodel([V1,V2],t,r,'P',dl.bg_hom3d,[dl.ex_4pdeer,dl.ex_5pdeer])    
+    """
+
+    # Default optional settings
+    normP = True
+
+    # Make inputs into a list if just a singal is passed
+    Vexp,t,bg_model,ex_model = ([var] if type(var) is not list else var for var in (Vexp,t,bg_model,ex_model))
+
+    # Basic validation of experimental signals
+    nSignals = len(Vexp)
+    if len(t)!=nSignals:
+        raise KeyError('The same number of signals V and time axes t must be provided.')
+    for i in range(nSignals):
+        if len(Vexp[i])!=len(t[i]):
+            raise ValueError('V[{}] and t[{}] must have the same number of elements.'.format(i,i))
+        if not np.all(np.isreal(Vexp[i])):
+            raise ValueError('Input signals cannot be complex-valued')
+    
+    # If just one model is specified, assume same model for all signals
+    if len(bg_model)!=nSignals:
+        bg_model = bg_model*nSignals    
+    if len(ex_model)!=nSignals:
+        ex_model = ex_model*nSignals
+
+    # Default bootstrap samples
+    bootsamples = 1000
+    if isinstance(uq, str) or uq==None:
+        uq = [uq]
+    if uq[0]!='bootstrap' and uq[0]!='covariance'and uq[0]!=None:
+        raise KeyError("Uncertainty quantification must be either 'covariance', 'bootstrap', or None.")
+    if uq[0]=='bootstrap':
+        # OVerride default if user has specified bootstraped samples
+        if len(uq)>1: bootsamples = uq[1]
+    uq = uq[0]
+    if uq is None:
+        uqanalysis = False 
+    else:
+        uqanalysis = True 
+
+    # Combine input boundary and start conditions
+    par0 = [[] if par0_i is None else par0_i for par0_i in [dd_par0,bg_par0,ex_par0]]
+    lb = [[] if lb_i is None else lb_i for lb_i in [dd_lb,bg_lb,ex_lb]]
+    ub = [[] if ub_i is None else ub_i for ub_i in [dd_ub,bg_ub,ex_ub]]
+     
+    # Get information about distance distribution parameters
+    # ------------------------------------------------------
+    parametricDistribution  = type(dd_model) is types.FunctionType # Check if P(r) is parametric model
+    parfreeDistribution = dd_model == 'P' # Check if P(r) is non-parametric model
+    includeForeground = np.array(dd_model is not None) # Check if there is a foreground or just background in the model
+
+    par0_dd, lower_dd, upper_dd, N_dd, dd_fcn = _getmodelparams(dd_model) # Get model built-in info
+
+    # Catch nonsensical case
+    if includeForeground and not parametricDistribution and not parfreeDistribution:
+        raise TypeError('Distribution model (4th input) must either be a function handle, ''P'', or None.')
+
+    # Get information about background parameters
+    # ------------------------------------------------------
+    isparamodel = np.array([type(model) is types.FunctionType for model in bg_model]) # Check if B(t) is a parametric model
+    includeBackground = np.array([model is not None for model in bg_model]) # Check if model includes B(t) or not
+
+    par0_bg, lower_bg, upper_bg, N_bg, bg_fcn = _getmodelparams(bg_model) # Get model built-in info
+
+    # Check whether the background model is a physical or phenomenological model
+    isphenomenological = [_iserror(model,t,par0,1) for model,par0 in zip(bg_model,par0_bg)]
+
+    # Catch nonsensical case
+    if np.any(~isparamodel & includeBackground):
+        raise TypeError('Background model (5th input) must either be a function handle, or None.')
+    
+    # Get information about experiment parameters
+    # ------------------------------------------------------
+    isparamodel = np.array([type(model) is types.FunctionType for model in ex_model]) # Check if experiment is a parametric model
+    includeExperiment = np.array([model is not None for model in ex_model]) # Check whether to include experiment in the model
+
+    par0_ex, lower_ex, upper_ex, N_ex, ex_fcn = _getmodelparams(ex_model) # Get model built-in info
+
+    # Catch nonsensical situations
+    if np.any(~isparamodel & includeExperiment):
+        raise TypeError('Experiment models must either be a function handle, or None.')
+
+    # Prepare full-parameter set
+    # -------------------------------------------------------
+    # Combine all initial, lower and upper bounds of parameters into vectors
+    par0,par0_defined = _parcombine(par0,[par0_dd,par0_bg,par0_ex])
+    lb,_ = _parcombine(lb,[lower_dd,lower_bg,lower_ex])
+    ub,_ = _parcombine(ub,[upper_dd,upper_bg,upper_ex])
+    lb,ub,par0 = _checkbounds(lb,ub,par0,par0_defined)
+
+    # Build index vectors for accessing parameter subsets
+    ddidx = np.arange(N_dd[0])
+    bgidx,exidx = ([],[])
+    for ii in range(nSignals):
+        bgidx.append(N_dd + sum(N_bg[np.arange(0,ii)]) + np.arange(0,N_bg[ii]) )
+        exidx.append(N_dd + sum(N_bg) + sum(N_ex[np.arange(0,ii)]) + np.arange(0,N_ex[ii]) )
+
+
+    def multiPathwayModel(par):
+    # =========================================================================
+        """
+        Multi-pathway dipolar model
+        ------------------------------------------------------------------
+        This function represent the core model of fitmodel, it takes the
+        parameters and computes the dipolar kernel and background according to
+        the dipolar multi-pathway theory. 
+        This is the non-linear part of the SNLLS problem when fitting a
+        parameter-free distribution.
+        """
+        Bs,Ks =([],[])
+        for iSignal in range(nSignals):            
+            bg_par = par[bgidx[iSignal]]
+            ex_par = par[exidx[iSignal]]
+
+            # Prepare background basis function
+            if includeBackground[iSignal]:
+                if isphenomenological[iSignal]:
+                    Bfcn = lambda t: bg_fcn[iSignal](t,bg_par)
+                else:
+                    Bfcn = lambda t,lam: bg_fcn[iSignal](t,bg_par,lam)
+            else:
+                Bfcn = lambda _,__: np.ones_like(Vexp[iSignal])
+            
+            # Get pathway information
+            if includeExperiment[iSignal]:
+                pathways = ex_fcn[iSignal](ex_par)
+            else:
+                pathways = 1
+            
+            # Compute the multipathway-background
+            B_ = dl.dipolarbackground(t[iSignal],pathways,Bfcn)
+            # Compute the multipathway-kernel
+            K_ = dl.dipolarkernel(t[iSignal],r,pathways,Bfcn)
+            Ks.append(K_)
+            Bs.append(B_)
+
+        return Ks, Bs     
+    # =========================================================================
+
+    def splituq(full_uq,Pfit,Vfit,Bfit,parfit_,Kfit,scales=1):
+    # =========================================================================
+        """ 
+        Uncertainty quantification
+        ---------------------------
+        This function takes the full combined covariance matrix of the
+        linear+nonlinear parameter sets and splits it into the different
+        components of the model. 
+        """
+        # Pre-allocation
+        paruq_bg,paruq_ex,Bfit_uq,Vmod_uq,Vunmod_uq,Vfit_uq = ([],[],[],[],[],[])
+
+        # Retrieve full covariance matrix
+        if isinstance(full_uq,list):
+            paruq = full_uq[0]
+        else:
+            paruq = full_uq
+        covmat = paruq.covmat
+
+        Nparam = len(parfit_)
+        paramidx = np.arange(Nparam)
+        
+        # Full parameter set uncertainty
+        # -------------------------------
+        subcovmat = covmat[np.ix_(paramidx,paramidx)]
+        paruq = UncertQuant('covariance',parfit_,subcovmat,lb,ub)
+        
+        # Background parameters uncertainty
+        # ---------------------------------
+        for jj in range(nSignals):
+            if includeBackground[jj]:
+                bgsubcovmat  = paruq.covmat[np.ix_(bgidx[jj],bgidx[jj])]
+                paruq_bg.append( UncertQuant('covariance',parfit_[bgidx[jj]],bgsubcovmat,lb[bgidx[jj]],ub[bgidx[jj]]))
+            else:
+                paruq_bg.append([None])
+        
+        # Experiment parameters uncertainty
+        # ----------------------------------
+        for jj in range(nSignals):
+            if includeExperiment[jj]:
+                exsubcovmat  = paruq.covmat[np.ix_(exidx[jj],exidx[jj])]
+                paruq_ex.append( UncertQuant('covariance',parfit_[exidx[jj]],exsubcovmat,lb[exidx[jj]],ub[exidx[jj]]))
+            else:
+                paruq_ex.append([None])
+            
+        # Distribution parameters uncertainty
+        # ------------------------------------
+        if parametricDistribution:
+            ddsubcovmat  = paruq.covmat[np.ix_(ddidx,ddidx)]
+            paruq_dd = UncertQuant('covariance',parfit_[ddidx],ddsubcovmat,lb[ddidx],ub[ddidx])
+        else:
+            paruq_dd = [None]
+        
+        # Distance distribution uncertainty
+        # ----------------------------------
+        nonneg = np.zeros_like(r)
+        if parametricDistribution:
+            # Prepare parametric model
+            if includeForeground:
+                Pfcn = lambda par: dd_model(r,par[ddidx])
+            else:
+                Pfcn = lambda _: np.ones_like(r)/np.trapz(np.ones_like(r),r)
+            Pfit_uq = paruq.propagate(Pfcn,nonneg,[])
+        else:
+            Pfit_uq = full_uq[1]
+        
+        # Background uncertainty
+        # -----------------------
+        for jj in range(nSignals):
+            if includeExperiment[jj]:
+                Bfit_uq.append( paruq.propagate(lambda par:scales[jj]*multiPathwayModel(par)[1][jj]) )
+            else:
+                Bfit_uq.append([None])
+        
+        # Unmodulated contribution uncertainty
+        # -----------------------------
+        for jj in range(nSignals):
+            if includeExperiment[jj]:
+                Lam0fcn = lambda par: ex_model[jj](par)[0]
+                Bfcn = lambda par: scales[jj]*multiPathwayModel(par)[1][jj]
+                Vunmod_fcn = lambda par: Lam0fcn(par[exidx[jj]])*Bfcn(par)
+                Vunmod_uq.append( paruq.propagate(lambda par:Vunmod_fcn(par)) )
+            else:
+                Vunmod_uq.append([None])
+        
+        # Dipolar signal uncertainty
+        # --------------------------
+        for jj in range(nSignals):
+            if includeForeground and parametricDistribution:
+                # Full parametric signal
+                Vmodel = lambda par: scales[jj]*multiPathwayModel(par)[0][jj]@Pfcn(par[ddidx])
+                Vfit_uq.append( paruq.propagate(Vmodel))
+            elif includeForeground and np.all(~includeExperiment & ~includeBackground):
+                Vmodel = lambda _: Kfit[jj]@Pfit
+                # Dipola evolution function
+                J = Kfit[jj]
+                Vcovmat = J@covmat@J.T
+                Vfit_uq.append( UncertQuant('covariance',Vfit[jj],Vcovmat))
+            elif includeForeground:
+                # Parametric signal with parameter-free distribution
+                Vmodel = lambda par: scales[jj]*multiPathwayModel(par[paramidx])[0][jj]@Pfit
+                Vfit_uq.append( paruq.propagate(Vmodel) )
+            else:
+                Vfit_uq.append([None])
+
+        # Modulated contribution uncertainty
+        # -----------------------------
+        for jj in range(nSignals):
+            if includeForeground:
+                Vmod_fcn = lambda par: Vmodel(par) - Vunmod_fcn(par)
+                Vmod_uq.append( paruq.propagate(Vmod_fcn) )
+            else: 
+                Vmod_uq.append([None]) 
+
+        return Vfit_uq, Pfit_uq, Bfit_uq, Vmod_uq, Vunmod_uq, paruq_bg, paruq_ex, paruq_dd   
+    # =========================================================================
+
+
+    def calculate_Vmod_Vunmod(parfit,Vfit,Bfit,scales):
+    # =========================================================================
+        " Calculation of the (un)modulated components of the dipolar signal" 
+
+        # Calculate the unmodulated contribution (Vunmod)
+        # --------------------------------------------------------
+        Vunmod = []
+        for j in range(nSignals):
+            if includeExperiment[j]:
+                Lam0 = ex_model[j](parfit[exidx[j]])[0][0]
+                if includeBackground[j]:
+                    Vunmod.append(Lam0*np.array(Bfit[j]))
+                else:
+                    Vunmod.append(np.full_like(t[j],scales[j]*Lam0))
+            else:
+                Vunmod.append(np.zeros_like(t[j]))
+
+        # Calculate the modulated contribution (Vmod)
+        # --------------------------------------------------------
+        Vmod = []
+        for j in range(nSignals):
+            Vmod.append(Vfit[i] - Vunmod[i])
+
+        return Vmod, Vunmod
+    # =========================================================================
+
+    def regularization_analysis(Vexp):
+    # =========================================================================
+        " Analysis workflow for non-parametric models based on regularized least-squares" 
+        
+        # Use basic dipolar kernel
+        Ks = [dl.dipolarkernel(ts,r) for ts in t]
+        
+        # Linear regularization fit
+        fit = dl.fitregmodel(Vexp,Ks,r,regtype,regparam, weights=weights,uqanalysis=uqanalysis,tol=tol,maxiter=maxiter)
+        Pfit = fit.P
+        Pfit_uq = fit.uncertainty
+        scales = np.atleast_1d(fit.scale)
+        alphaopt = fit.regparam
+
+        # Get fitted models
+        Vfit = [scale*K@Pfit for K,scale in zip(Ks,scales)]
+        Bfit = [scale*np.ones_like(V) for V,scale in zip(Vexp,scales)]
+        Vmod, Vunmod = calculate_Vmod_Vunmod(None,Vfit,Bfit,scales)
+
+        # No parameters
+        parfit = np.asarray([None])
+
+        if uqanalysis and uq=='covariance':
+            Vfit_uq, Pfit_uq, Bfit_uq, Vmod_uq, Vunmod_uq, paruq_bg, paruq_ex, paruq_dd = splituq(Pfit_uq,Pfit,Vfit,Bfit,parfit,Ks,scales)
+            return fit, Pfit, Vfit, Bfit, Vmod, Vunmod, parfit, Pfit_uq, Vfit_uq, Bfit_uq, Vmod_uq, Vunmod_uq, paruq_bg, paruq_ex, paruq_dd, scales, alphaopt
+        else:
+            return fit, Pfit, Vfit, Bfit, Vmod, Vunmod, parfit, scales, alphaopt
+    # =========================================================================
+
+    def nonlinear_lsq_analysis(Vexp):
+    # =========================================================================
+        " Analysis workflow for fully parametric models based on nonlinear least-squares" 
+
+        # Prepare the full-parametric model
+        if includeForeground:
+            Pfcn = lambda par: dd_model(r,par[ddidx])
+        else:
+            Pfcn = lambda _: np.ones_like(r)/np.trapz(np.ones_like(r),r)
+        Vmodel =lambda par: [K@Pfcn(par) for K in multiPathwayModel(par)[0]]
+
+        # Non-linear parametric fit
+        fit = dl.fitparamodel(Vexp,Vmodel,par0,lb,ub,weights=weights,uqanalysis=uqanalysis,tol=tol,maxiter=maxiter)
+        parfit = fit.param
+        param_uq = fit.uncertainty
+        scales = np.atleast_1d(fit.scale)
+        alphaopt = None
+
+        # Get fitted models
+        Vfit = Vmodel(parfit)
+        _,Bfit = multiPathwayModel(parfit)
+        if includeForeground:
+            Pfit = Pfcn(parfit)
+        else:
+            Pfit = []
+        if type(Vfit) is not list:
+            Vfit = [Vfit]
+        if type(Bfit) is not list:
+            Bfit = [Bfit]
+        Bfit = [scale*B for B,scale in zip(Bfit,scales)]
+        Vfit = [scale*V for V,scale in zip(Vfit,scales) ]
+        Vmod, Vunmod = calculate_Vmod_Vunmod(parfit,Vfit,Bfit,scales)
+
+        if uqanalysis and uq=='covariance':
+            Vfit_uq, Pfit_uq, Bfit_uq, Vmod_uq, Vunmod_uq, paruq_bg, paruq_ex, paruq_dd = splituq(param_uq,Pfit,Vfit,Bfit,parfit,None, scales)
+            return fit, Pfit, Vfit, Bfit, Vmod, Vunmod, parfit, Pfit_uq, Vfit_uq, Bfit_uq, Vmod_uq, Vunmod_uq, paruq_bg, paruq_ex, paruq_dd,scales,alphaopt
+        else:
+            return fit, Pfit, Vfit, Bfit, Vmod, Vunmod, parfit, scales, alphaopt
+    # =========================================================================
+
+    
+    def separable_nonlinear_lsq_analysis(Vexp):
+    # =========================================================================
+        " Analysis workflow for semiparametric models based on separable nonlinear least-squares" 
+
+        # Non-negativity constraint on distributions
+        lbl = np.zeros_like(r)
+        
+        #prescales = [max(V) for V in Vexp]
+        prescales = [1 for V in Vexp]
+        Vexp_ = [Vexp[i]/prescales[i] for i in range(nSignals)]
+
+        def scale_constraint(nonlinpar):
+        # --------------------------------------------------------
+            penalty = np.zeros(nSignals)
+            for i in range(nSignals):
+                ex_par = nonlinpar[exidx[i]]
+                pathways = ex_fcn[i](ex_par)
+                lams = [pathway[0] for pathway in pathways]
+                if np.sum(lams)<1 or ex_model[i].__name__=='ex_4pdeer': 
+                    penalty[i] = 0
+                else:
+                    penalty[i] = max(Vexp[i])*(np.sum(lams) - 1)
+
+            return penalty 
+        # --------------------------------------------------------
+
+
+        # Separable non-linear least squares (SNNLS) 
+        fit = dl.snlls(Vexp_,lambda par: multiPathwayModel(par)[0],par0,lb,ub,lbl, reg=True,
+                            regparam=regparam, uqanalysis=uqanalysis, weights=weights,extrapenalty=scale_constraint)
+                            nonlin_tol=tol,nonlin_maxiter=maxiter)
+        parfit = fit.nonlin
+        Pfit = fit.lin
+        param_uq = fit.nonlinUncert
+        Pfit_uq = fit.linUncert
+        snlls_uq = [param_uq,Pfit_uq]
+        alphaopt = fit.regparam
+        scales = fit.scale
+
+        # Normalize distribution
+        # -----------------------
+        Pscale = np.trapz(Pfit,r)
+        Pfit /= Pscale
+        scales = np.atleast_1d([scale*Pscale for scale in scales])
+        if uqanalysis and uq=='covariance':
+            # scale CIs accordingly
+            Pfit_uq_ = copy.deepcopy(Pfit_uq) # need a copy to avoid infite recursion on next step
+            Pfit_uq.ci = lambda p: Pfit_uq_.ci(p)/Pscal
+
+        # Get the fitted models
+        Kfit,Bfit = multiPathwayModel(parfit)
+        Bfit = [scale*B for B,scale in zip(Bfit,scales)]
+        Vfit = [scale*K@Pfit for K,scale in zip(Kfit,scales)]
+        Vmod, Vunmod = calculate_Vmod_Vunmod(parfit,Vfit,Bfit,scales)
+
+        if uqanalysis and uq=='covariance':
+            Vfit_uq, Pfit_uq, Bfit_uq, Vmod_uq, Vunmod_uq, paruq_bg, paruq_ex, paruq_dd = splituq(snlls_uq, Pfit, Vfit, Bfit, parfit, Kfit, scales)
+            return fit, Pfit, Vfit, Bfit, Vmod, Vunmod, parfit, Pfit_uq, Vfit_uq, Bfit_uq, Vmod_uq, Vunmod_uq, paruq_bg, paruq_ex, paruq_dd,scales,alphaopt
+        else:
+            return fit, Pfit, Vfit, Bfit, Vmod, Vunmod, parfit, scales, alphaopt
+    # =========================================================================
+
+    # Analyze the data
+    # ----------------------
+
+    # Determine type of model
+    nonparametric = np.all(~parametricDistribution & ~includeExperiment & ~includeBackground)
+    fullparametric = not nonparametric and (parametricDistribution or not includeForeground)
+    semiparametric = not nonparametric and not fullparametric
+
+    # Choose appropiate analysis for type of model
+    if nonparametric:
+        analysis = regularization_analysis
+    elif fullparametric:
+        analysis = nonlinear_lsq_analysis
+    elif semiparametric:
+        analysis = separable_nonlinear_lsq_analysis
+
+    # Run the analysis
+    results = analysis(Vexp)
+
+    # Unpack results
+    if uqanalysis and uq=='covariance':
+        fit, Pfit, Vfit, Bfit, Vmod, Vunmod, parfit_, Pfit_uq, Vfit_uq, Bfit_uq, Vmod_uq, Vunmod_uq, paruq_bg, paruq_ex, paruq_dd, scales, alphaopt = results
+    else:
+        fit, Pfit, Vfit, Bfit, Vmod, Vunmod, parfit_, scales, alphaopt = results
+
+    # Bootstrapping uncertainty quantification
+    # -----------------------------------------
+    if uqanalysis and uq=='bootstrap':
+
+        def bootstrapfcn(Vexp):
+            # ======================================================
+            # Fit the data
+            _, Pfit_, Vfit_, Bfit_, Vmod_, Vunmod_, parfit, _, _ = analysis(Vexp)
+            # Extract the individual parameter subsets
+            parfit_bg = [parfit[bgidx[n]] for n in range(nSignals)]
+            parfit_ex = [parfit[exidx[n]] for n in range(nSignals)]
+            parfit_dd = parfit[ddidx]
+
+            return (Pfit_,*Vfit_,*Bfit_,*Vmod_,*Vunmod_,*parfit_bg,*parfit_ex,parfit_dd)
+            # ======================================================
+
+        # Run bootstrapping
+        boot_uq = dl.bootan(bootstrapfcn,Vexp,Vfit,samples=bootsamples,verbose=verbose)
+
+        # Unpack bootstrapping results
+        Pfit_uq   =  boot_uq[0]
+        Vfit_uq   = [boot_uq[1+n] for n in range(nSignals)]
+        Bfit_uq   = [boot_uq[1+nSignals+n] for n in range(nSignals)]
+        Vmod_uq   = [boot_uq[1+2*nSignals+n] for n in range(nSignals)]
+        Vunmod_uq = [boot_uq[1+3*nSignals+n] for n in range(nSignals)]
+        paruq_bg  = [boot_uq[1+4*nSignals+n] for n in range(nSignals)]
+        paruq_ex  = [boot_uq[1+5*nSignals+n] for n in range(nSignals)]
+        paruq_dd  =  boot_uq[-1]
+
+    # Normalize distribution
+    # -----------------------
+    scale = 1
+    if normP and includeForeground:
+        scale = np.trapz(Pfit,r)
+        Pfit /= scale
+        if uqanalysis:
+            # scale CIs accordingly
+            Pfit_uq_ = copy.deepcopy(Pfit_uq) # need a copy to avoid infite recursion on next step
+            Pfit_uq.ci = lambda p: Pfit_uq_.ci(p)/scale
+
+    # Do not return array for a single scale
+    if len(scales)==1:
+        scales = scales[0]
+
+    # Calculate goodness of fit
+    # -------------------------
+    stats = []
+    for j in range(nSignals):
+        Ndof = len(Vexp[j]) - len(parfit_)
+        stats.append(goodness_of_fit(Vexp[j],Vfit[j],Ndof))
+
+
+    # Return fitted parameters and confidence intervals in structures
+    # ---------------------------------------------------------------
+    parfit = dict()
+    parfit['dd'] = parfit_[ddidx]
+    parfit['bg'] = [parfit_[bgidx[j]] for j in range(nSignals)]
+    parfit['ex'] = [parfit_[exidx[j]] for j in range(nSignals)]
+    if uqanalysis:
+        paruq = dict()
+        paruq['dd'] = paruq_dd
+        paruq['bg'] = [paruq_bg[j] for j in range(nSignals)]
+        paruq['ex'] = [paruq_ex[j] for j in range(nSignals)]
+        modfituq = dict()
+        modfituq['Pfit'] = Pfit_uq
+        modfituq['Vfit'] = [Vfit_uq[j] for j in range(nSignals)]
+        modfituq['Vmod'] = [Vmod_uq[j] for j in range(nSignals)]
+        modfituq['Vunmod'] = [Vunmod_uq[j] for j in range(nSignals)]
+        modfituq['Bfit'] = [Bfit_uq[j] for j in range(nSignals)]
+    else:
+        paruq = dict()
+        paruq['dd'] = UncertQuant('void')
+        paruq['bg'] = UncertQuant('void')
+        paruq['ex'] = UncertQuant('void')
+        modfituq = dict()
+        modfituq['Pfit'] = UncertQuant('void')
+        modfituq['Vfit'] = UncertQuant('void')
+        modfituq['Bfit'] = UncertQuant('void')
+        modfituq['Vmod'] = UncertQuant('void')
+        modfituq['Vunmod'] = UncertQuant('void')
+
+
+    Vfit_ = Vfit.copy()
+    Vunmod_ = Vunmod.copy()
+    def _display_results(show=True):
+    # =========================================================================
+        fig,axs = plt.subplots(nSignals+1,figsize=[7,3+3*nSignals])
+        for i in range(nSignals):
+            # Plot the signal
+            axs[i].plot(t[i],Vexp[i],'.',color='grey',alpha=0.5)
+            axs[i].plot(t[i],Vfit_[i],'tab:blue')
+            if includeBackground[i]:
+                axs[i].plot(t[i],Vunmod_[i],'--',color='tab:orange')
+            if uqanalysis:
+                # Get confidence intervals for the signal
+                Vci95 = Vfit_uq[i].ci(95)
+                Vci50 = Vfit_uq[i].ci(50)
+                axs[i].fill_between(t[i],Vci95[:,0], Vci95[:,1],facecolor='tab:blue',linestyle='None',alpha=0.2)
+                axs[i].fill_between(t[i],Vci50[:,0], Vci50[:,1],facecolor='tab:blue',linestyle='None',alpha=0.4)
+                if includeBackground[i]:
+                    Vunmod95 = Vunmod_uq[i].ci(95)
+                    Vunmod50 = Vunmod_uq[i].ci(50)
+                    axs[i].fill_between(t[i],Vunmod95[:,0], Vunmod95[:,1],facecolor='tab:orange',linestyle='None',alpha=0.2)
+                    axs[i].fill_between(t[i],Vunmod50[:,0], Vunmod50[:,1],facecolor='tab:orange',linestyle='None',alpha=0.4)
+            axs[i].grid(alpha=0.3)
+            axs[i].set_xlabel('Time (µs)')
+            axs[i].set_ylabel('V[{}]'.format(i))
+            axs[i].legend(('Data','Vfit','Bfit','95%-CI','50%-CI'))
+
+        # Plot the distribution
+        axs[nSignals].plot(r,Pfit,'tab:blue')
+        if uqanalysis:
+            # Get confidence intervals for the distance distribution
+            Pci95 = Pfit_uq.ci(95)
+            Pci50 = Pfit_uq.ci(50)
+            axs[nSignals].fill_between(r,Pci95[:,0], Pci95[:,1],facecolor='tab:blue',linestyle='None',alpha=0.2)
+            axs[nSignals].fill_between(r,Pci50[:,0], Pci50[:,1],facecolor='tab:blue',linestyle='None',alpha=0.4)
+        axs[nSignals].set_xlabel('Distance (nm)')
+        axs[nSignals].set_ylabel('P (nm⁻¹)')
+        axs[nSignals].legend(('Fit','95%-CI','50%-CI'))
+        axs[nSignals].grid(alpha=0.3)
+        plt.tight_layout()
+        if show:
+            plt.show()
+        else:
+            plt.close()
+        return fig
+    # =========================================================================
+
+
+    if verbose:
+        print('----------------------------------------------------------------------------')
+        print('Goodness of fit')
+        for i in range(nSignals):
+            print('  Vexp[{}]: 𝛘2 = {:4f}  RMSD  = {:4e}'.format(i,stats[i]['chi2red'],stats[i]['rmsd']))
+        print('----------------------------------------------------------------------------')
+        print('Fitted parameters and 95%-confidence intervals')
+        pstr = "  {}[{:d}]:   {:5.7f}  ({:.7f}, {:.7f})  {} ({})"
+        if len(parfit['dd'])>0:
+            print()
+            info = dd_model()
+            if uqanalysis:
+                ci = paruq['dd'].ci(95)
+            else:
+                ci = np.full((len(parfit['dd']),2),np.nan)
+            for j in range(len(parfit['dd'])):
+                c = parfit['dd'][j]
+                print(pstr.format('ddparam',j,c,ci[j,0],ci[j,1],info['Parameters'][j],info['Units'][j]))
+
+        for i in range(nSignals):
+            print('Vfit[{}]:'.format(i))
+            if scales[i]>1e2:
+                print('  V0:  {:.3e}  Signal scale (arb.u.)'.format(scales[i]))
+            else:
+                print('  V0:  {:2.2f}  Signal scale (arb.u.)'.format(scales[i]))
+            if includeBackground[i]:
+                if len(parfit['bg'])>0:
+                    info = bg_model[i]()
+                if uqanalysis:
+                    ci = paruq['bg'][i].ci(95)
+                else:
+                    ci = np.full((len(parfit['bg'][i]),2),np.nan)
+                for j in range(len(parfit['bg'][i])):
+                        c = parfit['bg'][i][j]
+                        print(pstr.format('bgparam',j,c,ci[j,0],ci[j,1],info['Parameters'][j],info['Units'][j]))
+            if includeExperiment[i]:
+                if len(parfit['ex'])>0:
+                    info = ex_model[i]()
+                if uqanalysis:
+                    ci = paruq['ex'][i].ci(95)
+                else:
+                    ci = np.full((len(parfit['ex'][i]),2),np.nan)
+                for j in range(len(parfit['ex'][i])):
+                    c = parfit['ex'][i][j]
+                    print(pstr.format('exparam',j,c,ci[j,0],ci[j,1],info['Parameters'][j],info['Units'][j]))
+        print('----------------------------------------------------------------------------')
+
+
+    # Return numeric arrays and not lists if there is only one signal
+    if nSignals==1:
+        Vfit,Bfit,Vmod,Vunmod = (var[0] if type(var) is list else var for var in [Vfit,Bfit,Vmod,Vunmod])
+        for subset in ('ex','bg'):
+            parfit[subset] = parfit[subset][0]
+            if uqanalysis:
+                paruq[subset] = paruq[subset][0]
+        for subset in ('Vfit','Bfit','Vmod','Vunmod'):
+            if uqanalysis:
+                modfituq[subset] = modfituq[subset][0]
+        if not isempty(stats):
+            stats = stats[0]
+
+
+    return FitResult(V=Vfit, P=Pfit, B=Bfit, Vmod=Vmod, Vunmod=Vunmod, exparam=parfit['ex'], bgparam=parfit['bg'],
+                      ddparam=parfit['dd'], Vuncert = modfituq['Vfit'], Puncert = modfituq['Pfit'], 
+                      VmodUncert=modfituq['Vmod'], VunmodUncert=modfituq['Vunmod'],
+                      Buncert = modfituq['Bfit'], exparamUncert = paruq['ex'], bgparamUncert = paruq['bg'],
+                      ddparamUncert = paruq['dd'], regparam = alphaopt, plot=_display_results, scale=scales,  stats=stats, cost=fit.cost,
+                      residuals=fit.residuals, success=fit.success)
+# ==============================================================================
+# ==============================================================================
+# ==============================================================================
+
+            
+def _getmodelparams(models):
+# ==============================================================================
+    "Extract parameter info from parametric models"
+    if type(models) is not list:
+        models = [models]
+
+    par0,lo,up,N,modelfcn = ([],[],[],[],[])
+    for model in models:
+        if type(model) is types.FunctionType:
+            info = model()
+            par0.append(info['Start'])
+            lo.append(info['Lower'])
+            up.append(info['Upper'])
+            modelfcn.append(info['ModelFcn'])
+        else:
+            par0.append([])
+            lo.append([])
+            up.append([])
+            modelfcn.append([])
+        N.append(len(par0[-1]))
+
+    par0 = np.concatenate(par0)
+    lo = np.concatenate(lo)
+    up = np.concatenate(up)
+    N = np.atleast_1d(N)
+    return par0,lo,up,N,modelfcn
+# ==============================================================================
+
+def _parcombine(p,d):
+# ==============================================================================
+    """
+    Combine parameter subsets
+    p: User-defined parameter values
+    d: Built-in parameter values
+    """
+    defined = p.copy()
+    # Loop over all three parameter subsets (dd,bg,ex)
+    for k in range(3):
+        p[k] = np.atleast_1d(p[k])
+        d[k] = np.atleast_1d(d[k])
+        # If user has not defined the values, use built-in defaults
+        if isempty(p[k]):
+            p[k] = d[k].flatten()
+            defined[k] = np.full_like(d[k],False)
+        else:
+            defined[k] = np.full_like(d[k],True)
+        # Otherwise use the user-defined values
+        if type(p[k]) is list:
+            p[k] = p[k].flatten()
+            
+    # Concatenate all parameter subsets into one vector
+    pvec = np.concatenate(p,axis=0)
+    defined = np.concatenate(defined,axis=0).astype(bool)
+
+    return pvec,defined
+# ==============================================================================
+
+def _checkbounds(lb,ub,par0,par0_passed):
+# ==============================================================================
+    "Boundary checking"
+    nParams = len(par0)
+    if len(lb)!=nParams:
+        raise ValueError('Lower bounds and initial values of parameters must have the same number of elements.')
+    if len(ub)!=nParams:
+        raise ValueError('Upper bounds and initial values of parameters must have the same number of elements.')
+    if np.any(lb>ub):
+        raise ValueError('Lower bounds cannot be larger than upper bounds.')
+    # If user has specified some par0, check that it is within bounds
+    if np.any(lb[par0_passed]>par0[par0_passed]) or np.any(par0[par0_passed]>ub[par0_passed]):
+        raise ValueError('The specified parameters inital values must lie between lower and upper bounds.')
+    # For the rest ensure that start values are withing bounds (even for user-defined bounds)
+    if np.any(lb[~par0_passed]>par0[~par0_passed]) or np.any(par0[~par0_passed]>ub[~par0_passed]):
+        par0[~par0_passed] = (lb[~par0_passed] + ub[~par0_passed])/2
+
+    return lb,ub,par0
+# ==============================================================================
+
+def _iserror(func, *args, **kw):
+# ==============================================================================
+    try:
+        func(*args, **kw)
+        return False
+    except Exception:
+        return True
 # ==============================================================================