--- conflicted
+++ resolved
@@ -4,12 +4,7 @@
 import numpy as np
 import matplotlib.pyplot as plt
 from deerlab.model import Model,fit
-<<<<<<< HEAD
-from deerlab.dipolarmodel import dipolarmodel
-from deerlab.utils import ovl
-=======
 from deerlab.dipolarmodel import ExperimentInfo, dipolarmodel, ex_4pdeer, ex_3pdeer, ex_5pdeer
->>>>>>> ae890ef2
 from deerlab import dd_gauss,dd_gauss2,bg_hom3d,bg_exp
 import deerlab as dl 
 
@@ -254,58 +249,7 @@
     
     result = fit(Vmodel,V1path,nonlin_tol=1e-3)
 
-<<<<<<< HEAD
     assert np.allclose(result.model,V1path,atol=1e-2) and ovl(result.P/1e5,Pr)>0.975
-# ======================================================================
-
-# ======================================================================
-def test_compactness_penalty_Pnonparametric(): 
-    "Check the fitting with a nonparametric distribution and the compactness penalty"
-
-    Vmodel = dipolarmodel(t,r,compactness=True)
-    Vmodel.compactness.weight.freeze(0.05)
-
-    result = fit(Vmodel,V1path+whitegaussnoise(t,0.01,seed=1),nonlin_tol=1e-3)
-
-    assert ovl(result.P/1e5,Pr)>0.975
-# ======================================================================
-
-# ======================================================================
-def test_compactness_penalty_Pparametric(): 
-    "Check the fitting with a parametric distribution and the compactness penalty"
-
-    Vmodel = dipolarmodel(t,r,Pmodel=dd_gauss,compactness=True)
-    Vmodel.compactness.weight.freeze(0.05)
-    
-    result = fit(Vmodel,V1path+whitegaussnoise(t,0.01,seed=1),nonlin_tol=1e-3)
-
-    assert ovl(result.evaluate(dd_gauss,r),Pr)>0.975
-# ======================================================================
-
-# ======================================================================
-def test_smoothness_penalty_Pnonparametric(): 
-    "Check the fitting with a nonparametric distribution and the smoothness penalty"
-
-    Vmodel = dipolarmodel(t,r,smoothness=True)
-    Vmodel.smoothness.weight.freeze(0.00005)
-
-    result = fit(Vmodel,V1path+whitegaussnoise(t,0.01,seed=1),nonlin_tol=1e-3)
-
-    assert ovl(result.P/1e5,Pr)>0.975
-# ======================================================================
-
-# ======================================================================
-def test_compactness_penalty_Pparametric(): 
-    "Check the fitting with a parametric distribution and the smoothness penalty"
-
-    Vmodel = dipolarmodel(t,r,Pmodel=dd_gauss,smoothness=True)
-    Vmodel.smoothness.weight.freeze(0.005)
-    
-    result = fit(Vmodel,V1path+whitegaussnoise(t,0.01,seed=1),nonlin_tol=1e-3)
-
-    assert ovl(result.evaluate(dd_gauss,r),Pr)>0.975
-=======
-    assert np.allclose(result.model,V1path,atol=1e-2) and np.allclose(result.P/1e5,Pr,atol=1e-3)
 # ======================================================================
 
 tau1,tau2,tau3 = 1,2,3
@@ -371,5 +315,4 @@
     result = fit(Vmodel,V5pulse,nonlin_tol=1e-3)
 
     assert np.allclose(V5pulse,result.model,atol=1e-2) and ovl(result.P/1e5,Pr)>0.975
->>>>>>> ae890ef2
 # ======================================================================