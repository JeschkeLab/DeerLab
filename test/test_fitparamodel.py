--- conflicted
+++ resolved
@@ -1,261 +1,269 @@
-
-import numpy as np
-from deerlab import dipolarkernel, whitegaussnoise, fitparamodel
-from deerlab.dd_models import dd_gauss, dd_rice
-
-
-def test_gaussian():
-# ======================================================================
-    "Check the fit of a dipolar evolution function originating from a Gaussian"
-        
-    t = np.linspace(0,3,300)
-    r = np.linspace(2,5,200)
-    par = np.array([3,0.2])
-    P = dd_gauss(r,par)
-
-    K = dipolarkernel(t,r)
-    V = K@P
-
-    par0 = [5, 0.5]
-    lb = [1, 0.1]
-    ub = [20, 1]
-    model = lambda p: K@dd_gauss(r,p)
-    fit = fitparamodel(V,model,par0,lb,ub)
-
-    assert all(abs(par - fit.param) < 1e-2)
-# ======================================================================
-
-
-def test_rice():
-# ======================================================================
-    "Check the fit of a dipolar evolution function originating from a random coil"
-        
-    t = np.linspace(0,3,400)
-    r = np.linspace(1,6,150)
-    par = np.array([4, 0.17])
-    P = dd_rice(r,par)
-
-    K = dipolarkernel(t,r)
-    V = K@P
-
-    info = dd_rice()
-    par0 = info['Start']
-    lb = info['Lower']
-    ub = info['Upper']
-    model = lambda p: K@dd_rice(r,p)
-    fit = fitparamodel(V,model,par0,lb,ub)
-
-    assert all(abs(par - fit.param) < 1e-2)
-# ======================================================================
-
-
-def test_unconstrained():
-# ======================================================================
-    "Check the fit of a model with unconstrained parameters"
-        
-    t = np.linspace(0,3,300)
-    r = np.linspace(2,5,200)
-    par = np.array([3,0.2])
-    P = dd_gauss(r,par)
-
-    K = dipolarkernel(t,r)
-    V = K@P
-
-    par0 = [5, 0.5]
-    model = lambda p: K@dd_gauss(r,p)
-    fit = fitparamodel(V,model,par0)
-
-    assert all(abs(par - fit.param) < 1e-2)
-# =======================================================================
-
-
-def test_rescaling():
-# =======================================================================
-    "Check that rescaling does not alter the results"
-
-    t = np.linspace(0,5,100)
-    r = np.linspace(2,6,100)
-    P = dd_gauss(r,[4, 0.2])
-    K = dipolarkernel(t,r)
-
-    scale = 1e9
-    V = K@P
-    par0 = [3, 0.3]
-    lb = [1, 0.1]
-    ub = [20, 5]
-    mymodel = lambda param: dipolarkernel(t,r)@dd_gauss(r,param)
-
-    fit1 = fitparamodel(V*scale,mymodel,par0,lb,ub,rescale=True)
-    fit2 = fitparamodel(V,mymodel,par0,lb,ub,rescale=False)
-
-    assert all(abs(fit1.param - fit2.param) < 1e-2)
-# =======================================================================
-
- 
-def assert_confidence_intervals(pci50,pci95,pfit,lb,ub):
-# ----------------------------------------------------------------------
-
-    p95lb = pci95[:,0]
-    p95ub = pci95[:,1]
-    p50lb = pci50[:,0]
-    p50ub = pci50[:,1]
-    errors = []
-    if not np.all(p95lb <= pfit) and not np.all(p50lb <= pfit):
-        errors.append("Some fitted values are below the lower bound of the confidence intervals.")
-    if not np.all(p95ub >= pfit) and not np.all(p50lb >= pfit):
-        errors.append("Some fitted values are over the upper bound of the confidence intervals.")
-    if not np.all(p95lb <= p50lb):
-        errors.append("The 50%-CI has lower values than the 95%-CI")
-    if not np.all(p95ub >= p50ub):
-        errors.append("The 50%-CI has larger values than the 95%-CI")
-    if not np.all(np.minimum(lb,p95lb)==lb):
-        errors.append("The lower bounds are not satisfied by the confidence intervals.")
-    if not np.all(np.maximum(ub,p95ub)==ub):
-        errors.append("The upper bounds are not satisfied by the confidence intervals.")
-    assert not errors, "Errors occured:\n{}".format("\n".join(errors))
-#----------------------------------------------------------------------
-
-
-def test_confinter_Pfit():
-# ======================================================================
-    "Check that the confidence intervals of the fitted parameters are correct"
-    
-    t = np.linspace(0,3,300)
-    r = np.linspace(2,5,200)
-    par = np.array([3,0.2])
-    P = dd_gauss(r,par)
-
-    K = dipolarkernel(t,r)
-    V = K@P
-
-    par0 = [5, 0.5]
-    lb = [1, 0.1]
-    ub = [20, 1]
-    model = lambda p: K@dd_gauss(r,p)
-    fit = fitparamodel(V,model,par0,lb,ub)
-    paruq = fit.uncertainty
-    parfit = fit.param
-
-    assert_confidence_intervals(paruq.ci(50),paruq.ci(95),parfit,lb,ub)
-# ======================================================================
-
-def test_manual_covmatrix():
-# ======================================================================
-    "Check that covariance matrix can be manually specified"
-    
-    t = np.linspace(0,3,300)
-    r = np.linspace(2,5,200)
-    par = np.array([3,0.2])
-    P = dd_gauss(r,par)
-
-    K = dipolarkernel(t,r)
-    sig = 0.01
-    V = K@P + whitegaussnoise(t,sig,seed=1)
-    covmat = sig**2*np.eye(len(t))
-
-    par0 = [5, 0.50]
-    lb   = [2, 0.05]
-    ub   = [5, 0.70]
-    model = lambda p: K@dd_gauss(r,p)
-    fitmanual = fitparamodel(V,model,par0,lb,ub, covmatrix = covmat)
-    fitauto = fitparamodel(V,model,par0,lb,ub)
-
-    paruq_manual = fitmanual.uncertainty
-    paruq_auto = fitauto.uncertainty
-
-    ci_manual = paruq_manual.ci(95)
-    ci_auto = paruq_auto.ci(95)
-
-    assert np.all(abs(ci_manual - ci_auto) < 1e-2)
-# ======================================================================
-
-def test_globalfit():
-# ======================================================================
-    "Check that global fitting yields correct results"
-        
-    r = np.linspace(2,5,200)
-    par = np.array([3,0.2])
-    P = dd_gauss(r,par)
-
-    t1 = np.linspace(0,3,300)
-    K1 = dipolarkernel(t1,r)
-    V1 = K1@P
-
-    t2 = np.linspace(-0.5,4,200)
-    K2 = dipolarkernel(t2,r)
-    V2 = K2@P
-
-    def Vmodel(par):
-        Pfit = dd_gauss(r,par)
-        V1 = K1@Pfit
-        V2 = K2@Pfit
-        return [V1,V2]
-    
-    par0 = [5, 0.5]
-    lb = [1, 0.1]
-    ub = [20, 1]
-    fit = fitparamodel([V1,V2],Vmodel,par0,lb,ub)
-
-    assert all(abs(par - fit.param) < 1e-2)
-# ======================================================================
-
-def test_globalfit_scales():
-#============================================================
-    "Check that the global fit with arbitrary amplitudes works."
-    t1 = np.linspace(0,5,300)
-    t2 = np.linspace(0,2,300)
-    r = np.linspace(3,5,100)
-    P = dd_gauss(r,[4,0.25])
-    K1 = dipolarkernel(t1,r) 
-    K2 = dipolarkernel(t2,r)
-    scales = [1e3, 1e9]
-    V1 = scales[0]*K1@P
-    V2 = scales[1]*K2@P
-
-    def Vmodel(par):
-        Pfit = dd_gauss(r,par)
-        V1 = K1@Pfit
-        V2 = K2@Pfit
-        return [V1,V2]
-
-    par0 = [5, 0.5]
-    lb = [1, 0.1]
-    ub = [20, 1]
-    fit = fitparamodel([V1,V2],Vmodel,par0,lb,ub,weights=[1,1])
-
-    assert max(abs(np.asarray(scales)/np.asarray(fit.scale) - 1)) < 1e-2 
-#============================================================
-
-<<<<<<< HEAD
-def test_plot():
-# ======================================================================
-    "Check that the plot method works"
-=======
-
-def test_cost_value():
-#============================================================
-    "Check that the cost value is properly returned"
->>>>>>> 22418414
-
-    t = np.linspace(0,3,300)
-    r = np.linspace(2,5,200)
-    par = np.array([3,0.2])
-    P = dd_gauss(r,par)
-
-    K = dipolarkernel(t,r)
-    V = K@P
-
-    par0 = [5, 0.5]
-    lb = [1, 0.1]
-    ub = [20, 1]
-    model = lambda p: K@dd_gauss(r,p)
-    fit = fitparamodel(V,model,par0,lb,ub)
-<<<<<<< HEAD
-    fig = fit.plot(show=False)
-    assert str(fig.__class__)=="<class 'matplotlib.figure.Figure'>"
-# ======================================================================
-=======
-
-    assert isinstance(fit.cost,float) and np.round(fit.cost/np.sum(fit.residuals**2),5)==1
-#============================================================
->>>>>>> 22418414
+
+import numpy as np
+from deerlab import dipolarkernel, whitegaussnoise, fitparamodel
+from deerlab.dd_models import dd_gauss, dd_rice
+
+
+def test_gaussian():
+# ======================================================================
+    "Check the fit of a dipolar evolution function originating from a Gaussian"
+        
+    t = np.linspace(0,3,300)
+    r = np.linspace(2,5,200)
+    par = np.array([3,0.2])
+    P = dd_gauss(r,par)
+
+    K = dipolarkernel(t,r)
+    V = K@P
+
+    par0 = [5, 0.5]
+    lb = [1, 0.1]
+    ub = [20, 1]
+    model = lambda p: K@dd_gauss(r,p)
+    fit = fitparamodel(V,model,par0,lb,ub)
+
+    assert all(abs(par - fit.param) < 1e-2)
+# ======================================================================
+
+
+def test_rice():
+# ======================================================================
+    "Check the fit of a dipolar evolution function originating from a random coil"
+        
+    t = np.linspace(0,3,400)
+    r = np.linspace(1,6,150)
+    par = np.array([4, 0.17])
+    P = dd_rice(r,par)
+
+    K = dipolarkernel(t,r)
+    V = K@P
+
+    info = dd_rice()
+    par0 = info['Start']
+    lb = info['Lower']
+    ub = info['Upper']
+    model = lambda p: K@dd_rice(r,p)
+    fit = fitparamodel(V,model,par0,lb,ub)
+
+    assert all(abs(par - fit.param) < 1e-2)
+# ======================================================================
+
+
+def test_unconstrained():
+# ======================================================================
+    "Check the fit of a model with unconstrained parameters"
+        
+    t = np.linspace(0,3,300)
+    r = np.linspace(2,5,200)
+    par = np.array([3,0.2])
+    P = dd_gauss(r,par)
+
+    K = dipolarkernel(t,r)
+    V = K@P
+
+    par0 = [5, 0.5]
+    model = lambda p: K@dd_gauss(r,p)
+    fit = fitparamodel(V,model,par0)
+
+    assert all(abs(par - fit.param) < 1e-2)
+# =======================================================================
+
+
+def test_rescaling():
+# =======================================================================
+    "Check that rescaling does not alter the results"
+
+    t = np.linspace(0,5,100)
+    r = np.linspace(2,6,100)
+    P = dd_gauss(r,[4, 0.2])
+    K = dipolarkernel(t,r)
+
+    scale = 1e9
+    V = K@P
+    par0 = [3, 0.3]
+    lb = [1, 0.1]
+    ub = [20, 5]
+    mymodel = lambda param: dipolarkernel(t,r)@dd_gauss(r,param)
+
+    fit1 = fitparamodel(V*scale,mymodel,par0,lb,ub,rescale=True)
+    fit2 = fitparamodel(V,mymodel,par0,lb,ub,rescale=False)
+
+    assert all(abs(fit1.param - fit2.param) < 1e-2)
+# =======================================================================
+
+ 
+def assert_confidence_intervals(pci50,pci95,pfit,lb,ub):
+# ----------------------------------------------------------------------
+
+    p95lb = pci95[:,0]
+    p95ub = pci95[:,1]
+    p50lb = pci50[:,0]
+    p50ub = pci50[:,1]
+    errors = []
+    if not np.all(p95lb <= pfit) and not np.all(p50lb <= pfit):
+        errors.append("Some fitted values are below the lower bound of the confidence intervals.")
+    if not np.all(p95ub >= pfit) and not np.all(p50lb >= pfit):
+        errors.append("Some fitted values are over the upper bound of the confidence intervals.")
+    if not np.all(p95lb <= p50lb):
+        errors.append("The 50%-CI has lower values than the 95%-CI")
+    if not np.all(p95ub >= p50ub):
+        errors.append("The 50%-CI has larger values than the 95%-CI")
+    if not np.all(np.minimum(lb,p95lb)==lb):
+        errors.append("The lower bounds are not satisfied by the confidence intervals.")
+    if not np.all(np.maximum(ub,p95ub)==ub):
+        errors.append("The upper bounds are not satisfied by the confidence intervals.")
+    assert not errors, "Errors occured:\n{}".format("\n".join(errors))
+#----------------------------------------------------------------------
+
+
+def test_confinter_Pfit():
+# ======================================================================
+    "Check that the confidence intervals of the fitted parameters are correct"
+    
+    t = np.linspace(0,3,300)
+    r = np.linspace(2,5,200)
+    par = np.array([3,0.2])
+    P = dd_gauss(r,par)
+
+    K = dipolarkernel(t,r)
+    V = K@P
+
+    par0 = [5, 0.5]
+    lb = [1, 0.1]
+    ub = [20, 1]
+    model = lambda p: K@dd_gauss(r,p)
+    fit = fitparamodel(V,model,par0,lb,ub)
+    paruq = fit.uncertainty
+    parfit = fit.param
+
+    assert_confidence_intervals(paruq.ci(50),paruq.ci(95),parfit,lb,ub)
+# ======================================================================
+
+def test_manual_covmatrix():
+# ======================================================================
+    "Check that covariance matrix can be manually specified"
+    
+    t = np.linspace(0,3,300)
+    r = np.linspace(2,5,200)
+    par = np.array([3,0.2])
+    P = dd_gauss(r,par)
+
+    K = dipolarkernel(t,r)
+    sig = 0.01
+    V = K@P + whitegaussnoise(t,sig,seed=1)
+    covmat = sig**2*np.eye(len(t))
+
+    par0 = [5, 0.50]
+    lb   = [2, 0.05]
+    ub   = [5, 0.70]
+    model = lambda p: K@dd_gauss(r,p)
+    fitmanual = fitparamodel(V,model,par0,lb,ub, covmatrix = covmat)
+    fitauto = fitparamodel(V,model,par0,lb,ub)
+
+    paruq_manual = fitmanual.uncertainty
+    paruq_auto = fitauto.uncertainty
+
+    ci_manual = paruq_manual.ci(95)
+    ci_auto = paruq_auto.ci(95)
+
+    assert np.all(abs(ci_manual - ci_auto) < 1e-2)
+# ======================================================================
+
+def test_globalfit():
+# ======================================================================
+    "Check that global fitting yields correct results"
+        
+    r = np.linspace(2,5,200)
+    par = np.array([3,0.2])
+    P = dd_gauss(r,par)
+
+    t1 = np.linspace(0,3,300)
+    K1 = dipolarkernel(t1,r)
+    V1 = K1@P
+
+    t2 = np.linspace(-0.5,4,200)
+    K2 = dipolarkernel(t2,r)
+    V2 = K2@P
+
+    def Vmodel(par):
+        Pfit = dd_gauss(r,par)
+        V1 = K1@Pfit
+        V2 = K2@Pfit
+        return [V1,V2]
+    
+    par0 = [5, 0.5]
+    lb = [1, 0.1]
+    ub = [20, 1]
+    fit = fitparamodel([V1,V2],Vmodel,par0,lb,ub)
+
+    assert all(abs(par - fit.param) < 1e-2)
+# ======================================================================
+
+def test_globalfit_scales():
+#============================================================
+    "Check that the global fit with arbitrary amplitudes works."
+    t1 = np.linspace(0,5,300)
+    t2 = np.linspace(0,2,300)
+    r = np.linspace(3,5,100)
+    P = dd_gauss(r,[4,0.25])
+    K1 = dipolarkernel(t1,r) 
+    K2 = dipolarkernel(t2,r)
+    scales = [1e3, 1e9]
+    V1 = scales[0]*K1@P
+    V2 = scales[1]*K2@P
+
+    def Vmodel(par):
+        Pfit = dd_gauss(r,par)
+        V1 = K1@Pfit
+        V2 = K2@Pfit
+        return [V1,V2]
+
+    par0 = [5, 0.5]
+    lb = [1, 0.1]
+    ub = [20, 1]
+    fit = fitparamodel([V1,V2],Vmodel,par0,lb,ub,weights=[1,1])
+
+    assert max(abs(np.asarray(scales)/np.asarray(fit.scale) - 1)) < 1e-2 
+#============================================================
+
+def test_plot():
+# ======================================================================
+    "Check that the plot method works"
+  
+    t = np.linspace(0,3,300)
+    r = np.linspace(2,5,200)
+    par = np.array([3,0.2])
+    P = dd_gauss(r,par)
+
+    K = dipolarkernel(t,r)
+    V = K@P
+
+    par0 = [5, 0.5]
+    lb = [1, 0.1]
+    ub = [20, 1]
+    model = lambda p: K@dd_gauss(r,p)
+    fit = fitparamodel(V,model,par0,lb,ub)
+    
+    fig = fit.plot(show=False)
+    assert str(fig.__class__)=="<class 'matplotlib.figure.Figure'>"
+# ======================================================================
+
+def test_cost_value():
+#============================================================
+    "Check that the cost value is properly returned"
+
+    t = np.linspace(0,3,300)
+    r = np.linspace(2,5,200)
+    par = np.array([3,0.2])
+    P = dd_gauss(r,par)
+
+    K = dipolarkernel(t,r)
+    V = K@P
+
+    par0 = [5, 0.5]
+    lb = [1, 0.1]
+    ub = [20, 1]
+    model = lambda p: K@dd_gauss(r,p)
+    fit = fitparamodel(V,model,par0,lb,ub)
+    assert isinstance(fit.cost,float) and np.round(fit.cost/np.sum(fit.residuals**2),5)==1
+#============================================================