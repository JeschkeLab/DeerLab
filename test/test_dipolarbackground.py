--- conflicted
+++ resolved
@@ -1,221 +1,181 @@
-
-import numpy as np
-from deerlab.bg_models import bg_hom3d
-from deerlab.dipolarbackground import dipolarbackground
-
-
-def test_basic():
-#==================================================================================
-    "Basic functionality test on dipolarbackground"
-
-    t = np.linspace(0,5,150)
-    conc = 50
-    lam = 0.5
-
-    #Reference
-    Bref = bg_hom3d(t,lam*conc)
-
-    #Output
-<<<<<<< HEAD
-    Bmodel = lambda t,lam: bg_hom3d(t,conc,lam)
-    path = np.zeros((2,2))
-    path[0,:] = [1-lam, np.NaN]
-    path[1,:] = [lam, 0]
-=======
-    Bmodel = lambda t,lam: bg_exp(t,kappa,lam)
-    path = [[],[]]
-    path[0] = [1-lam]
-    path[1] = [lam, 0]
->>>>>>> 4514b862
-    B = dipolarbackground(t,path,Bmodel)
-
-    assert max(abs(B-Bref) < 1e-8)
-#==================================================================================
-
-
-def test_singletime():
-#==================================================================================
-    "Check that one can generate a background with one single time-domain point"
-
-    t = 2.5
-    conc = 50
-    lam = 0.5
-
-    #Reference
-    Bref = bg_hom3d(t,lam*conc)
-
-    #Output
-<<<<<<< HEAD
-    Bmodel = lambda t,lam: bg_hom3d(t,conc,lam)
-    path = np.zeros((2,2))
-    path[0,:] = [1-lam, np.NaN]
-    path[1,:] = [lam, 0]
-=======
-    Bmodel = lambda t,lam: bg_exp(t,kappa,lam)
-    path = [[],[]]
-    path[0] = [1-lam]
-    path[1] = [lam, 0]
->>>>>>> 4514b862
-    B = dipolarbackground(t,path,Bmodel)
-
-    assert max(abs(B-Bref) < 1e-8)
-#==================================================================================
-
-
-def test_harmonics():
-#==================================================================================
-    "Check that one can generate a background with multiple higher pathway harmonics"
-
-    t = np.linspace(0,5,150)
-    conc = 50
-    lam = 0.5
-    n = 2
-    #Reference
-    Bref = bg_hom3d(n*t,lam*conc)
-
-    #Output
-<<<<<<< HEAD
-    Bmodel = lambda t,lam: bg_hom3d(t,conc,lam)
-    path = np.zeros((2,3))
-    path[0,:] = [1-lam, np.NaN, 1]
-    path[1,:] = [lam, 0, n]
-=======
-    Bmodel = lambda t,lam: bg_exp(t,kappa,lam)
-    path = [[],[]]
-    path[0] = [1-lam]
-    path[1] = [lam, 0,2]
->>>>>>> 4514b862
-    B = dipolarbackground(t,path,Bmodel)
-
-    assert max(abs(B-Bref)) < 1e-8
-#==================================================================================
-
-
-def test_lambda():
-#==================================================================================
-    "Check that dipolar background with modulation depth works"
-
-    t = np.linspace(0,5,150)
-    conc = 50
-    lam = 0.5
-
-    #Reference
-    Bref = bg_hom3d(t,lam*conc)
-
-    #Output
-    Bmodel = lambda t,lam: bg_hom3d(t,conc,lam)
-    B = dipolarbackground(t,lam,Bmodel)
-
-    assert max(abs(B-Bref)) < 1e-8
-#==================================================================================
-
-def test_multipath_renorm():
-#==================================================================================
-    "Check that multi-pathway kernels are properly generated without renormalization"
-
-    t1 = np.linspace(0,10,300)
-    conc = 50
-    t2 = 0.3
-    tau1 = 4.24
-    tau2 = 4.92
-    t = (tau1 + tau2) - (t1 + t2)
-    prob = 0.8
-<<<<<<< HEAD
-    lam = np.array([1-prob, prob**2, prob*(1-prob)])
-    T0 = [np.NaN, 0, tau2-t2]
-    Bmodel = lambda t,lam: bg_hom3d(t,conc,lam)
-=======
-    lam = [prob**2, prob*(1-prob)]
-    T0 = [0, tau2-t2]
-    Bmodel = lambda t,lam: bg_exp(t,kappa,lam)
->>>>>>> 4514b862
-
-    #Reference
-    Bref = 1
-    Bnorm = 1
-    for p in range(len(lam)):
-            Bref = Bref*Bmodel((t-T0[p]),lam[p])
-            Bnorm = Bnorm*Bmodel(-T0[p],lam[p])
-    
-    paths = []
-    paths.append(1-prob)
-    paths.append([prob**2,0])
-    paths.append([prob*(1-prob),tau2-t2])
-
-    #Output
-    B = dipolarbackground(t,paths,Bmodel,renormalize=False)
-
-    assert max(abs(B-Bref)) < 1e-8
-#==================================================================================
-
-def test_multipath_raw():
-#==================================================================================
-    "Check that multi-pathway kernels are properly generated with normalization"
-
-    t1 = np.linspace(0,10,300)
-    conc = 50
-    t2 = 0.3
-    tau1 = 4.24
-    tau2 = 4.92
-    t = (tau1 + tau2) - (t1 + t2)
-    prob = 0.8
-<<<<<<< HEAD
-    lam = np.array([1-prob, prob**2, prob*(1-prob)])
-    T0 = [np.NaN, 0, tau2-t2]
-    Bmodel = lambda t,lam: bg_hom3d(t,conc,lam)
-=======
-    lam = [prob**2, prob*(1-prob)]
-    T0 = [0, tau2-t2]
-    Bmodel = lambda t,lam: bg_exp(t,kappa,lam)
->>>>>>> 4514b862
-
-    #Reference
-    Bref = 1
-    Bnorm = 1
-    for p in range(len(lam)):
-            Bref = Bref*Bmodel((t-T0[p]),lam[p])
-            Bnorm = Bnorm*Bmodel(-T0[p],lam[p])
-    Bref = Bref/Bnorm
-    
-    paths = []
-    paths.append(1-prob)
-    paths.append([prob**2,0])
-    paths.append([prob*(1-prob),tau2-t2])
-
-    #Output
-    B = dipolarbackground(t,paths,Bmodel)
-
-    assert max(abs(B-Bref)) < 1e-8
-#==================================================================================
-
-def test_overtones():
-#==================================================================================
-    t = np.linspace(0,5,150)
-    conc = 50
-    lam = 0.5
-    overtones = [0.6, 0.3, 0.1]
-    # Reference
-    Bref = 1
-    for i in range(len(overtones)):
-        n = i+1
-        Bref = Bref*bg_hom3d(t,n*overtones[i]*lam*conc)
-    
-    # Output
-<<<<<<< HEAD
-    Bmodel = lambda t,lam: bg_hom3d(t,conc,lam)
-    path = np.zeros((2,2))
-    path[0,:] = [1-lam, np.NaN]
-    path[1,:] = [lam, 0]
-=======
-    Bmodel = lambda t,lam: bg_exp(t,kappa,lam)
-    path = []
-    path.append([1-lam])
-    path.append([overtones[0]*lam, 0, 1])
-    path.append([overtones[1]*lam, 0, 2])
-    path.append([overtones[2]*lam, 0, 3])
->>>>>>> 4514b862
-
-    B = dipolarbackground(t,path,Bmodel)
-
-    assert max(abs(B-Bref)) < 1e-8
-#==================================================================================
+
+import numpy as np
+from deerlab.bg_models import bg_hom3d
+from deerlab.dipolarbackground import dipolarbackground
+
+
+def test_basic():
+#==================================================================================
+    "Basic functionality test on dipolarbackground"
+
+    t = np.linspace(0,5,150)
+    conc = 50
+    lam = 0.5
+
+    #Reference
+    Bref = bg_hom3d(t,lam*conc)
+
+    #Output
+    Bmodel = lambda t,lam: bg_exp(t,kappa,lam)
+    path = [[],[]]
+    path[0] = [1-lam]
+    path[1] = [lam, 0]
+    B = dipolarbackground(t,path,Bmodel)
+
+    assert max(abs(B-Bref) < 1e-8)
+#==================================================================================
+
+
+def test_singletime():
+#==================================================================================
+    "Check that one can generate a background with one single time-domain point"
+
+    t = 2.5
+    conc = 50
+    lam = 0.5
+
+    #Reference
+    Bref = bg_hom3d(t,lam*conc)
+
+    #Output
+    Bmodel = lambda t,lam: bg_exp(t,kappa,lam)
+    path = [[],[]]
+    path[0] = [1-lam]
+    path[1] = [lam, 0]
+    B = dipolarbackground(t,path,Bmodel)
+
+    assert max(abs(B-Bref) < 1e-8)
+#==================================================================================
+
+
+def test_harmonics():
+#==================================================================================
+    "Check that one can generate a background with multiple higher pathway harmonics"
+
+    t = np.linspace(0,5,150)
+    conc = 50
+    lam = 0.5
+    n = 2
+    #Reference
+    Bref = bg_hom3d(n*t,lam*conc)
+
+    #Output
+    Bmodel = lambda t,lam: bg_exp(t,kappa,lam)
+    path = [[],[]]
+    path[0] = [1-lam]
+    path[1] = [lam, 0,2]
+    B = dipolarbackground(t,path,Bmodel)
+
+    assert max(abs(B-Bref)) < 1e-8
+#==================================================================================
+
+
+def test_lambda():
+#==================================================================================
+    "Check that dipolar background with modulation depth works"
+
+    t = np.linspace(0,5,150)
+    conc = 50
+    lam = 0.5
+
+    #Reference
+    Bref = bg_hom3d(t,lam*conc)
+
+    #Output
+    Bmodel = lambda t,lam: bg_hom3d(t,conc,lam)
+    B = dipolarbackground(t,lam,Bmodel)
+
+    assert max(abs(B-Bref)) < 1e-8
+#==================================================================================
+
+def test_multipath_renorm():
+#==================================================================================
+    "Check that multi-pathway kernels are properly generated without renormalization"
+
+    t1 = np.linspace(0,10,300)
+    conc = 50
+    t2 = 0.3
+    tau1 = 4.24
+    tau2 = 4.92
+    t = (tau1 + tau2) - (t1 + t2)
+    prob = 0.8
+    lam = [prob**2, prob*(1-prob)]
+    T0 = [0, tau2-t2]
+    Bmodel = lambda t,lam: bg_exp(t,kappa,lam)
+
+    #Reference
+    Bref = 1
+    Bnorm = 1
+    for p in range(len(lam)):
+            Bref = Bref*Bmodel((t-T0[p]),lam[p])
+            Bnorm = Bnorm*Bmodel(-T0[p],lam[p])
+    
+    paths = []
+    paths.append(1-prob)
+    paths.append([prob**2,0])
+    paths.append([prob*(1-prob),tau2-t2])
+
+    #Output
+    B = dipolarbackground(t,paths,Bmodel,renormalize=False)
+
+    assert max(abs(B-Bref)) < 1e-8
+#==================================================================================
+
+def test_multipath_raw():
+#==================================================================================
+    "Check that multi-pathway kernels are properly generated with normalization"
+
+    t1 = np.linspace(0,10,300)
+    conc = 50
+    t2 = 0.3
+    tau1 = 4.24
+    tau2 = 4.92
+    t = (tau1 + tau2) - (t1 + t2)
+    prob = 0.8
+    lam = [prob**2, prob*(1-prob)]
+    T0 = [0, tau2-t2]
+    Bmodel = lambda t,lam: bg_exp(t,kappa,lam)
+
+    #Reference
+    Bref = 1
+    Bnorm = 1
+    for p in range(len(lam)):
+            Bref = Bref*Bmodel((t-T0[p]),lam[p])
+            Bnorm = Bnorm*Bmodel(-T0[p],lam[p])
+    Bref = Bref/Bnorm
+    
+    paths = []
+    paths.append(1-prob)
+    paths.append([prob**2,0])
+    paths.append([prob*(1-prob),tau2-t2])
+
+    #Output
+    B = dipolarbackground(t,paths,Bmodel)
+
+    assert max(abs(B-Bref)) < 1e-8
+#==================================================================================
+
+def test_overtones():
+#==================================================================================
+    t = np.linspace(0,5,150)
+    conc = 50
+    lam = 0.5
+    overtones = [0.6, 0.3, 0.1]
+    # Reference
+    Bref = 1
+    for i in range(len(overtones)):
+        n = i+1
+        Bref = Bref*bg_hom3d(t,n*overtones[i]*lam*conc)
+    
+    # Output
+    Bmodel = lambda t,lam: bg_exp(t,kappa,lam)
+    path = []
+    path.append([1-lam])
+    path.append([overtones[0]*lam, 0, 1])
+    path.append([overtones[1]*lam, 0, 2])
+    path.append([overtones[2]*lam, 0, 3])
+
+    B = dipolarbackground(t,path,Bmodel)
+
+    assert max(abs(B-Bref)) < 1e-8
+#==================================================================================