--- conflicted
+++ resolved
@@ -28,14 +28,10 @@
 ------------------------------------------
 - |fix| : Removes unnecessary files from the docs
 - |efficiency| : Improves the performance of the ``dipolarkernel`` function by 10-30% (:pr:`473`), by caching the interpolation of he effective dipolar evolution time vector.
-<<<<<<< HEAD
-- |fix| : add support for Python 3.12
 - |api| : Removes the `candidates` input from `selregparam` and integrates its function into `regparamrange`.
-=======
+- |fix| : Adds support for Numpy 2.0
 - |fix| : Add support for Python 3.12
-- |fix| : Adds support for Numpy 2.0
-
->>>>>>> 534495e9
+
 
 Release ``v1.1.2`` - November 2023
 ------------------------------------------
