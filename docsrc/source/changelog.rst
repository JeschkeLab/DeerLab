.. _changelog:

.. |feature| image:: https://img.shields.io/badge/Feature-28A744
    :alt: feature
.. |efficiency| image:: https://img.shields.io/badge/Efficiency-15A2B8
    :alt: efficiency
.. |enhancement| image:: https://img.shields.io/badge/Enhancement-5356E1
    :alt: enhancement
.. |fix| image:: https://img.shields.io/badge/Fix-DC3545
    :alt: fix
.. |api| image:: https://img.shields.io/badge/Api-C79502
    :alt: api


--------------
Release Notes
--------------

.. rubric:: Legend

- |feature| : Features something new which could not be done before
- |efficiency| : A change which improves the performance or memory usage.
- |enhancement| : An improvement to a previously existing feature.
- |fix| : Something which was not working as expected or leading to errors has been fixed.
- |api| : This will require changes in your scripts or code.

Release ``v1.0.2`` - July 2023
------------------------------------------
- |fix| : Fixes errors in documentation (:pr:`429`).
  
<<<<<<< HEAD
  * Changes the file name of figures ``modelling*.png`` to ``modeling*.png``. To keep all spelling consistent with american english.
  * Adds a missing ``)`` in ``fitting_guide``
  * Corrects the time axis in ``echo_crossing`` example.
=======
  * Changes the file name of figures 'modelling*.png` to `modeling*.png`. To keep all spelling consistent with American english.
  * Adds a missing `)` in `fitting_guide`
  * Corrects the time axis in `echo_crossing` example.
  * Corrects plotting in `ex_simulate_basic_4pdeer` example.
>>>>>>> d3eb826e

- |fix| : Fixes an errors in tests (:pr:`429`).
  
  * The test ``test_algorithms`` had an incorrect search range.

<<<<<<< HEAD
- |fix| : Removes the default font from the ``fit`` function due to conflicts on some systems (:pr:`429`).
=======
- |fix| : Fixes an errors in the general Gaussian distribution model (:pr:`435`).
  
- |fix| : Removes the default font from the `fit` function due to conflicts on some systems (:pr:`429`).
>>>>>>> d3eb826e

Release ``v1.0.1`` - March 2023
------------------------------------------
- |fix| : Fixes some minor bugs in the documentation. 
  
  * The file modelling_guide.rst is renamed to modeling_guide.rst to keep spelling consistency. 
  * The "Simulating a two-pathway 5-pulse DEER signal" and "Simulating a three-pathway 4-pulse DEER signal" examples now run correctly.
  
- |fix| : Fixes issues with CVXOPT in tests. 

  * The testing will now use quadprog as the default solver. To account for the change tested values are now generated using the grid method

- |fix| : Updates GitHub actions to use latest packages.
- |api| : Hardcodes out Python 3.11 support. This will remain until quadprog is fixed.
- |api| : Removes hard-wired RNG seeding

Release ``v1.0.0`` - December 2022
------------------------------------------

- |feature| Introduces multi-spin dipolar EPR spectroscopy models (:pr:`385`). 

  * Implements multi-spin models in ``dipolarmodel`` by taking into account all possible two-spin an three-spin interaction pathways in a multi-pin system. Add a new optional argument ``spins`` to specify the number of spins in a molecule. From that number and the ``npathways`` or ``experiment`` arguments, ``dipolarmodel`` automatically constructs the full set of multi-spin pathways (including permutations) within the pair-wise pathway factorization approximation. Adds a new keyword argument ``triangles``, required for ``spins>3`` to specify triads of indices of interspin vectors that are connected forming a triangle (must be specified by the user since it defines the geometry of the spins system).  
  * Adds a new argument ``specperm`` to ``dipolarmodel``, to enable/disable the assumption of spectral permutability of the multi-spin system.  This option allows to account for multi-spin system with chemically or spectrally different spin-1/2 centers. 
  * Adds and changes the optional argument ``nKnots`` in ``dipolarkernel`` and ``dipolarmodel`` to ``gridsize``. Changing the specification from knots to grid points allows a finer control of the computation costs due to the highly non-linear scaling of grid points with number of knots in a spherical grid.
  * Implements a new utility function ``sophegrid`` to generate SOPHE grids based on a port of the Easyspin ``sphgrid`` function. 
  * The multi-spin models in ``dipolarmodel`` have at the moment a hard-coded unimodal normal multi-variate distance distribution at its core. This could be adapted in the future to be modular to specify multi-modal distributions and other multi-variate basis functions. 


- |feature| Implements different parametrization strategies for dipolar EPR models (:pr:`409`). Implements a new optional argument ``parametrization`` for ``dipolarmodel``, which specifies the parametrization strategy of the dipolar pathway refocusing times. Can be one of the following:
              
  * ``'reftimes'`` - Each refocusing time is represented individually as a parameter. The current behavior.
  * ``'delays'``` - The pulse delays are introduced as parameters from which the refocusing times are computed
  * ``'shift'`` - A time shift is introduced as a parameter to represent the variability of the refocusing times from their theoretical values.  


- |feature| Expands the toolset for asserting the goodness-of-fit of model estimates robustly (:pr:`388`). 

  * Adds new option ``gof`` to ``FitResults.plot()`` method to add plots to aid goodness-of-fit assessment. Besides the plot of the data and the model fit, now adds a plot of the residuals with its mean and noise level estimates shown as lines, a plot of the normalized residual histogram compared to the standard normal distribution, and a plot of the autocorrelation in the data along the confidence region expected from white noise.
  * Adds a new quantity, ``Residuals autocorr.`` to the results summary. The value of this quantity is computed as ``abs(2 - dDW)``, where ``dDW`` is the Durbin–Watson statistic. It allows a quick assessment of the autocorrelation in the fit residuals. This quantity is also returned by the ``fit`` function as  ``FitResults.stats['autocorr']``
  * Remove the AIC quantity specified for each dataset from the fit's summary. 
  * Add a new automatic system that colorizes the ``chi2red`` and ``Residuals autocorr.`` values depending on their severity, indicating a wrong estimate. Yellow coloring alerts the user of potential failures and red of confidently wrong estimates.


- |efficiency| |fix| Implements a new NNLS solver function ``qpnnls`` that uses the Goldfarb/Idnani dual algorithm implemented in the ``quadprog`` package (:pr:`390`). The resulting NNLS solver is more efficient than the current implementation with ``cvxopt`` without sacrificing any accuracy. Since NNLS problem-solving is the bottleneck of most applications of DeerLab, it results in a significant improvement in speed when analyzing any models with linear parameters. Since it substitutes ``cvxopt`` as the default solver engine, it removes the hard dependency on the `cvxopt` package and its issues related to the Apple M1 chip (:issue:`407`). 

- |efficiency| Implements a new, more efficient evaluation of multi-pathway dipolar models based to greatly enhance the performance of dipolar EPR spectroscopy analyses (:pr:`393`). Combined with the new NNLS solver, the analysis time of, e.g., 4-pulse and 5-pulse DEER multi-pathway models, has been reduced on average about 70-80%.   

- |enhancement| Improves the interface and definition of dipolar pathways in ``dipolarmodel`` (:pr:`396`).   

  * Labels the parameters of the different dipolar pathways included in ``dipolarmodel`` via the ``experiment`` argument based on the pathway label numbers rather than numerically by order of specification.
  * Harmonizes the pathway ordering of the ``ex_rev5pdeer`` and ``ex_fwd_5pdeer`` models according to published literature.
  * Adds new figures to the ``ex_`` model functions to show the table of dipolar pathways along a schematic illustration of their intramolecular contributions. Improved the docstrings of the ``ex_`` models in general.

- |enhancement| |fix| Improves and expands the documentation (:pr:`397`, :pr:`408`).

  * Adds multiple new examples, fixes errors in existing ones.
  * Fixes several graphical bugs in the website. 
  * Thoroughly documents all public and private functions in the code. 
  * Adds release instructions for maintainers. 
  * Adds a ``Publications`` page to the documentation linking to all literature for concepts introduced by DeerLab.   

- |api| Removes the subpackage ``deerlab.utils`` and makes its functions part of the main package for simpler maintenance (:pr:`408`). Removes multiple unused private functions.

.. rubric:: ``fit``
<<<<<<< HEAD

- |enhancement| The function now returns a full uncertainty quantification for the normalization factor of any model parameter with a normalization condition (:pr:`372`).
- |efficiency| |api| Removes the automatic computation of the ``modelUncert`` output containing the propagated uncertainty estimate of the model's response (:pr:`401`). This significantly speeds up the runtime of the function by disabling the automatic propagation of uncertainty to the model's response which could take from several seconds to several minutes in complex models (:issue:`391`).


.. rubric:: ``dipolarkernel``

- |feature| Implements multi-spin dipolar pathways up to three-spin interactions (:pr:`385`). The function takes now a list of distance vectors ``[r1,r2,...,rQ]`` for multi-spin kernels.   
- |feature| Expands the function to be able to account for arbitrary experimental time coordinates (:pr:`385`). Now a list of time vectors ``[t1,t2,...,tD]`` can be specified to construct a D-dimensional dipolar kernel.
- |enhancement| : Refactors most code in the function (:pr:`385`). THe code should now be more logically ordered using mathematical symbols for clearer equations. 
- |api| Introduces a new and clearer syntax for defining dipolar pathways (:pr:`385`). Now, instead of specifying a list of pathways, where each pathway is a list of values (being the amplitude, refocusing time, and harmonic in that order), now pathways are specified as a list of dictionaries, e.g. ``pathways = [{'amp':0.5}, 'reftime':0, 'harmonic':1]``.
- |feature| |efficiency| Adds a new optional argument ``tinterp`` to construct a dipolar kernel for a pathway and interpolate other pathways from that one (:pr:`393`). 

.. rubric:: ``dipolarbackground``

- |feature| Implements multi-spin dipolar pathways up to three-spin interactions (:pr:`385`).
- |feature| Expands the function to be able to account for arbitrary experimental time coordinates (:pr:`385`). Now a list of time vectors ``[t1,t2,...,tD]`` can be specified to construct a D-dimensional dipolar background function.
- |api| Introduces the same new syntax for defining dipolar pathways as in ``dipolarkernel`` (:pr:`385`).


.. rubric:: ``correctphase``

- Adds a new optional argument ``offset`` to enable a numerical optimization of the phase while accounting for a non-zero imaginary component offset (:issue:`392`, :pr:`395`).

.. rubric:: ``snlls``

- Adds an optional argument ``modeluq`` to enable /disable the model uncertainty propagation (:pr:`401`).
=======
  - |enhancement| The function now returns a full uncertainty quantification for the normalization factor of any model parameter with a normalization condition (:pr:`372`).
  - |efficiency| |api| Removes the automatic computation of the ``modelUncert`` output containing the propagated uncertainty estimate of the model's response (:pr:`401`). This significantly speeds up the runtime of the function by disabling the automatic propagation of uncertainty to the model's response which could take from several seconds to several minutes in complex models (:issue:`391`).


.. rubric:: ``dipolarkernel``
  - |feature| Implements multi-spin dipolar pathways up to three-spin interactions (:pr:`385`). The function takes now a list of distance vectors ``[r1,r2,...,rQ]`` for multi-spin kernels. 
  - |feature| Expands the function to be able to account for arbitrary experimental time coordinates (:pr:`385`). Now a list of time vectors ``[t1,t2,...,tD]`` can be specified to construct a D-dimensional dipolar kernel.
  - |enhancement| : Refactors most code in the function (:pr:`385`). THe code should now be more logically ordered using mathematical symbols for clearer equations. 
  - |api| Introduces a new and clearer syntax for defining dipolar pathways (:pr:`385`). Now, instead of specifying a list of pathways, where each pathway is a list of values (being the amplitude, refocusing time, and harmonic in that order), now pathways are specified as a list of dictionaries, e.g. ``pathways = [{'amp':0.5}, 'reftime':0, 'harmonic':1]``.
  - |feature| |efficiency| Adds a new optional argument ``tinterp`` to construct a dipolar kernel for a pathway and interpolate other pathways from that one (:pr:`393`). 

.. rubric:: ``dipolarbackground``
  - |feature| Implements multi-spin dipolar pathways up to three-spin interactions (:pr:`385`).
  - |feature| Expands the function to be able to account for arbitrary experimental time coordinates (:pr:`385`). Now a list of time vectors ``[t1,t2,...,tD]`` can be specified to construct a D-dimensional dipolar background function.
  - |api| Introduces the same new syntax for defining dipolar pathways as in ``dipolarkernel`` (:pr:`385`).


.. rubric:: ``correctphase``
  - Adds a new optional argument ``offset`` to enable a numerical optimization of the phase while accounting for a non-zero imaginary component offset (:issue:`392`, :pr:`395`).

.. rubric:: ``snlls``
  - Adds an optional argument ``modeluq`` to enable /disable the model uncertainty propagation (:pr:`401`).
>>>>>>> d3eb826e

Release ``v0.14.5`` - December 2022
------------------------------------------

- |fix| The distribution of DeerLab through Anaconda and its ``conda`` manager has been deprecated as of this release (:pr:`400`). 
- |fix| Fix errors in the background function plots used in the examples showing 4-pulse DEER analyses. 

.. rubric:: ``fit``
<<<<<<< HEAD

- |fix| Expose the ``cores`` option of ``bootstrap_analysis`` to parallelize bootstrap analysis from the ``fit`` function (:pr:`387`).
- |fix| Correct behavior of masking during fitting (:pr:`394`). When using the ``mask`` option of the ``fit`` function, certain steps such as noise estimation and goodness-of-fit assessment were not taking into account the mask during the analysis.

.. rubric:: ``bootstrap_analysis``

- |fix| Fix error prompted when analyzing scalar variables (:pr:`402`).
=======
  - |fix| Expose the ``cores`` option of ``bootstrap_analysis`` to parallelize bootstrap analysis from the ``fit`` function (:pr:`387`).
  - |fix| Correct behavior of masking during fitting (:pr:`394`). When using the ``mask`` option of the ``fit`` function, certain steps such as noise estimation and goodness-of-fit assessment were not taking into account the mask during the analysis.

.. rubric:: ``bootstrap_analysis``
  - |fix| Fix error prompted when analyzing scalar variables (:pr:`402`).
>>>>>>> d3eb826e


Release ``v0.14.4`` - August 2022
------------------------------------------

- |feature| The experiment model functions such as ``ex_4pdeer`` now take an additional optional keyword argument ``pulselength`` to specify the longest durations of a pulse during an experiment. The value is then used to more accurately set the boundaries of refocusing time parameters in dipolar models (:pr:`368`). 
- |enhancement| The parameter table displayed when printing DeerLab models has been expanded to show the start values and the frozen values, if present (:pr:`369`).
- |fix| Added missing documentation for certain attributes of the ``UQResult`` objects related to the bootstrap and profile-likelihood methods (:pr:`360`).
- |fix| Behavior of the documention on minimized browser windows and mobile phones (:pr:`365`).
- |fix| Multiple issues with the incorrect dark theming of the webpage (:pr:`359`) 

.. rubric:: ``fit``
<<<<<<< HEAD

- |fix| Added multiple missing optional keyword arguments to the documentation of the function (:pr:`367`).

.. rubric:: ``dd_randcoil``

- |fix| Fixed the erronously switched descriptions of the model parameters (:pr:`361`).
=======
  - |fix| Added multiple missing optional keyword arguments to the documentation of the function (:pr:`367`).

.. rubric:: ``dd_randcoil``
  - |fix| Fixed the erronously switched descriptions of the model parameters (:pr:`361`).
>>>>>>> d3eb826e


Release ``v0.14.3`` - July 2022
------------------------------------------

- |api| Deprecated support for Python 3.6 and 3.7 (:pr:`353`). 
- |feature| Added multiple quality of life improvements to the modelling system (:pr:`354`). 

  * Add new method ``paramA.setas(paramB)`` for ``Parameter`` objects to copy the full metadata content from ``paramB`` into ``paramA``. 
  * Expand the ``FitResult`` summary to report on the regularization parameter and penalty weights when used in the analysis. 
  * Improve the report of incorrect attribute requests in ``FitResult`` objects and provide close matches as suggestions. 
  * Improve the report of errors during the evaluation of ``Model`` objects.  
  
- |fix| Fix bug in the ``fit`` function unfreezing all frozen model parameters upon fitting if any model parameter included a normalization constraint (:issue:`348`, :pr:`352`).
- |fix| Corrected two minor mathematical errors in the physical background models ``bg_homfractal`` and ``bg_homfractal_phase`` (:pr:`351`). 
- |fix| Fixed display of the online documentation in browsers with an enabled dark theme that made certain menus and text sections unreadable (:issue:`349`, :pr:`350`). The documentation will now default to a light theme even for dark themed browser. 


Release ``v0.14.2`` - June 2022
------------------------------------------

- |feature| |efficiency| (Windows-systems only) Removed the unorthodox default installation procedure of DeerLab based on the installation of Numpy and related packages linked against MKL via the Gohlke repository (:issue:`322`, :pr:`330`).

  * As a result the default performance of DeerLab can be affected in some Windows systems. To link the Numpy and related packages against MKL as in previous versions, an automated script ``upgrade_mkl.py`` is provided with the package.
  * Fixes the error appearing during installation if the ``git`` command was not installed or available in the system (:issue:`326`). 
  * Allows the distribution of DeerLab as wheels. 

- |feature| Implemented better options for automated and user-supplied noise estimates to improve bootstrapping approaches (:pr:`334`, :pr:`343`).
- |fix| Avoid the installation of (potentially unstable) pre-release versions of Numpy in systems with fresh Python installations (:pr:`336`).
- |fix| Improved the robustness of several function against non-numerical values due to division-by-zero errors (:pr:`335`).
- |fix| Corrected the behavior of regularization parameter selection with L-curve methods (:pr:`340`). Fixes the ``lc`` method in ``selgregparam`` which was seeking the optimal regularization parameter by minimizing curvature rather than by maximizing it. Prevents failure of the L-curve methods due to the appearance of non-numeric values when evaluating too large regularization parameter values.
- |fix| Fixes the error when specifying a limited excitation bandwidth in ``dipolarmodel`` via the ``excbandwidth`` argument (:pr:`342`). 
- |fix| Fixes the navigation menu on the documentation that appeared empty on mobile phones or for partially minimized windows on computers, impeding navigation through the documentation (:pr:`346`).
- |fix| Minor corrections to the documentation and examples.    

Release ``v0.14.1`` - June 2022
------------------------------------------

- |fix| Use Scipy's ``eigh`` instead of Numpy's to avoid convergence error ``numpy.linalg.LinAlgError: Eigenvalues did not converge`` during model uncertainty propagation (:issue:`310`, :pr:`311`).
- |fix| Refactored the code to avoid the use of ``lambda`` and nested functions. This enables pickling DeerLab's objects with Python's ``pickle`` module without errors (:pr:`312`).
- |feature| Added two new utility functions ``store_pickle`` and ``read_pickle`` that implement pickling with the ``dill`` package to be more robust against potential ``lambda`` functions defined by the users in scripts (:pr:`312`).
- |fix| Fixed minor bug when printing fit results with many model parameters being frozen. The print command would return an error message (:pr:`329`).
- |fix| Fixed bug when propagating bootstrapped uncertainty in presence of round-off errors (:pr:`325`). 
- |fix| |enhancement| Multiple minor improvements and corrections in the documentation.


Release ``v0.14.0`` - April 2022
------------------------------------------

.. rubric:: Overall changes

- |feature| |api| Complete overhaul of the DeerLab modeling and fitting interface. Check the new documentation for help and details. (:pr:`218`, :pr:`223`, :pr:`228`, :pr:`237`, :pr:`225`, :pr:`243`). 
  
  * A new modeling system has been introduced. DeerLab main interface runs on a new ``Model`` object class. Models implement and provide the distinction between linear and non-linear parameters.
  * Model parameters are no longer (solely) identified by their indexing inside a parameter vector, but are referenced by name. This avoids the need for a user to recall the ordering of the parameters. This is now all handled internally. For example, before ``paramA = parameters[idxA]`` is now ``model.paramA``.   
  * Any model parameter is accessible from the model object and its boundaries, start values and other properties can be easily modified. For example, to change the lower boundary of a parameter: ``model.paramA.lb = 0``.  
  * A new general ``fit`` function that fits arbitrary ``Model`` objects to single or multiple datasets has been implemented. The function automatically handles the selection of solvers to optimally fit the data to the model. 
  * Implemented a new function ``link`` to link model parameters (setting equality constraints in models). 
  * Implemented a new function ``merge`` to create a model returning more than one response (allowing the creation of global models). 
  * Implemented a new function ``relate`` to define functional relationships between model parameters.
  * Implemented a new function ``lincombine`` to create a model whose response is a linear combination of the inputs' model responses. 
  * Model parameters can now be frozen (set to a constant value and ignored during optimization) in the ``Model`` object and on the back-end ``snlls`` solver. For examples, to fix a parameter to a certain value: ``model.paramA.freeze(0.5)``.
  * Arbitrary normalization conditions can be imposed to the linear parameters.
  * Bootstrapping can now be requested directly from the ``fit`` function via the ``bootstrap`` keyword argument. The function will then return the bootstrap uncertainty quantification of all model parameters and of the model's response instead of the covariance-based uncertainty.
  * Implemented a new function ``dipolarmodel``, which generates models based on the dipolar EPR multi-pathway theoretical model. 
  * Added new examples, adapted existing ones, and removed unneeded examples. 
  * Add many new tests and removed tests related to deprecated functionality. 
  * All the built-in parametric models are now pre-compiled ``Model`` objects instead of just functions.
  * The function ``fitmodel`` has been deprecated and removed. The original has been substituted (and greatly expanded) by the new    ``dipolarmodel`` and ``fit`` functions. 
  * The function ``fitmultimodel`` has been deprecated and removed. The original functionality can be easily scripted with the new modeling system. An example of has been added, describing how to script the same functionality. 

- |feature| Introduced the profile-likelihood methodology both for uncertainty quantification based on likelihood-confidence intervals, and for identifiability analysis (:pr:`222`).

  * Added a new function ``profile_analysis`` to calculate the objective function profiles from model object parameters.
  * Implemented a new uncertainty quantification ``UQResult`` object type ``'profile'`` for results obtained from profile_analysis.
- |feature| Implemented a system to specify arbitrary penalty functions to be included in the non-linear part of the objective function during optimization. The penalties can be custom-defined and constructed into a ``Penalty`` object that can be passed to the ``fit`` function. Outer optimization of the penalty weights can also be included based on certain information-based criteria (:pr:`197`, :pr:`218`, :pr:`225`). 

  * Implemented a new object ``Penalty`` that includes the penalty function, weight parameter (and its boundaries), and the selection functional for optimization.
  * Adds new outer optimization options for the penalty weights, based on hard-coded model selection functionals. For now, the ICC, AIC, AICc, and BIC functionals are available.
  * Implemented a new function ``dipolarpenalty`` that generates dipolar-EPR-specific penalties, e.g. to induce compactness and/or smoothness.
- |feature| Implemented masking of datasets during optimization (:pr:`250`).
- |feature| Added a ``verbose`` option to display progress of the fit routines (:pr:`250`).
- |feature| Added support for analyzing and fitting complex-valued models and data (:issue:`127`, :pr:`218`).
- |feature| Orientation selection in dipolar signals can now be simulated for arbitrary orientation weights distributions via the ``orisel`` keyword argument in the new ``dipolarmodel`` or the ``dipolarkernel`` functions (:pr:`183`, :pr:`203`). 
- |feature| Re-purposed the ``ex_`` models. Each of these function represents a specific dipolar EPR experiment. These now take the experimental time delays as input, and return a new ``ExperimentInfo`` object. This can be passed to ``dipolarmodel`` via the optional keyword argument ``experiment`` to refine the boundaries and start values of the dipolar pathway refocusing times and amplitudes based on the experimental setup (:pr:`225`). 
- |feature| Implemented masking of datasets during optimization (:pr:`250`).
- |enhancement| Overhaul of the DeerLab documentation website (:pr:`235`).

  * Full HTML/CSS overhaul. The new web design based on the PyData theme has a clearer design, with more readable pages and code blocks.
  * Deprecates the use of the RTD theme. This removes the hard constraint of using Sphinx 1.8.0. Now the documentation builds with the latest Sphinx release.
  * Add a user-guide for the new modeling and fitting system.
  * Re-organize all of the website content.
  * Improved the dipolar EPR starting guide, and adapted it to the new system.
  * Fixed some minor errors in the examples.
  * Redesigned all examples towards the use of actual experimental data files in BES3T format. Examples can now be taken and easily adapted by users to their experiment data files (:pr:`304`).
- |enhancement| Added the functionality to print a ``FitResult`` object to display a summary of the fit goodness-of-fit statistics and a table of all estimated parameters and their uncertainties (:pr:`234`). 
- |enhancement| Added a new keyword argument ``regparamrange`` to ``snlls`` and ``fit`` to specify the search range of the optimal regularization parameter (:pr:`225`).
- |enhancement| Noise levels of the datasets can be optionally specified in all functions taking datasets (:pr:`213`).
- |enhancement| Added the option to include or exclude the edges of vector in ``regoperator`` via a new keyword argument ``includeedges`` (:pr:`204`). The default for all functions in DeerLab has been set to ``includeedges=False`` (:issue:`205`, :pr:`230`).  
- |enhancement| Generalized the regularization operator. Related functions no longer take ``regorder`` (regularization operator order) as an argument. Instead they now take ``regop`` (the full regularization operator) as an argument (:pr:`216`).
- |enhancement| Generalized the regularized linear least-squares functionality. Now it can handle arbitrary bounds on linear parameters and adapts the linear LSQ solver back end accordingly (:pr:`216`).
- |efficiency| Improved performance of post-optimization model evaluation/propagation for large datasets (:issue:`200`, :pr:`238`).  
- |efficiency| Implemented (adaptable) memory limits for potentially memory-intense functions (:issue:`201`, :pr:`239`). 
- |api| The function ``correctscale`` has been deprecated (:pr:`293`). Its limited functionality is included in the now broader functionality provided by the new modeling and fitting system.
- |api| The functions ``fitregmodel`` and ``fitparamodel`` have been deprecated and their core functionality merged into ``snlls``. The ``snlls`` function now handles any kind of least-squares problem and automatically employs optimal combinations of solvers to find the solution to the problems (:pr:`218`). 
- |api| Renamed the function ``bootan`` to ``bootstrap_analysis`` (:pr:`227`).
- |api| Deprecated TV and Huber regularization. Accordingly the keyword arguments ``regtype``, ``huberparameter`` have been removed throughout (:pr:`216`).
- |api| Deprecated the ``nnlsbpp`` NNLS solver (:pr:`231`).
- |api| Deprecated the ``regparamrange`` function (:pr:`232`). It depended on home-written code for the GSVD, which (as shown in previous issues) was prone to LAPACK backend problems and other bugs. This function was still a derelict from DeerAnalysis methodology.
- |api| The function ``time2dist`` has been renamed to ``distancerange`` (:issue:`273`, :pr:`274`).- |api| The function ``time2dist`` has been renamed to ``distancerange`` (:issue:`273`, :pr:`274`).
- |api| The convergence control arguments of the fit functions have now been renamed for consistency with the ``least_squares`` function of the SciPy package (:pr:`296`).
- |api| Changed the name of the parameter ``width`` to ``std`` in the ``dd_gauss``, ``dd_gauss2``, ``dd_gauss3``, and ``dd_skewgauss`` models (:issue:`278`, :pr:`280`).
- |fix| When using the ``multistart`` keyword argument, no longer includes the parameter boundaries in the set of multiple start values (:pr:`218`). 
- |fix| Fixed error (manifesting as ``nan`` values in the confidence intervals) caused by a division-by-zero in the covariance matrix estimation (:pr:`218`).
- |fix| Fix encoding error during installation (:pr:`252`). This error could disrupt the installation in OS with default encoding different from CP-1252.
- |fix| Implement a new function to ensure that estimated Jacobians are positive semi-definite matrices. This fixes the appearance of warnings and bugs when calculating confidence intervals (:pr:`216`).
- |fix| Corrected the scale invariance behavior of the covariance-based uncertainty estimates (:pr:`218`).
- |fix| Fixed multiple ``numpy.VisibleDeprecationWarning`` and ``RunTime`` warnings (:issue:`207`, :pr:`212`).
- |fix| Corrected the math in the documentation of some distance distribution models (:pr:`215`).
- |fix| Corrected the behavior of dataset weights. These are no longer normalized at runtime and kept as specified by the users (:issue:`248`, :pr:`250`).
- |fix| While testing, now skips a unit test if an error with the Tk backend of Matplotlib occurs (:pr:`211`).
- |fix| Fix multiple bugs and errors related to the new modeling and fitting system (:pr:`226`, :issue:`233`, :pr:`235`, :issue:`241`, :pr:`242`, :issue:`244`, :pr:`245`, :pr:`246`, :pr:`249`).
- |fix| Correct behavior of multistart optimization for one-sided parameter boundaries (:pr:`252`).
- |fix| Fix bug when globally fitting multiple datasets. The global weights were not being manipulated correctly in the estimation of the linear parameters leading to incorrect results (:pr:`302`)

.. rubric:: ``bootstrap_analysis``
<<<<<<< HEAD

- |efficiency| Added a new keyword argument ``memorylimit`` to specify the maximal memory used by the bootstrap analysis (by default 8GB). If the total analysis is expected to exceed the memory limit, the function will abort the execution (:issue:`200`, :pr:`238`).

.. rubric:: ``dipolarkernel``

- |feature| Added a new option `complex` to request the complex-valued dipolar kernel to simulate the out-of-phase contributions to the dipolar signals (:pr:`258`).
- |efficiency| Added a new keyword argument ``memorylimit`` to specify the maximal memory used by the dipolar kernel (by default 8GB). If the dipolar kernel is expected to exceed the memory limit, the function will abort the execution (:issue:`200`, :pr:`238`).
- |fix| Prompts error if wrong method is selected when specifying a limited excitation bandwidth (:issue:`181`, :pr:`183`). 

.. rubric:: ``bg_models``

- |feature| Implemented the time-dependent phase shifts for all the built-in physical background models, namely ``bg_hon3d_phase``, ``bg_hom3dex_phase``, and ``bg_homfractal_phase`` (:pr:`258`).   
- |enhancement| Changed the implementation of ``bg_hom3dex`` (:pr:`258`). This avoids the use of tabulated pre-calculated values. Accordingly the utility functions ``calculate_exvolume_redfactor`` and ``load_exvolume_redfactor`` have been removed.
- |fix| Improved the implementation and behavior of the ``bg_homfractal`` model (:pr:`258`).

.. rubric:: ``diststats``

- |fix| Fixed the behavior when dealing with distributions with arbitrary integral values

.. rubric:: ``selregparam``

- |enhancement| Implemented a general LSQ solver as backend to adapt to different regularized optimization problem structures.
- |enhancement| Generalized the linear least-squares solver. (:pr:`216`).
- |enhancement| In the ``brent`` mode, the search range is no longer selected from the min/max of ``regparamrange`` output, but from a new keyword argument ``searchrange`` set by default to ``[1e-8,1e2]``. The default values were chosen as the statistical means of Monte-Carlo simulations of the min/max values of ``regparamrange``'s output for typical 4-pulse DEER kernels (:pr:`232`).
- |enhancement|  In the ``grid`` mode, the grid-values are passed by the pre-existing keyword argument ``candidates``. By default, if not specified, a grid will be generated from the ``searchrange`` argument (:pr:`232`).

.. rubric:: ``UQResult``

- |fix| Ensures non-negativity of estimated parameter uncertainty probability density functions.
- |enhancement| Improve the behavior of ``UQresult.propagate()`` for bootstrapped uncertainty results. Now, instead of propagating bootstrapped uncertainty via the estimated covariance matrix, the uncertainty is propagated by bootstrapping from the bootstrapped uncertainty distributions (:pr:`218`). 
- |fix| Fix behavior of the bootstrap median (:pr:`254`).
- |fix| Suppress multiple ``DeprecationWarning`` warnings during uncertainty calculations (:pr:`255`).
- |fix| Fix error prompt when requesting private methods such as ``__deepcopy__`` (:issue:`301`, :pr:`303`).

.. rubric:: ``correctphase``

- |fix| Implement a fully vectorized analytical solution, resulting in a 30-150x speedup (:pr:`256`, :pr:`279`). 
- |api| Eliminate the ``phase='posrealint'`` and ``phase='negrealint'`` options (:pr:`279`).

.. rubric:: ``deerload``

- |fix| Raise warning instead of exception when parsing lines without key-value pairs (:pr:`256`). This avoid errors when trying to load BES3T files with PulseSPEL scripts edited in different OS systems.

.. rubric:: ``whitegaussnoise``

- |api| Renamed the argument ``level`` to ``std`` for clarity (:pr:`276`).
- |api| Make the argument ``std`` a required positional argument and no longer provide a default value (:pr:`276`).
=======
  - |efficiency| Added a new keyword argument ``memorylimit`` to specify the maximal memory used by the bootstrap analysis (by default 8GB). If the total analysis is expected to exceed the memory limit, the function will abort the execution (:issue:`200`, :pr:`238`).

.. rubric:: ``dipolarkernel``
  - |feature| Added a new option `complex` to request the complex-valued dipolar kernel to simulate the out-of-phase contributions to the dipolar signals (:pr:`258`).
  - |efficiency| Added a new keyword argument ``memorylimit`` to specify the maximal memory used by the dipolar kernel (by default 8GB). If the dipolar kernel is expected to exceed the memory limit, the function will abort the execution (:issue:`200`, :pr:`238`).
  - |fix| Prompts error if wrong method is selected when specifying a limited excitation bandwidth (:issue:`181`, :pr:`183`). 

.. rubric:: ``bg_models``
  - |feature| Implemented the time-dependent phase shifts for all the built-in physical background models, namely ``bg_hon3d_phase``, ``bg_hom3dex_phase``, and ``bg_homfractal_phase`` (:pr:`258`).
  - |enhancement| Changed the implementation of ``bg_hom3dex`` (:pr:`258`). This avoids the use of tabulated pre-calculated values. Accordingly the utility functions ``calculate_exvolume_redfactor`` and ``load_exvolume_redfactor`` have been removed.
  - |fix| Improved the implementation and behavior of the ``bg_homfractal`` model (:pr:`258`).

.. rubric:: ``diststats``
  - |fix| Fixed the behavior when dealing with distributions with arbitrary integral values

.. rubric:: ``selregparam``
  - |enhancement| Implemented a general LSQ solver as backend to adapt to different regularized optimization problem structures.
  - |enhancement| Generalized the linear least-squares solver. (:pr:`216`).
  - |enhancement| In the ``brent`` mode, the search range is no longer selected from the min/max of ``regparamrange`` output, but from a new keyword argument ``searchrange`` set by default to ``[1e-8,1e2]``. The default values were chosen as the statistical means of Monte-Carlo simulations of the min/max values of ``regparamrange``'s output for typical 4-pulse DEER kernels (:pr:`232`).
  - |enhancement|  In the ``grid`` mode, the grid-values are passed by the pre-existing keyword argument ``candidates``. By default, if not specified, a grid will be generated from the ``searchrange`` argument (:pr:`232`).

.. rubric:: ``UQResult``
  - |fix| Ensures non-negativity of estimated parameter uncertainty probability density functions.
  - |enhancement| Improve the behavior of ``UQresult.propagate()`` for bootstrapped uncertainty results. Now, instead of propagating bootstrapped uncertainty via the estimated covariance matrix, the uncertainty is propagated by bootstrapping from the bootstrapped uncertainty distributions (:pr:`218`). 
  - |fix| Fix behavior of the bootstrap median (:pr:`254`).
  - |fix| Suppress multiple ``DeprecationWarning`` warnings during uncertainty calculations (:pr:`255`).
  - |fix| Fix error prompt when requesting private methods such as ``__deepcopy__`` (:issue:`301`, :pr:`303`).

.. rubric:: ``correctphase``
  -  |fix| Implement a fully vectorized analytical solution, resulting in a 30-150x speedup (:pr:`256`, :pr:`279`). 
  - |api| Eliminate the ``phase='posrealint'`` and ``phase='negrealint'`` options (:pr:`279`).

.. rubric:: ``deerload``
  - |fix| Raise warning instead of exception when parsing lines without key-value pairs (:pr:`256`). This avoid errors when trying to load BES3T files with PulseSPEL scripts edited in different OS systems.

.. rubric:: ``whitegaussnoise``
  - |api| Renamed the argument ``level`` to ``std`` for clarity (:pr:`276`).
  - |api| Make the argument ``std`` a required positional argument and no longer provide a default value (:pr:`276`).
>>>>>>> d3eb826e

Release ``v0.13.2`` - July 2021
------------------------------------------

.. rubric:: Overall changes

- |fix| Fixed an error appearing during installation in Windows systems. If during installation a  ``python`` executable alias was not created, the call to the ``pipwin`` manager returned an error and the installation failed to download and install Numpy, SciPy and CVXOpt (:pr:`187`).
- |fix| Fixed the rendering of certain code-blocks in the documentation examples which were appearing as plain text (:issue:`179`, :pr:`184`). 
- |fix| Fixed the execution and rendering of the model examples in the documentation (:issue:`189`, :pr:`190`). 
- |fix| Fixed a bug in ``snlls`` where one of the linear least-squares solvers can return results that violate the boundary conditions due to float-point round-off errors (:issue:`177`, :pr:`188`).


Release ``v0.13.1`` - May 2021
------------------------------------------

.. rubric:: Overall changes

- |fix| Fixed the behavior of global weights throughout DeerLab fit functions. The keyword argument ``weights`` was not having any or the expected effect in the results in some fit functions. Also fixes the behavior of built-in plots for global fits (:issue:`168`, :pr:`171`). 
- |enhancement| Optimize default weights in global fitting according to the datasets noise levels (:issue:`169`, :pr:`174`).
- |fix| Fixed a bug in ``snlls`` that was causing the confidence intervals in ``snlls``, ``fitmodel`` and ``fitmultimodel`` to vanish for large signal scales (:issue:`165`, :pr:`166`). 

.. rubric:: ``deerload`` 

- |fix| Corrected a bug that happened in certain BES3T Bruker spectrometer files, when there are entries under the ``MANIPULATION HISTORY LAYER`` section at the end of the descriptor file. Also fixed the reading of ``.XGF`` partner files (:pr:`164`). 

.. rubric:: ``snlls``

- |enhancement| The keyword argument ``extrapenalty`` now requires a function that takes both non-linear and linear parameters. Corrected the name of the keyword in the documentation (:pr:`175`). 

.. rubric:: ``fitparamodel``

- |fix| Fixed the scaling of the output ``FitResult.model`` and ``FitResult.modelUncert`` (:pr:`173`).

.. rubric:: ``ex_pseudotitration_parameter_free``:

- |fix| Removed ``Ctot`` from second order term in the ``chemicalequalibrium`` polynomial (:pr:`163`).

------------------------------------------

Release ``v0.13.0`` - April 2021
------------------------------------------

.. rubric:: Overall changes

- |feature| DeerLab is now distributed via the Anaconda repository and can be installed with the ``conda`` package manager (:issue:`12`, :pr:`157`). The installation instructions have been expanded to describe the Anaconda installation (:pr:`155`).
- |feature| DeerLab now supports Python 3.9.
- |enhancement| The function ``fitsignal`` has been re-named to ``fitmodel`` for correctness and consistency with other functions (:pr:`102`).
- |feature| Added new experiment models for RIDME on systems with one to seven harmonic pathways (S=1/2 to S=7/2) to include all higher harmonics (overtones) (:pr:`79`). 
- |enhancement| Bootstrapping is now embedded into ``fitmodel`` to automatically bootstrap all output quantities without the need to write additional script lines (:issue:`55`). In ``fitmodel`` a new option ``uq`` allows to switch between covariance or bootstrapping uncertainty quantification (:pr:`88`). 
- |feature| The function ``fitmodel`` now returns ``Vmod`` and ``Vunmod``, the modulated and unmodulated contributions to the fitted dipolar signal, respectively, along their uncertainties as additional outputs (:pr:`78`).
- |feature| Implemented several initialization strategies in ``fitmultimodel`` for multi-model components (:pr:`67`). Three different new strategies ``'spread'``, ``'split'`` and ``'merge'`` will initialize the parameter values of the N-component fit based on the results of the N-1/N+1 component fit to improve quality of results and speed.  
- |feature| Added contribution guidelines to the documentation and automated list of DeerLab contributors. 
- |feature| The function ``snlls`` now accepts additional custom penalties to include in the optimization (:issue:`76`, :pr:`112`).
- |feature| All fit functions now return the fit of the data along its uncertainty automatically as part of the ``FitResult`` object(:issue:`130`, :pr:`134`).
- |feature| Implemented a new method ``UQResult.join()`` to merge multiple uncertainty quantification objects (:pr:`154`). This permits error propagation from multiple uncertainty sources to a common function.
- |efficiency| The performance of all fit functions has been considerably accelerated by removing call overheads in built-in DeerLab models (:issue:`100`, :pr:`101`, :pr:`143`).
- |fix| Improved robustness of the installation from PyPI (:pr:`65`):
- |fix| The installer no longer assumes the alias ``pip`` to be setup on the system. 
- |fix| The installation will now handle cases when system-wide privileges are not available (:issue:`52`).
- |fix| Improved robustness of the installation in Windows systems to avoid missing DLL errors (:issue:`64`).
- |fix| The installer will now get the latest Numpy/Scipy releases in Windows systems available at the [Gohlke repository](https://www.lfd.uci.edu/~gohlke/pythonlibs/). 
- |fix| Adapted piece of code leading to a ``VisibleDeprecationWarning`` visible during execution of certain DeerLab functions.
- |enhancement| Improved interface of built-in plots in ``FitResult.plot()``. The method now returns a Matplotlib figure object (``matplotlib.figure.Figure``) instead of an axes object (``matplotlib.axes._subplots.AxesSubplot``) which can be modified more freely to adjust graphical elements (:issue:`85`). The method now takes an optional keyword ``FitResult.plot(show=True\False)`` to enable/disable rendering of the graphics upon calling the method (:pr:`87`).
- |fix| The fit objective values returned in ``FitResult.cost`` are now correct (previous versions had an erroneous 1/2 factor) (:issue:`80`). The value is now returned as a scalar value instead of a single-element list (:issue:`81`).
- |enhancement| Removed the re-normalization conventions ``K(t=0,r)=1`` and ``B(t=0)=1`` and associated options ``renormalize`` and ``renormpaths`` in the ``dipolarkernel`` and ``dipolarbackground`` functions (:pr:`99`) to avoid identifiability issues between dipolar pathway amplitudes and signal scales during fitting (:issue:`76`). 
- |enhancement| The fit convergence criteria ``tol`` (objective function tolerance) and ``maxiter`` (iteration limit) are now exposed as keyword argument in all fit functions (:issue:`111`, :pr:`112`). 
- |enhancement| Multiple improvements and corrections to the documentation (:pr:`95`, :pr:`96`, :pr:`104`, :pr:`106`, :pr:`107`, :pr:`115`, :pr:`122`)
- |fix| Corrections in the metadata of multiple ``dd_models``. The key ``Parameters`` of some models contained the wrong names.
- |enhancement| The metadata of the built-in models is now accessible and manipulable via function attributes (e.g. ``dd_gauss.parameters``) rather than trought a returned dictionary (e.g. ``dd_gauss()['Parameters']``) (:pr:`143`).
- |enhancement| The keyword argument to request uncertainty quantification has been unified across all fitting functions. It is now ``uq`` (:pr:`120`).
- |api| The ``UncertQuant`` class has been renamed into ``UQResult`` (:pr:`123`).
- |enhancement| Uncertainty quantification is now tested numerically against an external package (``lmfit``) to ensue quality and accuracy(:pr:`121`).
- |enhancement| Expanded the collection of examples in the documentation, and improved existing ones (:pr:`144`, :pr:`148`, :pr:`153`).

.. rubric:: ``deerload`` 

- |fix| Fixed behavior of the function when loading certain 2D-datasets in the BES3T format (:issue:`82`, :pr:`83`).
- |fix| In 2D-datasets, the abscissas are now returned as a list of abscissas instead of a single 2D-matrix (:pr:`83`). 

.. rubric:: ``fitmodel``

- |fix| Corrected the scaling behaviour of all outputs related to components of the dipolar signal to match the scaling of the original experimental data (:pr:`78`). 
- |enhancement| The built-in plot method ``FitResult.plot()`` now plots the unmodulated component fit as well with its uncertainty (:pr:`78`).
- |enhancement| When plotting bootstrapped results with ``FitResult.plot()``, the fit is substituted with the median of the bootstrapped distribution (:pr:`148`).
- |enhancement| Extended information included in the verbose summary (:pr:`78`). 
- |enhancement| Simplified the interface for defining initial values and boundaries of parameters in ``fitsignal`` (:pr:`71`). Now instead of defining, e.g., ``fitsignal(..., lb = [[],[50],[0.2, 0.5]])`` one can define the individual vales/boundaries ``fitsignal(..., bg_lb = 50, ex_lb = [0.2,0.5])`` by using the new keywords. 
- |api| Removed the keyword argument ``uqanalysis=True/False``. The uncertainty quantification can now be disabled via the new keyword ``uq=None`` (:pr:`98`).
- |fix| Corrected the behaviour of built-in start values when manually specifying boundaries (:pr:`73`). If the built-in start values are outside of the user-specified boundaries the program will now automatically set the start values in the middle of the boundaries to avoid errors (:issue:`72`)).
- |enhancement| Implemented the constraint ``Lam0+sum(lam)<=1`` to ensure the structural-identifiability of ``Lam0`` and ``V0`` during SNLLS optimization of experiment models with more than one modulated dipolar pathway (i.e. does not affect ``ex_4pdeer``) (:issue:`76`, :pr:`108`).
- |enhancement| The function now accepts any sequence input (lists, arrays, tuples, etc.) instead of just lists (:pr:`152`). 
- |api| Removed the optional keyword argument ``regtype`` (:pr:`137`).
- |fix| Fixed a bug in the scaling of the distance distribution uncertainty quantification (:pr:`148`).

.. rubric:: ``fitregmodel``

- |fix| Corrected the behaviour of the uncertainty quantification when disabling the non-negativity constraint (:pr:`121`).

.. rubric:: ``fitparamodel`` 

- |fix| Made ``par0`` a positional argument instead of an optional keyword (:issue:`70`). to avoid errors when not defined (:issue:`69`).
- |api| Keyword argument ``rescale`` has been renamed to ``fitscale`` (:issue:`128`, pr:`129`).

.. rubric:: ``snlls``

- |fix| Corrected bug that was leading to the smoothness penalty being accounted for twice in the least-squares residual during optimization (:issue:`103`).
- |enhancement| Now returns the uncertainty quantification of linear and nonlinear parts as separate objects ``nonlinUncert`` and ``linUncert`` (:pr:`108`).
- |enhancement| Improved the covariance-based uncertainty analysis by including correlations between linear and non-linear parameters(:pr:`108`).
- |fix| Improved the behavior of signal scale determination (:pr:`108`).
- |fix| Enabled prescaling of the data to avoid scaling issues during uncertainty quantification (:issue:`132`, :pr:`133`).
- |fix| Corrected the behaviour of the uncertainty quantification when disabling the regularization penalty (:pr:`121`).

.. rubric:: ``diststats`` 

- |fix| Now compatible with non-uniformly defined distance distributions (:issue:`92`, :pr:`94`)). 
- |fix| Added internal validation step to avoid non-sensical results when confounding the syntax (:pr:`91`).

.. rubric:: ``dipolarkernel`` 

- |enhancement| Now allows defining pathways without unmodulated components.
- |fix| All optional keyword arguments can only be passed as named and not positional arguments (:pr:`138`)). 
- |api| The keyword ``pathways`` now only takes lists of pathways and not modulation depth parameters. A new separate keyword ``mod`` takes the modulation depth parameter for the simplified 4-pulse DEER kernel (:issue:`118`, :pr:`138`).
- |api| Renamed the background argument keyword ``B`` into ``bg`` (:pr:`138`).

.. rubric:: ``regparamrange``

- |fix| Implemented new CSD algorithm to avoid LAPACK library crashes encountered when using multiple DeerLab functions calling ``regparamrange`` internally (:pr:`68`).

.. rubric:: ``correctphase`` 

- |feature| Implement new keyword ``phase`` to select the criterion for optimizing the phase for correction (:issue:`114`, :pr:`131`).
- |api| Deprecated imaginary offset fitting (:pr:`131`). 
- |api| Deprecated manual phase correction. Manual correction can be done by the user and is now described in the beginner's guide (:pr:`131`). 

----------------------------------------

Release ``v0.12.2`` - October 2020
------------------------------------------

.. rubric::  Overall changes

- |fix| Fit functions using the ``multistart`` option are now fully deterministic. The functions was using now a random generator to define the different start points, this is now deterministic. 

- |enhancement| Documentation UI has been re-designed for a more confortable reading. Minor errors and outdated information have been corrected throughout. Expanded reference documentation of several functions for better understanding. 


.. rubric:: ``regparamrange``

- |fix| The exception handling introduced in the previous release was still too specific. The function kept crashing due to SVD non-convergence errors during the GSVD. This has been fixed and the error will not lead to a crash. (:issue:`42`).   

.. rubric:: ``dd_skewgauss``

- |fix| Corrected an error in the implementation that was leading to wrong distributions (:issue:`61`).  

.. rubric:: ``dd_models``, ``ex_models``

-  |enhancement| Adapted numerical boundaries and start values of some built-in models to reflect better the physical reality. Afected models: ``dd_skewgauss``, ``dd_triangle``, ``dd_gengauss``, ``ex_5pdeer``, ``ex_ovl4pdeer``. 

----------------------------------------

Release ``v0.12.1`` - October 2020
------------------------------------------

.. rubric::  Overall changes

- |efficiency| The calculation of the Jacobian for covariance-based uncertainty analysis has been simplified providing a significant boost in performance for all fit functions (:pr:`55`). 

- |fix| The Jacobian computation is more robust, now taking into consideration parameter boundaries (:pr:`58`). This solves errors such as the ones reported in (:issue:`50`).

- |fix| Broken examples in the documentation have been corrected (:pr:`57`).

- |enhancement| When requesting attributes or method of a UncertQuant object under disabled uncertainty analysis (``uqanalysis=False``) now it will prompt an explanatory error instead of just crashing (:issue:`56`). 

.. rubric:: ``fitsignal``

- |fix| Corrected the behaviour of the scaling output (``fit.scale``). Now all fitted dipolar signals (``fit.V``) have the same scaling as the input signal (:issue:`53`). 

.. rubric::  ``regparamrange``

- |fix| Relaxed the exception handling to catch errors occuring under certain conditions. The function seems to crash due to LAPACK or SVD non-convergence errors during the GSVD, now these are catched and the alpha-range is estimated using simple SVD as an approximation. This function might be deprecated in a future release (:issue:`42`).   

----------------------------------------


Release ``v0.12.0`` - October 2020
------------------------------------------

.. rubric::  Overall changes

- |feature| Added new function ``diststats`` to calculate different statistical quantities of the distance distribution and their corresponding uncertainties (:pr:`37`).

- |feature| Introduced the option ``cores`` to ``bootan`` parallelize the bootstrapping using multiple CPUs (:pr:`35`). 

- |enhancement| The regularization operator matrices ``regoperator`` now include the edges of the distribution (:pr:`38`). Now the smoothness penalty is imposed on the distribution edges avoiding the accumulation of distribution mass at the edges of ``r``. 

- |enhancement| The interface for defining dipolar pathways has been simplified (:pr:`41`). For example, a signal with two dipolar pathways had to be defined as ``pathways = [[Lam0,np.nan], [lam1,T0]]``. Now the unmodulated pathway must be defined by its amplitude and does not accept the use of ``np.nan``, e.g. ``pathways = [Lam0, [lam1,T0]]``.

- |api| The project version control has been switched from the Git-flow to the GitHub-flow design. The default branch has been switched from ``master`` to ``main``, which is now always production-ready. All new contributions are merged into ``main`` exclusively by pull requests.

- |enhancement| The dependency on the ``lambda`` parameter has been removed from all phenomenological background models, and kept only for physical models (:pr:`43`). Their interface with ``dipolarbackground`` and ``dipolarkernel`` have been updated accordingly. 
 
.. rubric::  ``bg_homfractal`` 

-  |fix| Corrected behavior of the model. For ``d=3`` the model returned wrong values, and for ``d~=3`` the model resulted in an error.

.. rubric::  ``UncertQuant``

- |fix| Fixed bug when propagating uncertainty to scalar functions.

.. rubric::  ``deerload``

- |fix| Fixed UTF-8 error when loading certain spectrometer files in MacOS (:pr:`30`)

.. rubric::  ``fitsignal``

- |fix| The fitted scale of the signal is now properly calculated when fitting fully parametric signals. 
- |fix| Fixed error occuring when fitting a dipolar evolution function with a non-parametric distribution.

.. rubric::  ``selregparam``

- |fix| Fixed bug occuring when requesting the ``lc`` or ``lr`` selection methods.

.. rubric::  ``regparamange``

- |fix| An error occuring at the BLAS/LAPLACK error ocurring under certain conditions in MacOS and Ubuntu is now handled to avoid a crash. 

----------------------------------------


Release ``v0.11.0`` - September 2020
------------------------------------------

.. rubric::  Overall changes

* |enhancement| All Gauss models (``dd_gauss``,etc.) now use the standard deviation ``sigma`` instead of the FWHM as the width parameter for consistency with other method such as Rice distributions (:pr:`19`).

* |fix| All hard-wired random seeds have been removed. 

* |feature| A new method ``plot()`` has been added to the ``FitResult`` class returned by all fit functions. This will create a basic plot of the fit results (:pr:`7`).

.. rubric::  ``snlls``

- |api| Renamed option ``penalty`` as ``reg`` and improved its interface (:pr:`13`).
- |enhancement| The regularization parameter of the optimal solution is returned now (:pr:`20`).

.. rubric::  ``whitegaussnoise``

- |enhancement| Added a ``seed`` option to select static noise realizations.

.. rubric::  ``correctzerotime`` 

- |fix| Fixed bug when zero-time is at start/end of array (:pr:`24`).
- |fix| Function no longer rescales the experimental data passed on to the function. 

.. rubric::  ``fitsignal``  

- |enhancement| The regularization parameter of the optimal solution is returned now (:pr:`20`).
- |fix| Bug fixed when fitting dipolar evolution functions (no background and no experiment models) with a parametric distance distribution. 

.. rubric::  ``fitmultimodel``

- |enhancement| Start points are now spread over constrained parameter space grid instead of being randomble initiated(:pr:`22`).

.. rubric::  ``deerload`` 

- |fix| Now returns the time axis in microseconds instead of nanoseconds (:pr:`21`).
- |fix| The bug appearing when loading certain BES3T files has been fixed (:pr:`14`).

.. rubric::  ``fitregmodel``

- |enhancement| Now returns the fitted dipolar signal in the ``FitResult`` output

.. rubric::  ``correctscale``

- |fix| The parameter fit ranges have been adjusted.


----------------------------------------

Release ``v0.10.0`` - August 2020
--------------------------------------

As of this version, DeerLab is based on Python in contrast to older versions based on MATLAB found [here](https://github.com/JeschkeLab/DeerLab-Matlab).

.. rubric:: Overall changes

- |api| The following functions have been deprecated due to limited usability or due to functionality overlap with other DeerLab functions: ``aptkernel``, ``backgroundstart``, ``fitbackground``, ``paramodel``, and ``time2freq``. 

- |feature| All fit functions now return a single ``FitResult`` output which will contain all results. 

- |feature| All functions are now compatible with non-uniformly increasing distance axes. 

- |feature| All fit functions are completely agnostic with respect of the abolute values of the signal amplitude. This is automatically fitted by all function and return as part of the results.

- |feature| Uncertainty quantification for all fit functions is returned as a ``UncertQuant`` object from which confidence intervals, parameter distributions, etc. can be generated generalizing the uncertainty interface for all DeerLab. Uncertainty can now be propagated to arbitrary functions.

.. rubric:: ``fitparamodel``

- |enhancement| The functionality has been streamlined. Function now fits arbitrary parametric models using non-linear leas-squares without consideration of whether it is a time-domain or distance-domain model. The models no longer need to take two inputs (axis+parameters) and now only tk the parameters as input. 

.. rubric:: ``fitregmodel``

- |fix| Goodness-of-fit estimators are now computed using the proper estimation the degrees of freedom.

.. rubric:: ``fitmultimodel``

- |fix| Added internal measures to avoid situations where one or several components are suppressed by fitting zero-amplitudes making the method more stable. 

.. rubric:: ``uqst``

- |fix| The uncertainty distributions of the parameters are now returned as properly normalized probability density functions.

.. rubric:: ``fftspec``

- |fix| Frequency axis construction has been corrected.

.. rubric:: ``regoperator``

- |feature| Now calculates the numerically exact finite-difference matrix using Fornberg's method.

.. rubric:: ``correctphase``

- |feature| Now can handle 2D-datasets.

<|MERGE_RESOLUTION|>--- conflicted
+++ resolved
@@ -28,28 +28,19 @@
 ------------------------------------------
 - |fix| : Fixes errors in documentation (:pr:`429`).
   
-<<<<<<< HEAD
-  * Changes the file name of figures ``modelling*.png`` to ``modeling*.png``. To keep all spelling consistent with american english.
-  * Adds a missing ``)`` in ``fitting_guide``
-  * Corrects the time axis in ``echo_crossing`` example.
-=======
   * Changes the file name of figures 'modelling*.png` to `modeling*.png`. To keep all spelling consistent with American english.
   * Adds a missing `)` in `fitting_guide`
   * Corrects the time axis in `echo_crossing` example.
   * Corrects plotting in `ex_simulate_basic_4pdeer` example.
->>>>>>> d3eb826e
 
 - |fix| : Fixes an errors in tests (:pr:`429`).
   
   * The test ``test_algorithms`` had an incorrect search range.
 
-<<<<<<< HEAD
-- |fix| : Removes the default font from the ``fit`` function due to conflicts on some systems (:pr:`429`).
-=======
 - |fix| : Fixes an errors in the general Gaussian distribution model (:pr:`435`).
   
 - |fix| : Removes the default font from the `fit` function due to conflicts on some systems (:pr:`429`).
->>>>>>> d3eb826e
+
 
 Release ``v1.0.1`` - March 2023
 ------------------------------------------
@@ -114,40 +105,13 @@
 - |api| Removes the subpackage ``deerlab.utils`` and makes its functions part of the main package for simpler maintenance (:pr:`408`). Removes multiple unused private functions.
 
 .. rubric:: ``fit``
-<<<<<<< HEAD
-
-- |enhancement| The function now returns a full uncertainty quantification for the normalization factor of any model parameter with a normalization condition (:pr:`372`).
-- |efficiency| |api| Removes the automatic computation of the ``modelUncert`` output containing the propagated uncertainty estimate of the model's response (:pr:`401`). This significantly speeds up the runtime of the function by disabling the automatic propagation of uncertainty to the model's response which could take from several seconds to several minutes in complex models (:issue:`391`).
-
-
-.. rubric:: ``dipolarkernel``
-
-- |feature| Implements multi-spin dipolar pathways up to three-spin interactions (:pr:`385`). The function takes now a list of distance vectors ``[r1,r2,...,rQ]`` for multi-spin kernels.   
-- |feature| Expands the function to be able to account for arbitrary experimental time coordinates (:pr:`385`). Now a list of time vectors ``[t1,t2,...,tD]`` can be specified to construct a D-dimensional dipolar kernel.
-- |enhancement| : Refactors most code in the function (:pr:`385`). THe code should now be more logically ordered using mathematical symbols for clearer equations. 
-- |api| Introduces a new and clearer syntax for defining dipolar pathways (:pr:`385`). Now, instead of specifying a list of pathways, where each pathway is a list of values (being the amplitude, refocusing time, and harmonic in that order), now pathways are specified as a list of dictionaries, e.g. ``pathways = [{'amp':0.5}, 'reftime':0, 'harmonic':1]``.
-- |feature| |efficiency| Adds a new optional argument ``tinterp`` to construct a dipolar kernel for a pathway and interpolate other pathways from that one (:pr:`393`). 
-
-.. rubric:: ``dipolarbackground``
-
-- |feature| Implements multi-spin dipolar pathways up to three-spin interactions (:pr:`385`).
-- |feature| Expands the function to be able to account for arbitrary experimental time coordinates (:pr:`385`). Now a list of time vectors ``[t1,t2,...,tD]`` can be specified to construct a D-dimensional dipolar background function.
-- |api| Introduces the same new syntax for defining dipolar pathways as in ``dipolarkernel`` (:pr:`385`).
-
-
-.. rubric:: ``correctphase``
-
-- Adds a new optional argument ``offset`` to enable a numerical optimization of the phase while accounting for a non-zero imaginary component offset (:issue:`392`, :pr:`395`).
-
-.. rubric:: ``snlls``
-
-- Adds an optional argument ``modeluq`` to enable /disable the model uncertainty propagation (:pr:`401`).
-=======
+
   - |enhancement| The function now returns a full uncertainty quantification for the normalization factor of any model parameter with a normalization condition (:pr:`372`).
   - |efficiency| |api| Removes the automatic computation of the ``modelUncert`` output containing the propagated uncertainty estimate of the model's response (:pr:`401`). This significantly speeds up the runtime of the function by disabling the automatic propagation of uncertainty to the model's response which could take from several seconds to several minutes in complex models (:issue:`391`).
 
 
 .. rubric:: ``dipolarkernel``
+
   - |feature| Implements multi-spin dipolar pathways up to three-spin interactions (:pr:`385`). The function takes now a list of distance vectors ``[r1,r2,...,rQ]`` for multi-spin kernels. 
   - |feature| Expands the function to be able to account for arbitrary experimental time coordinates (:pr:`385`). Now a list of time vectors ``[t1,t2,...,tD]`` can be specified to construct a D-dimensional dipolar kernel.
   - |enhancement| : Refactors most code in the function (:pr:`385`). THe code should now be more logically ordered using mathematical symbols for clearer equations. 
@@ -155,17 +119,19 @@
   - |feature| |efficiency| Adds a new optional argument ``tinterp`` to construct a dipolar kernel for a pathway and interpolate other pathways from that one (:pr:`393`). 
 
 .. rubric:: ``dipolarbackground``
+
   - |feature| Implements multi-spin dipolar pathways up to three-spin interactions (:pr:`385`).
   - |feature| Expands the function to be able to account for arbitrary experimental time coordinates (:pr:`385`). Now a list of time vectors ``[t1,t2,...,tD]`` can be specified to construct a D-dimensional dipolar background function.
   - |api| Introduces the same new syntax for defining dipolar pathways as in ``dipolarkernel`` (:pr:`385`).
 
 
 .. rubric:: ``correctphase``
+
   - Adds a new optional argument ``offset`` to enable a numerical optimization of the phase while accounting for a non-zero imaginary component offset (:issue:`392`, :pr:`395`).
 
 .. rubric:: ``snlls``
+
   - Adds an optional argument ``modeluq`` to enable /disable the model uncertainty propagation (:pr:`401`).
->>>>>>> d3eb826e
 
 Release ``v0.14.5`` - December 2022
 ------------------------------------------
@@ -174,21 +140,14 @@
 - |fix| Fix errors in the background function plots used in the examples showing 4-pulse DEER analyses. 
 
 .. rubric:: ``fit``
-<<<<<<< HEAD
-
-- |fix| Expose the ``cores`` option of ``bootstrap_analysis`` to parallelize bootstrap analysis from the ``fit`` function (:pr:`387`).
-- |fix| Correct behavior of masking during fitting (:pr:`394`). When using the ``mask`` option of the ``fit`` function, certain steps such as noise estimation and goodness-of-fit assessment were not taking into account the mask during the analysis.
-
-.. rubric:: ``bootstrap_analysis``
-
-- |fix| Fix error prompted when analyzing scalar variables (:pr:`402`).
-=======
+
   - |fix| Expose the ``cores`` option of ``bootstrap_analysis`` to parallelize bootstrap analysis from the ``fit`` function (:pr:`387`).
   - |fix| Correct behavior of masking during fitting (:pr:`394`). When using the ``mask`` option of the ``fit`` function, certain steps such as noise estimation and goodness-of-fit assessment were not taking into account the mask during the analysis.
 
 .. rubric:: ``bootstrap_analysis``
+
   - |fix| Fix error prompted when analyzing scalar variables (:pr:`402`).
->>>>>>> d3eb826e
+
 
 
 Release ``v0.14.4`` - August 2022
@@ -201,19 +160,13 @@
 - |fix| Multiple issues with the incorrect dark theming of the webpage (:pr:`359`) 
 
 .. rubric:: ``fit``
-<<<<<<< HEAD
-
-- |fix| Added multiple missing optional keyword arguments to the documentation of the function (:pr:`367`).
+
+  - |fix| Added multiple missing optional keyword arguments to the documentation of the function (:pr:`367`).
 
 .. rubric:: ``dd_randcoil``
 
-- |fix| Fixed the erronously switched descriptions of the model parameters (:pr:`361`).
-=======
-  - |fix| Added multiple missing optional keyword arguments to the documentation of the function (:pr:`367`).
-
-.. rubric:: ``dd_randcoil``
   - |fix| Fixed the erronously switched descriptions of the model parameters (:pr:`361`).
->>>>>>> d3eb826e
+
 
 
 Release ``v0.14.3`` - July 2022
@@ -340,77 +293,34 @@
 - |fix| Fix bug when globally fitting multiple datasets. The global weights were not being manipulated correctly in the estimation of the linear parameters leading to incorrect results (:pr:`302`)
 
 .. rubric:: ``bootstrap_analysis``
-<<<<<<< HEAD
-
-- |efficiency| Added a new keyword argument ``memorylimit`` to specify the maximal memory used by the bootstrap analysis (by default 8GB). If the total analysis is expected to exceed the memory limit, the function will abort the execution (:issue:`200`, :pr:`238`).
+
+  - |efficiency| Added a new keyword argument ``memorylimit`` to specify the maximal memory used by the bootstrap analysis (by default 8GB). If the total analysis is expected to exceed the memory limit, the function will abort the execution (:issue:`200`, :pr:`238`).
 
 .. rubric:: ``dipolarkernel``
 
-- |feature| Added a new option `complex` to request the complex-valued dipolar kernel to simulate the out-of-phase contributions to the dipolar signals (:pr:`258`).
-- |efficiency| Added a new keyword argument ``memorylimit`` to specify the maximal memory used by the dipolar kernel (by default 8GB). If the dipolar kernel is expected to exceed the memory limit, the function will abort the execution (:issue:`200`, :pr:`238`).
-- |fix| Prompts error if wrong method is selected when specifying a limited excitation bandwidth (:issue:`181`, :pr:`183`). 
-
-.. rubric:: ``bg_models``
-
-- |feature| Implemented the time-dependent phase shifts for all the built-in physical background models, namely ``bg_hon3d_phase``, ``bg_hom3dex_phase``, and ``bg_homfractal_phase`` (:pr:`258`).   
-- |enhancement| Changed the implementation of ``bg_hom3dex`` (:pr:`258`). This avoids the use of tabulated pre-calculated values. Accordingly the utility functions ``calculate_exvolume_redfactor`` and ``load_exvolume_redfactor`` have been removed.
-- |fix| Improved the implementation and behavior of the ``bg_homfractal`` model (:pr:`258`).
-
-.. rubric:: ``diststats``
-
-- |fix| Fixed the behavior when dealing with distributions with arbitrary integral values
-
-.. rubric:: ``selregparam``
-
-- |enhancement| Implemented a general LSQ solver as backend to adapt to different regularized optimization problem structures.
-- |enhancement| Generalized the linear least-squares solver. (:pr:`216`).
-- |enhancement| In the ``brent`` mode, the search range is no longer selected from the min/max of ``regparamrange`` output, but from a new keyword argument ``searchrange`` set by default to ``[1e-8,1e2]``. The default values were chosen as the statistical means of Monte-Carlo simulations of the min/max values of ``regparamrange``'s output for typical 4-pulse DEER kernels (:pr:`232`).
-- |enhancement|  In the ``grid`` mode, the grid-values are passed by the pre-existing keyword argument ``candidates``. By default, if not specified, a grid will be generated from the ``searchrange`` argument (:pr:`232`).
-
-.. rubric:: ``UQResult``
-
-- |fix| Ensures non-negativity of estimated parameter uncertainty probability density functions.
-- |enhancement| Improve the behavior of ``UQresult.propagate()`` for bootstrapped uncertainty results. Now, instead of propagating bootstrapped uncertainty via the estimated covariance matrix, the uncertainty is propagated by bootstrapping from the bootstrapped uncertainty distributions (:pr:`218`). 
-- |fix| Fix behavior of the bootstrap median (:pr:`254`).
-- |fix| Suppress multiple ``DeprecationWarning`` warnings during uncertainty calculations (:pr:`255`).
-- |fix| Fix error prompt when requesting private methods such as ``__deepcopy__`` (:issue:`301`, :pr:`303`).
-
-.. rubric:: ``correctphase``
-
-- |fix| Implement a fully vectorized analytical solution, resulting in a 30-150x speedup (:pr:`256`, :pr:`279`). 
-- |api| Eliminate the ``phase='posrealint'`` and ``phase='negrealint'`` options (:pr:`279`).
-
-.. rubric:: ``deerload``
-
-- |fix| Raise warning instead of exception when parsing lines without key-value pairs (:pr:`256`). This avoid errors when trying to load BES3T files with PulseSPEL scripts edited in different OS systems.
-
-.. rubric:: ``whitegaussnoise``
-
-- |api| Renamed the argument ``level`` to ``std`` for clarity (:pr:`276`).
-- |api| Make the argument ``std`` a required positional argument and no longer provide a default value (:pr:`276`).
-=======
-  - |efficiency| Added a new keyword argument ``memorylimit`` to specify the maximal memory used by the bootstrap analysis (by default 8GB). If the total analysis is expected to exceed the memory limit, the function will abort the execution (:issue:`200`, :pr:`238`).
-
-.. rubric:: ``dipolarkernel``
   - |feature| Added a new option `complex` to request the complex-valued dipolar kernel to simulate the out-of-phase contributions to the dipolar signals (:pr:`258`).
   - |efficiency| Added a new keyword argument ``memorylimit`` to specify the maximal memory used by the dipolar kernel (by default 8GB). If the dipolar kernel is expected to exceed the memory limit, the function will abort the execution (:issue:`200`, :pr:`238`).
   - |fix| Prompts error if wrong method is selected when specifying a limited excitation bandwidth (:issue:`181`, :pr:`183`). 
 
 .. rubric:: ``bg_models``
+
   - |feature| Implemented the time-dependent phase shifts for all the built-in physical background models, namely ``bg_hon3d_phase``, ``bg_hom3dex_phase``, and ``bg_homfractal_phase`` (:pr:`258`).
   - |enhancement| Changed the implementation of ``bg_hom3dex`` (:pr:`258`). This avoids the use of tabulated pre-calculated values. Accordingly the utility functions ``calculate_exvolume_redfactor`` and ``load_exvolume_redfactor`` have been removed.
   - |fix| Improved the implementation and behavior of the ``bg_homfractal`` model (:pr:`258`).
 
 .. rubric:: ``diststats``
+
   - |fix| Fixed the behavior when dealing with distributions with arbitrary integral values
 
 .. rubric:: ``selregparam``
+
   - |enhancement| Implemented a general LSQ solver as backend to adapt to different regularized optimization problem structures.
   - |enhancement| Generalized the linear least-squares solver. (:pr:`216`).
   - |enhancement| In the ``brent`` mode, the search range is no longer selected from the min/max of ``regparamrange`` output, but from a new keyword argument ``searchrange`` set by default to ``[1e-8,1e2]``. The default values were chosen as the statistical means of Monte-Carlo simulations of the min/max values of ``regparamrange``'s output for typical 4-pulse DEER kernels (:pr:`232`).
   - |enhancement|  In the ``grid`` mode, the grid-values are passed by the pre-existing keyword argument ``candidates``. By default, if not specified, a grid will be generated from the ``searchrange`` argument (:pr:`232`).
 
 .. rubric:: ``UQResult``
+
   - |fix| Ensures non-negativity of estimated parameter uncertainty probability density functions.
   - |enhancement| Improve the behavior of ``UQresult.propagate()`` for bootstrapped uncertainty results. Now, instead of propagating bootstrapped uncertainty via the estimated covariance matrix, the uncertainty is propagated by bootstrapping from the bootstrapped uncertainty distributions (:pr:`218`). 
   - |fix| Fix behavior of the bootstrap median (:pr:`254`).
@@ -418,16 +328,18 @@
   - |fix| Fix error prompt when requesting private methods such as ``__deepcopy__`` (:issue:`301`, :pr:`303`).
 
 .. rubric:: ``correctphase``
+
   -  |fix| Implement a fully vectorized analytical solution, resulting in a 30-150x speedup (:pr:`256`, :pr:`279`). 
   - |api| Eliminate the ``phase='posrealint'`` and ``phase='negrealint'`` options (:pr:`279`).
 
 .. rubric:: ``deerload``
+
   - |fix| Raise warning instead of exception when parsing lines without key-value pairs (:pr:`256`). This avoid errors when trying to load BES3T files with PulseSPEL scripts edited in different OS systems.
 
 .. rubric:: ``whitegaussnoise``
+
   - |api| Renamed the argument ``level`` to ``std`` for clarity (:pr:`276`).
   - |api| Make the argument ``std`` a required positional argument and no longer provide a default value (:pr:`276`).
->>>>>>> d3eb826e
 
 Release ``v0.13.2`` - July 2021
 ------------------------------------------
