/*!
* Bootstrap v4.5.0 (https://getbootstrap.com/)
* Copyright 2011-2020 The Bootstrap Authors
* Copyright 2011-2020 Twitter, Inc.
* Licensed under MIT (https://github.com/twbs/bootstrap/blob/master/LICENSE)
*/:root {
--blue:#007bff;
--indigo:#6610f2;
--purple:#6f42c1;
--pink:#e83e8c;
--red:#dc3545;
--orange:#fd7e14;
--yellow:#ffc107;
--green:#28a745;
--teal:#20c997;
--cyan:#17a2b8;
--white:#fff;
--gray:#6c757d;
--gray-dark:#343a40;
--primary:#007bff;
--secondary:#6c757d;
--success:#28a745;
--info:#17a2b8;
--warning:#ffc107;
--danger:#dc3545;
--light:#f8f9fa;
--dark:#343a40;
--breakpoint-xs:0;
--breakpoint-sm:540px;
--breakpoint-md:720px;
--breakpoint-lg:960px;
--breakpoint-xl:1200px;
--pst-font-size-h3: 17pt;
--pst-color-h1:black;
--pst-color-h2:black;
--main-color: #3ebe7a;
--main-color: #4550e6;
--main-color-light: var(--main-color-light);
--main-color-light: #f5f6fe;
--font-family-sans-serif:-apple-system,BlinkMacSystemFont,"Segoe UI",Roboto,"Helvetica Neue",Arial,"Noto Sans",sans-serif,"Apple Color Emoji","Segoe UI Emoji","Segoe UI Symbol","Noto Color Emoji";
--font-family-monospace:SFMono-Regular,Menlo,Monaco,Consolas,"Liberation Mono","Courier New",monospace
}
*,
:after,
:before {
box-sizing:border-box
}
html {
font-family:sans-serif;
line-height:1.15;
-webkit-text-size-adjust:100%;
-webkit-tap-highlight-color:rgba(0,0,0,0)
}
article,
aside,
figcaption,
figure,
footer,
header,
hgroup,
main,
nav,
section {
display:block
}
body {
margin:0;
font-family:-apple-system,BlinkMacSystemFont,Segoe UI,Roboto,Helvetica Neue,Arial,Noto Sans,sans-serif,Apple Color Emoji,Segoe UI Emoji,Segoe UI Symbol,Noto Color Emoji;
font-size:1rem;
line-height:1.5;
color:#212529;
text-align:left
}
[tabindex="-1"]:focus:not(:focus-visible) {
outline:0!important
}
hr {
box-sizing:content-box;
height:0;
overflow:visible
}
h1,
h2,
h3,
h4,
h5,
h6 {
margin-top:0;
margin-bottom:.5rem
}
p {
margin-top:0;
margin-bottom:1rem
}
abbr[data-original-title],
abbr[title] {
text-decoration:underline;
text-decoration:underline dotted;
cursor:help;
border-bottom:0;
text-decoration-skip-ink:none
}
address {
font-style:normal;
line-height:inherit
}
address,
dl,
ol,
ul {
margin-bottom:1rem
}
dl,
ol,
ul {
margin-top:0
}
ol ol,
ol ul,
ul ol,
ul ul {
margin-bottom:0
}
dt {
font-weight:700
}
dd {
margin-bottom:.5rem;
margin-left:0
}
blockquote {
margin:0 0 1rem
}
b,
strong {
font-weight:bolder
}
small {
font-size:80%
}
sub,
sup {
position:relative;
font-size:75%;
line-height:0;
vertical-align:baseline
}
sub {
bottom:-.25em
}
sup {
top:-.5em
}
a {
color:#007bff;
background-color:transparent
}
a:hover {
color:#0056b3
}
a:not([href]),
a:not([href]):hover {
color:inherit;
text-decoration:none
}
code,
kbd,
pre,
samp {
font-family:SFMono-Regular,Menlo,Monaco,Consolas,Liberation Mono,Courier New,monospace;
font-size:1em
}
pre {
margin-top:0;
margin-bottom:1rem;
overflow:auto;
-ms-overflow-style:scrollbar
}
figure {
margin:0 0 1rem
}
img {
border-style:none;
<<<<<<< HEAD
margin-top: 20px;
=======
margin-top: 0px;
>>>>>>> bfaa7734
margin-bottom: 20px;
}
img,
svg {
vertical-align:middle
}
svg {
overflow:hidden
}
table {
border-collapse:collapse
}
caption {
padding-top:.75rem;
padding-bottom:.75rem;
color:#6c757d;
text-align:left;
caption-side:bottom
}
th {
text-align:inherit
}
label {
display:inline-block;
margin-bottom:.5rem
}
button {
border-radius:0
}
button:focus {
outline:1px dotted;
outline:5px auto -webkit-focus-ring-color
}
button,
input,
optgroup,
select,
textarea {
margin:0;
font-family:inherit;
font-size:inherit;
line-height:inherit
}
button,
input {
overflow:visible
}
button,
select {
text-transform:none
}
[role=button] {
cursor:pointer
}
select {
word-wrap:normal
}
[type=button],
[type=reset],
[type=submit],
button {
-webkit-appearance:button
}
[type=button]:not(:disabled),
[type=reset]:not(:disabled),
[type=submit]:not(:disabled),
button:not(:disabled) {
cursor:pointer
}
[type=button]::-moz-focus-inner,
[type=reset]::-moz-focus-inner,
[type=submit]::-moz-focus-inner,
button::-moz-focus-inner {
padding:0;
border-style:none
}
input[type=checkbox],
input[type=radio] {
box-sizing:border-box;
padding:0
}
textarea {
overflow:auto;
resize:vertical
}
fieldset {
min-width:0;
padding:0;
margin:0;
border:0
}
legend {
display:block;
width:100%;
max-width:100%;
padding:0;
margin-bottom:.5rem;
font-size:1.5rem;
line-height:inherit;
color:inherit;
white-space:normal
}
progress {
vertical-align:baseline
}
[type=number]::-webkit-inner-spin-button,
[type=number]::-webkit-outer-spin-button {
height:auto
}
[type=search] {
outline-offset:-2px;
-webkit-appearance:none
}
[type=search]::-webkit-search-decoration {
-webkit-appearance:none
}
::-webkit-file-upload-button {
font:inherit;
-webkit-appearance:button
}
output {
display:inline-block
}
summary {
display:list-item;
cursor:pointer
}
template {
display:none
}
[hidden] {
display:none!important
}
.h1,
.h2,
.h3,
.h4,
.h5,
.h6,
h1,
h2,
h3,
h4,
h5,
h6 {
margin-bottom:.5rem;
font-weight:500;
line-height:1.2
}
.h1,
h1 {
font-size:2.5rem
}
.h2,
h2 {
font-size:2rem
}
.h3,
h3 {
font-size:1.75rem
}
.h4,
h4 {
font-size:1.5rem
}
.h5,
h5 {
font-size:1.25rem
}
.h6,
h6 {
font-size:1rem
}
.lead {
font-size:1.25rem;
font-weight:300
}
.display-1 {
font-size:6rem
}
.display-1,
.display-2 {
font-weight:300;
line-height:1.2
}
.display-2 {
font-size:5.5rem
}
.display-3 {
font-size:4.5rem
}
.display-3,
.display-4 {
font-weight:300;
line-height:1.2
}
.display-4 {
font-size:3.5rem
}
hr {
margin-top:1rem;
margin-bottom:1rem;
border-top:1px solid rgba(0,0,0,.1)
}
.small,
small {
font-size:80%;
font-weight:400
}
.mark,
mark {
padding:.2em;
background-color:#fcf8e3
}
.list-inline,
.list-unstyled {
padding-left:0;
list-style:none
}
.list-inline-item {
display:inline-block
}
.list-inline-item:not(:last-child) {
margin-right:.5rem
}
.initialism {
font-size:90%;
text-transform:uppercase
}
.blockquote {
margin-bottom:1rem;
font-size:1.25rem
}
.blockquote-footer {
display:block;
font-size:80%;
color:#6c757d
}
.blockquote-footer:before {
content:"\2014\00A0"
}
.img-fluid,
.img-thumbnail {
max-width:100%;
height:auto
}
.img-thumbnail {
padding:.25rem;
background-color:#fff;
border:1px solid #dee2e6;
border-radius:.25rem
}
.figure {
display:inline-block
}
.figure-img {
margin-bottom:.5rem;
line-height:1
}
.figure-caption {
font-size:90%;
color:#6c757d
}
code {
font-size: 87.5%;
color: #252930;
word-wrap: break-word;
padding: 0.25rem 0.375rem;
background-color: var(--main-color-light);
}
a>code {
color:inherit
}
kbd {
padding:.2rem .4rem;
font-size:87.5%;
color:#fff;
background-color:#212529;
border-radius:.2rem
}
kbd kbd {
padding:0;
font-size:100%;
font-weight:700
}
pre {
display:block;
font-size:87.5%;
color:#212529
}
pre code {
font-size:inherit;
color:inherit;
word-break:normal
}
.pre-scrollable {
max-height:340px;
overflow-y:scroll
}
.container {
width:100%;
padding-right:15px;
padding-left:15px;
margin-right:auto;
margin-left:auto
}
@media (min-width:540px) {
.container {
    max-width:540px
}
}
@media (min-width:720px) {
.container {
    max-width:720px
}
}
@media (min-width:960px) {
.container {
    max-width:960px
}
}
@media (min-width:1200px) {
.container {
    max-width:1400px
}
}
.container-fluid,
.container-lg,
.container-md,
.container-sm,
.container-xl {
width:100%;
padding-right:15px;
padding-left:15px;
margin-right:auto;
margin-left:auto
}
@media (min-width:540px) {
.container,
.container-sm {
    max-width:540px
}
}
@media (min-width:720px) {
.container,
.container-md,
.container-sm {
    max-width:720px
}
}
@media (min-width:960px) {
.container,
.container-lg,
.container-md,
.container-sm {
    max-width:960px
}
}
@media (min-width:1200px) {
.container,
.container-lg,
.container-md,
.container-sm,
.container-xl {
    max-width:1400px
}
}
.row {
display:flex;
flex-wrap:wrap;
margin-right:-15px;
margin-left:-15px
}
.no-gutters {
margin-right:0;
margin-left:0
}
.no-gutters>.col,
.no-gutters>[class*=col-] {
padding-right:0;
padding-left:0
}
.col,
.col-1,
.col-2,
.col-3,
.col-4,
.col-5,
.col-6,
.col-7,
.col-8,
.col-9,
.col-10,
.col-11,
.col-12,
.col-auto,
.col-lg,
.col-lg-1,
.col-lg-2,
.col-lg-3,
.col-lg-4,
.col-lg-5,
.col-lg-6,
.col-lg-7,
.col-lg-8,
.col-lg-9,
.col-lg-10,
.col-lg-11,
.col-lg-12,
.col-lg-auto,
.col-md,
.col-md-1,
.col-md-2,
.col-md-3,
.col-md-4,
.col-md-5,
.col-md-6,
.col-md-7,
.col-md-8,
.col-md-9,
.col-md-10,
.col-md-11,
.col-md-12,
.col-md-auto,
.col-sm,
.col-sm-1,
.col-sm-2,
.col-sm-3,
.col-sm-4,
.col-sm-5,
.col-sm-6,
.col-sm-7,
.col-sm-8,
.col-sm-9,
.col-sm-10,
.col-sm-11,
.col-sm-12,
.col-sm-auto,
.col-xl,
.col-xl-1,
.col-xl-2,
.col-xl-3,
.col-xl-4,
.col-xl-5,
.col-xl-6,
.col-xl-7,
.col-xl-8,
.col-xl-9,
.col-xl-10,
.col-xl-11,
.col-xl-12,
.col-xl-auto {
position:relative;
width:100%;
padding-right:15px;
padding-left:15px
}
.col {
flex-basis:0;
flex-grow:1;
min-width:0;
max-width:100%
}
.row-cols-1>* {
flex:0 0 100%;
max-width:100%
}
.row-cols-2>* {
flex:0 0 50%;
max-width:50%
}
.row-cols-3>* {
flex:0 0 33.33333%;
max-width:33.33333%
}
.row-cols-4>* {
flex:0 0 25%;
max-width:25%
}
.row-cols-5>* {
flex:0 0 20%;
max-width:20%
}
.row-cols-6>* {
flex:0 0 16.66667%;
max-width:16.66667%
}
.col-auto {
flex:0 0 auto;
width:auto;
max-width:100%
}
.col-1 {
flex:0 0 8.33333%;
max-width:8.33333%
}
.col-2 {
flex:0 0 16.66667%;
max-width:16.66667%
}
.col-3 {
flex:0 0 25%;
max-width:25%
}
.col-4 {
flex:0 0 33.33333%;
max-width:33.33333%
}
.col-5 {
flex:0 0 41.66667%;
max-width:41.66667%
}
.col-6 {
flex:0 0 50%;
max-width:50%
}
.col-7 {
flex:0 0 58.33333%;
max-width:58.33333%
}
.col-8 {
flex:0 0 66.66667%;
max-width:66.66667%
}
.col-9 {
flex:0 0 75%;
max-width:75%
}
.col-10 {
flex:0 0 83.33333%;
max-width:83.33333%
}
.col-11 {
flex:0 0 91.66667%;
max-width:91.66667%
}
.col-12 {
flex:0 0 100%;
max-width:100%
}
.order-first {
order:-1
}
.order-last {
order:13
}
.order-0 {
order:0
}
.order-1 {
order:1
}
.order-2 {
order:2
}
.order-3 {
order:3
}
.order-4 {
order:4
}
.order-5 {
order:5
}
.order-6 {
order:6
}
.order-7 {
order:7
}
.order-8 {
order:8
}
.order-9 {
order:9
}
.order-10 {
order:10
}
.order-11 {
order:11
}
.order-12 {
order:12
}
.offset-1 {
margin-left:8.33333%
}
.offset-2 {
margin-left:16.66667%
}
.offset-3 {
margin-left:25%
}
.offset-4 {
margin-left:33.33333%
}
.offset-5 {
margin-left:41.66667%
}
.offset-6 {
margin-left:50%
}
.offset-7 {
margin-left:58.33333%
}
.offset-8 {
margin-left:66.66667%
}
.offset-9 {
margin-left:75%
}
.offset-10 {
margin-left:83.33333%
}
.offset-11 {
margin-left:91.66667%
}
@media (min-width:540px) {
.col-sm {
    flex-basis:0;
    flex-grow:1;
    min-width:0;
    max-width:100%
}
.row-cols-sm-1>* {
    flex:0 0 100%;
    max-width:100%
}
.row-cols-sm-2>* {
    flex:0 0 50%;
    max-width:50%
}
.row-cols-sm-3>* {
    flex:0 0 33.33333%;
    max-width:33.33333%
}
.row-cols-sm-4>* {
    flex:0 0 25%;
    max-width:25%
}
.row-cols-sm-5>* {
    flex:0 0 20%;
    max-width:20%
}
.row-cols-sm-6>* {
    flex:0 0 16.66667%;
    max-width:16.66667%
}
.col-sm-auto {
    flex:0 0 auto;
    width:auto;
    max-width:100%
}
.col-sm-1 {
    flex:0 0 8.33333%;
    max-width:8.33333%
}
.col-sm-2 {
    flex:0 0 16.66667%;
    max-width:16.66667%
}
.col-sm-3 {
    flex:0 0 25%;
    max-width:25%
}
.col-sm-4 {
    flex:0 0 33.33333%;
    max-width:33.33333%
}
.col-sm-5 {
    flex:0 0 41.66667%;
    max-width:41.66667%
}
.col-sm-6 {
    flex:0 0 50%;
    max-width:50%
}
.col-sm-7 {
    flex:0 0 58.33333%;
    max-width:58.33333%
}
.col-sm-8 {
    flex:0 0 66.66667%;
    max-width:66.66667%
}
.col-sm-9 {
    flex:0 0 75%;
    max-width:75%
}
.col-sm-10 {
    flex:0 0 83.33333%;
    max-width:83.33333%
}
.col-sm-11 {
    flex:0 0 91.66667%;
    max-width:91.66667%
}
.col-sm-12 {
    flex:0 0 100%;
    max-width:100%
}
.order-sm-first {
    order:-1
}
.order-sm-last {
    order:13
}
.order-sm-0 {
    order:0
}
.order-sm-1 {
    order:1
}
.order-sm-2 {
    order:2
}
.order-sm-3 {
    order:3
}
.order-sm-4 {
    order:4
}
.order-sm-5 {
    order:5
}
.order-sm-6 {
    order:6
}
.order-sm-7 {
    order:7
}
.order-sm-8 {
    order:8
}
.order-sm-9 {
    order:9
}
.order-sm-10 {
    order:10
}
.order-sm-11 {
    order:11
}
.order-sm-12 {
    order:12
}
.offset-sm-0 {
    margin-left:0
}
.offset-sm-1 {
    margin-left:8.33333%
}
.offset-sm-2 {
    margin-left:16.66667%
}
.offset-sm-3 {
    margin-left:25%
}
.offset-sm-4 {
    margin-left:33.33333%
}
.offset-sm-5 {
    margin-left:41.66667%
}
.offset-sm-6 {
    margin-left:50%
}
.offset-sm-7 {
    margin-left:58.33333%
}
.offset-sm-8 {
    margin-left:66.66667%
}
.offset-sm-9 {
    margin-left:75%
}
.offset-sm-10 {
    margin-left:83.33333%
}
.offset-sm-11 {
    margin-left:91.66667%
}
}
@media (min-width:720px) {
.col-md {
    flex-basis:0;
    flex-grow:1;
    min-width:0;
    max-width:100%
}
.row-cols-md-1>* {
    flex:0 0 100%;
    max-width:100%
}
.row-cols-md-2>* {
    flex:0 0 50%;
    max-width:50%
}
.row-cols-md-3>* {
    flex:0 0 33.33333%;
    max-width:33.33333%
}
.row-cols-md-4>* {
    flex:0 0 25%;
    max-width:25%
}
.row-cols-md-5>* {
    flex:0 0 20%;
    max-width:20%
}
.row-cols-md-6>* {
    flex:0 0 16.66667%;
    max-width:16.66667%
}
.col-md-auto {
    flex:0 0 auto;
    width:auto;
    max-width:100%
}
.col-md-1 {
    flex:0 0 8.33333%;
    max-width:8.33333%
}
.col-md-2 {
    flex:0 0 16.66667%;
    max-width:16.66667%
}
.col-md-3 {
    flex:0 0 15%;
    max-width:15%
}
.col-md-4 {
    flex:0 0 33.33333%;
    max-width:33.33333%
}
.col-md-5 {
    flex:0 0 41.66667%;
    max-width:41.66667%
}
.col-md-6 {
    flex:0 0 50%;
    max-width:50%
}
.col-md-7 {
    flex:0 0 58.33333%;
    max-width:58.33333%
}
.col-md-8 {
    flex:0 0 66.66667%;
    max-width:66.66667%
}
.col-md-9 {
    flex:0 0 75%;
    max-width:75%
}
.col-md-10 {
    flex:0 0 83.33333%;
    max-width:83.33333%
}
.col-md-11 {
    flex:0 0 91.66667%;
    max-width:91.66667%
}
.col-md-12 {
    flex:0 0 100%;
    max-width:100%
}
.order-md-first {
    order:-1
}
.order-md-last {
    order:13
}
.order-md-0 {
    order:0
}
.order-md-1 {
    order:1
}
.order-md-2 {
    order:2
}
.order-md-3 {
    order:3
}
.order-md-4 {
    order:4
}
.order-md-5 {
    order:5
}
.order-md-6 {
    order:6
}
.order-md-7 {
    order:7
}
.order-md-8 {
    order:8
}
.order-md-9 {
    order:9
}
.order-md-10 {
    order:10
}
.order-md-11 {
    order:11
}
.order-md-12 {
    order:12
}
.offset-md-0 {
    margin-left:0
}
.offset-md-1 {
    margin-left:8.33333%
}
.offset-md-2 {
    margin-left:16.66667%
}
.offset-md-3 {
    margin-left:25%
}
.offset-md-4 {
    margin-left:33.33333%
}
.offset-md-5 {
    margin-left:41.66667%
}
.offset-md-6 {
    margin-left:50%
}
.offset-md-7 {
    margin-left:58.33333%
}
.offset-md-8 {
    margin-left:66.66667%
}
.offset-md-9 {
    margin-left:75%
}
.offset-md-10 {
    margin-left:83.33333%
}
.offset-md-11 {
    margin-left:91.66667%
}
}
@media (min-width:960px) {
.col-lg {
    flex-basis:0;
    flex-grow:1;
    min-width:0;
    max-width:100%
}
.row-cols-lg-1>* {
    flex:0 0 100%;
    max-width:100%
}
.row-cols-lg-2>* {
    flex:0 0 50%;
    max-width:50%
}
.row-cols-lg-3>* {
    flex:0 0 33.33333%;
    max-width:33.33333%
}
.row-cols-lg-4>* {
    flex:0 0 25%;
    max-width:25%
}
.row-cols-lg-5>* {
    flex:0 0 20%;
    max-width:20%
}
.row-cols-lg-6>* {
    flex:0 0 16.66667%;
    max-width:16.66667%
}
.col-lg-auto {
    flex:0 0 auto;
    width:auto;
    max-width:100%
}
.col-lg-1 {
    flex:0 0 8.33333%;
    max-width:8.33333%
}
.col-lg-2 {
    flex:0 0 16.66667%;
    max-width:16.66667%
}
.col-lg-3 {
    flex:0 0 25%;
    max-width:25%
}
.col-lg-4 {
    flex:0 0 33.33333%;
    max-width:33.33333%
}
.col-lg-5 {
    flex:0 0 41.66667%;
    max-width:41.66667%
}
.col-lg-6 {
    flex:0 0 50%;
    max-width:50%
}
.col-lg-7 {
    flex:0 0 58.33333%;
    max-width:58.33333%
}
.col-lg-8 {
    flex:0 0 66.66667%;
    max-width:66.66667%
}
.col-lg-9 {
flex: 0 0 79%;
max-width: 79%;
}
.col-lg-10 {
    flex:0 0 83.33333%;
    max-width:83.33333%
}
.col-lg-11 {
    flex:0 0 91.66667%;
    max-width:91.66667%
}
.col-lg-12 {
    flex:0 0 100%;
    max-width:100%
}
.order-lg-first {
    order:-1
}
.order-lg-last {
    order:13
}
.order-lg-0 {
    order:0
}
.order-lg-1 {
    order:1
}
.order-lg-2 {
    order:2
}
.order-lg-3 {
    order:3
}
.order-lg-4 {
    order:4
}
.order-lg-5 {
    order:5
}
.order-lg-6 {
    order:6
}
.order-lg-7 {
    order:7
}
.order-lg-8 {
    order:8
}
.order-lg-9 {
    order:9
}
.order-lg-10 {
    order:10
}
.order-lg-11 {
    order:11
}
.order-lg-12 {
    order:12
}
.offset-lg-0 {
    margin-left:0
}
.offset-lg-1 {
    margin-left:8.33333%
}
.offset-lg-2 {
    margin-left:16.66667%
}
.offset-lg-3 {
    margin-left:25%
}
.offset-lg-4 {
    margin-left:33.33333%
}
.offset-lg-5 {
    margin-left:41.66667%
}
.offset-lg-6 {
    margin-left:50%
}
.offset-lg-7 {
    margin-left:58.33333%
}
.offset-lg-8 {
    margin-left:66.66667%
}
.offset-lg-9 {
    margin-left:75%
}
.offset-lg-10 {
    margin-left:83.33333%
}
.offset-lg-11 {
    margin-left:91.66667%
}
}
@media (min-width:1200px) {
.col-xl {
    flex-basis:0;
    flex-grow:1;
    min-width:0;
    max-width:100%
}
.row-cols-xl-1>* {
    flex:0 0 100%;
    max-width:100%
}
.row-cols-xl-2>* {
    flex:0 0 50%;
    max-width:50%
}
.row-cols-xl-3>* {
    flex:0 0 33.33333%;
    max-width:33.33333%
}
.row-cols-xl-4>* {
    flex:0 0 25%;
    max-width:25%
}
.row-cols-xl-5>* {
    flex:0 0 20%;
    max-width:20%
}
.row-cols-xl-6>* {
    flex:0 0 16.66667%;
    max-width:16.66667%
}
.col-xl-auto {
    flex:0 0 auto;
    width:auto;
    max-width:100%
}
.col-xl-1 {
    flex:0 0 8.33333%;
    max-width:8.33333%
}
.col-xl-2 {
    flex:0 0 20.66667%;
    max-width:20.66667%
}
.col-xl-3 {
    flex:0 0 25%;
    max-width:25%
}
.col-xl-4 {
    flex:0 0 33.33333%;
    max-width:33.33333%
}
.col-xl-5 {
    flex:0 0 41.66667%;
    max-width:41.66667%
}
.col-xl-6 {
    flex:0 0 50%;
    max-width:50%
}
.col-xl-7 {
    flex:0 0 64.333%;
    max-width:64.33333%
}
.col-xl-8 {
    flex:0 0 66.66667%;
    max-width:66.66667%
}
.col-xl-9 {
    flex:0 0 75%;
    max-width:75%
}
.col-xl-10 {
    flex:0 0 83.33333%;
    max-width:83.33333%
}
.col-xl-11 {
    flex:0 0 91.66667%;
    max-width:91.66667%
}
.col-xl-12 {
    flex:0 0 100%;
    max-width:100%
}
.order-xl-first {
    order:-1
}
.order-xl-last {
    order:13
}
.order-xl-0 {
    order:0
}
.order-xl-1 {
    order:1
}
.order-xl-2 {
    order:2
}
.order-xl-3 {
    order:3
}
.order-xl-4 {
    order:4
}
.order-xl-5 {
    order:5
}
.order-xl-6 {
    order:6
}
.order-xl-7 {
    order:7
}
.order-xl-8 {
    order:8
}
.order-xl-9 {
    order:9
}
.order-xl-10 {
    order:10
}
.order-xl-11 {
    order:11
}
.order-xl-12 {
    order:12
}
.offset-xl-0 {
    margin-left:0
}
.offset-xl-1 {
    margin-left:8.33333%
}
.offset-xl-2 {
    margin-left:16.66667%
}
.offset-xl-3 {
    margin-left:25%
}
.offset-xl-4 {
    margin-left:33.33333%
}
.offset-xl-5 {
    margin-left:41.66667%
}
.offset-xl-6 {
    margin-left:50%
}
.offset-xl-7 {
    margin-left:58.33333%
}
.offset-xl-8 {
    margin-left:66.66667%
}
.offset-xl-9 {
    margin-left:75%
}
.offset-xl-10 {
    margin-left:83.33333%
}
.offset-xl-11 {
    margin-left:91.66667%
}
}
.table {
width:100%;
margin-bottom:1rem;
color:#212529
}
.table td,
.table th {
padding:.75rem;
vertical-align:top;
border-top:1px solid #dee2e6
}
.table thead th {
vertical-align:bottom;
border-bottom:2px solid #dee2e6
}
.table tbody+tbody {
border-top:2px solid #dee2e6
}
.table-sm td,
.table-sm th {
padding:.3rem
}
.table-bordered,
.table-bordered td,
.table-bordered th {
border:1px solid #dee2e6
}
.table-bordered thead td,
.table-bordered thead th {
border-bottom-width:2px
}
.table-borderless tbody+tbody,
.table-borderless td,
.table-borderless th,
.table-borderless thead th {
border:0
}
.table-striped tbody tr:nth-of-type(odd) {
background-color:rgba(0,0,0,.05)
}
.table-hover tbody tr:hover {
color:#212529;
background-color:rgba(0,0,0,.075)
}
.table-primary,
.table-primary>td,
.table-primary>th {
background-color:#b8daff
}
.table-primary tbody+tbody,
.table-primary td,
.table-primary th,
.table-primary thead th {
border-color:#7abaff
}
.table-hover .table-primary:hover,
.table-hover .table-primary:hover>td,
.table-hover .table-primary:hover>th {
background-color:#9fcdff
}
.table-secondary,
.table-secondary>td,
.table-secondary>th {
background-color:#d6d8db
}
.table-secondary tbody+tbody,
.table-secondary td,
.table-secondary th,
.table-secondary thead th {
border-color:#b3b7bb
}
.table-hover .table-secondary:hover,
.table-hover .table-secondary:hover>td,
.table-hover .table-secondary:hover>th {
background-color:#c8cbcf
}
.table-success,
.table-success>td,
.table-success>th {
background-color:#c3e6cb
}
.table-success tbody+tbody,
.table-success td,
.table-success th,
.table-success thead th {
border-color:#8fd19e
}
.table-hover .table-success:hover,
.table-hover .table-success:hover>td,
.table-hover .table-success:hover>th {
background-color:#b1dfbb
}
.table-info,
.table-info>td,
.table-info>th {
background-color:#bee5eb
}
.table-info tbody+tbody,
.table-info td,
.table-info th,
.table-info thead th {
border-color:#86cfda
}
.table-hover .table-info:hover,
.table-hover .table-info:hover>td,
.table-hover .table-info:hover>th {
background-color:#abdde5
}
.table-warning,
.table-warning>td,
.table-warning>th {
background-color:#ffeeba
}
.table-warning tbody+tbody,
.table-warning td,
.table-warning th,
.table-warning thead th {
border-color:#ffdf7e
}
.table-hover .table-warning:hover,
.table-hover .table-warning:hover>td,
.table-hover .table-warning:hover>th {
background-color:#ffe8a1
}
.table-danger,
.table-danger>td,
.table-danger>th {
background-color:#f5c6cb
}
.table-danger tbody+tbody,
.table-danger td,
.table-danger th,
.table-danger thead th {
border-color:#ed969e
}
.table-hover .table-danger:hover,
.table-hover .table-danger:hover>td,
.table-hover .table-danger:hover>th {
background-color:#f1b0b7
}
.table-light,
.table-light>td,
.table-light>th {
background-color:#fdfdfe
}
.table-light tbody+tbody,
.table-light td,
.table-light th,
.table-light thead th {
border-color:#fbfcfc
}
.table-hover .table-light:hover,
.table-hover .table-light:hover>td,
.table-hover .table-light:hover>th {
background-color:#ececf6
}
.table-dark,
.table-dark>td,
.table-dark>th {
background-color:#c6c8ca
}
.table-dark tbody+tbody,
.table-dark td,
.table-dark th,
.table-dark thead th {
border-color:#95999c
}
.table-hover .table-dark:hover,
.table-hover .table-dark:hover>td,
.table-hover .table-dark:hover>th {
background-color:#b9bbbe
}
.table-active,
.table-active>td,
.table-active>th,
.table-hover .table-active:hover,
.table-hover .table-active:hover>td,
.table-hover .table-active:hover>th {
background-color:rgba(0,0,0,.075)
}
.table .thead-dark th {
color:#fff;
background-color:#343a40;
border-color:#454d55
}
.table .thead-light th {
color:#495057;
background-color:#e9ecef;
border-color:#dee2e6
}
.table-dark {
color:#fff;
background-color:#343a40
}
.table-dark td,
.table-dark th,
.table-dark thead th {
border-color:#454d55
}
.table-dark.table-bordered {
border:0
}
.table-dark.table-striped tbody tr:nth-of-type(odd) {
background-color:hsla(0,0%,100%,.05)
}
.table-dark.table-hover tbody tr:hover {
color:#fff;
background-color:hsla(0,0%,100%,.075)
}
@media (max-width:539.98px) {
.table-responsive-sm {
    display:block;
    width:100%;
    overflow-x:auto;
    -webkit-overflow-scrolling:touch
}
.table-responsive-sm>.table-bordered {
    border:0
}
}
@media (max-width:719.98px) {
.table-responsive-md {
    display:block;
    width:100%;
    overflow-x:auto;
    -webkit-overflow-scrolling:touch
}
.table-responsive-md>.table-bordered {
    border:0
}
}
@media (max-width:959.98px) {
.table-responsive-lg {
    display:block;
    width:100%;
    overflow-x:auto;
    -webkit-overflow-scrolling:touch
}
.table-responsive-lg>.table-bordered {
    border:0
}
}
@media (max-width:1199.98px) {
.table-responsive-xl {
    display:block;
    width:100%;
    overflow-x:auto;
    -webkit-overflow-scrolling:touch
}
.table-responsive-xl>.table-bordered {
    border:0
}
}
.table-responsive {
display:block;
width:100%;
overflow-x:auto;
-webkit-overflow-scrolling:touch
}
.table-responsive>.table-bordered {
border:0
}
.form-control {
display:block;
width:100%;
height:calc(1.5em + .75rem + 2px);
padding:.375rem .75rem;
font-size:1rem;
font-weight:400;
line-height:1.5;
color:#495057;
background-color:#fff;
background-clip:padding-box;
border:1px solid #ced4da;
border-radius:.25rem;
transition:border-color .15s ease-in-out,box-shadow .15s ease-in-out
}
@media (prefers-reduced-motion:reduce) {
.form-control {
    transition:none
}
}
.form-control::-ms-expand {
background-color:transparent;
border:0
}
.form-control:-moz-focusring {
color:transparent;
text-shadow:0 0 0 #495057
}
.form-control:focus {
color:#495057;
background-color:#fff;
border-color:#80bdff;
outline:0;
box-shadow:0 0 0 .2rem rgba(0,123,255,.25)
}
.form-control::placeholder {
color:#6c757d;
opacity:1
}
.form-control:disabled,
.form-control[readonly] {
background-color:#e9ecef;
opacity:1
}
input[type=date].form-control,
input[type=datetime-local].form-control,
input[type=month].form-control,
input[type=time].form-control {
appearance:none
}
select.form-control:focus::-ms-value {
color:#495057;
background-color:#fff
}
.form-control-file,
.form-control-range {
display:block;
width:100%
}
.col-form-label {
padding-top:calc(.375rem + 1px);
padding-bottom:calc(.375rem + 1px);
margin-bottom:0;
font-size:inherit;
line-height:1.5
}
.col-form-label-lg {
padding-top:calc(.5rem + 1px);
padding-bottom:calc(.5rem + 1px);
font-size:1.25rem;
line-height:1.5
}
.col-form-label-sm {
padding-top:calc(.25rem + 1px);
padding-bottom:calc(.25rem + 1px);
font-size:.875rem;
line-height:1.5
}
.form-control-plaintext {
display:block;
width:100%;
padding:.375rem 0;
margin-bottom:0;
font-size:1rem;
line-height:1.5;
color:#212529;
background-color:transparent;
border:solid transparent;
border-width:1px 0
}
.form-control-plaintext.form-control-lg,
.form-control-plaintext.form-control-sm {
padding-right:0;
padding-left:0
}
.form-control-sm {
height:calc(1.5em + .5rem + 2px);
padding:.25rem .5rem;
font-size:.875rem;
line-height:1.5;
border-radius:.2rem
}
.form-control-lg {
height:calc(1.5em + 1rem + 2px);
padding:.5rem 1rem;
font-size:1.25rem;
line-height:1.5;
border-radius:.3rem
}
select.form-control[multiple],
select.form-control[size],
textarea.form-control {
height:auto
}
.form-group {
margin-bottom:1rem
}
.form-text {
display:block;
margin-top:.25rem
}
.form-row {
display:flex;
flex-wrap:wrap;
margin-right:-5px;
margin-left:-5px
}
.form-row>.col,
.form-row>[class*=col-] {
padding-right:5px;
padding-left:5px
}
.form-check {
position:relative;
display:block;
padding-left:1.25rem
}
.form-check-input {
position:absolute;
margin-top:.3rem;
margin-left:-1.25rem
}
.form-check-input:disabled~.form-check-label,
.form-check-input[disabled]~.form-check-label {
color:#6c757d
}
.form-check-label {
margin-bottom:0
}
.form-check-inline {
display:inline-flex;
align-items:center;
padding-left:0;
margin-right:.75rem
}
.form-check-inline .form-check-input {
position:static;
margin-top:0;
margin-right:.3125rem;
margin-left:0
}
.valid-feedback {
display:none;
width:100%;
margin-top:.25rem;
font-size:80%;
color:#28a745
}
.valid-tooltip {
position:absolute;
top:100%;
z-index:5;
display:none;
max-width:100%;
padding:.25rem .5rem;
margin-top:.1rem;
font-size:.875rem;
line-height:1.5;
color:#fff;
background-color:rgba(40,167,69,.9);
border-radius:.25rem
}
.is-valid~.valid-feedback,
.is-valid~.valid-tooltip,
.was-validated :valid~.valid-feedback,
.was-validated :valid~.valid-tooltip {
display:block
}
.form-control.is-valid,
.was-validated .form-control:valid {
border-color:#28a745;
padding-right:calc(1.5em + .75rem);
background-image:url("data:image/svg+xml;charset=utf-8,%3Csvg xmlns='http://www.w3.org/2000/svg' width='8' height='8'%3E%3Cpath fill='%2328a745' d='M2.3 6.73L.6 4.53c-.4-1.04.46-1.4 1.1-.8l1.1 1.4 3.4-3.8c.6-.63 1.6-.27 1.2.7l-4 4.6c-.43.5-.8.4-1.1.1z'/%3E%3C/svg%3E");
background-repeat:no-repeat;
background-position:right calc(.375em + .1875rem) center;
background-size:calc(.75em + .375rem) calc(.75em + .375rem)
}
.form-control.is-valid:focus,
.was-validated .form-control:valid:focus {
border-color:#28a745;
box-shadow:0 0 0 .2rem rgba(40,167,69,.25)
}
.was-validated textarea.form-control:valid,
textarea.form-control.is-valid {
padding-right:calc(1.5em + .75rem);
background-position:top calc(.375em + .1875rem) right calc(.375em + .1875rem)
}
.custom-select.is-valid,
.was-validated .custom-select:valid {
border-color:#28a745;
padding-right:calc(.75em + 2.3125rem);
background:url("data:image/svg+xml;charset=utf-8,%3Csvg xmlns='http://www.w3.org/2000/svg' width='4' height='5'%3E%3Cpath fill='%23343a40' d='M2 0L0 2h4zm0 5L0 3h4z'/%3E%3C/svg%3E") no-repeat right .75rem center/8px 10px,url("data:image/svg+xml;charset=utf-8,%3Csvg xmlns='http://www.w3.org/2000/svg' width='8' height='8'%3E%3Cpath fill='%2328a745' d='M2.3 6.73L.6 4.53c-.4-1.04.46-1.4 1.1-.8l1.1 1.4 3.4-3.8c.6-.63 1.6-.27 1.2.7l-4 4.6c-.43.5-.8.4-1.1.1z'/%3E%3C/svg%3E") #fff no-repeat center right 1.75rem/calc(.75em + .375rem) calc(.75em + .375rem)
}
.custom-select.is-valid:focus,
.was-validated .custom-select:valid:focus {
border-color:#28a745;
box-shadow:0 0 0 .2rem rgba(40,167,69,.25)
}
.form-check-input.is-valid~.form-check-label,
.was-validated .form-check-input:valid~.form-check-label {
color:#28a745
}
.form-check-input.is-valid~.valid-feedback,
.form-check-input.is-valid~.valid-tooltip,
.was-validated .form-check-input:valid~.valid-feedback,
.was-validated .form-check-input:valid~.valid-tooltip {
display:block
}
.custom-control-input.is-valid~.custom-control-label,
.was-validated .custom-control-input:valid~.custom-control-label {
color:#28a745
}
.custom-control-input.is-valid~.custom-control-label:before,
.was-validated .custom-control-input:valid~.custom-control-label:before {
border-color:#28a745
}
.custom-control-input.is-valid:checked~.custom-control-label:before,
.was-validated .custom-control-input:valid:checked~.custom-control-label:before {
border-color:#34ce57;
background-color:#34ce57
}
.custom-control-input.is-valid:focus~.custom-control-label:before,
.was-validated .custom-control-input:valid:focus~.custom-control-label:before {
box-shadow:0 0 0 .2rem rgba(40,167,69,.25)
}
.custom-control-input.is-valid:focus:not(:checked)~.custom-control-label:before,
.custom-file-input.is-valid~.custom-file-label,
.was-validated .custom-control-input:valid:focus:not(:checked)~.custom-control-label:before,
.was-validated .custom-file-input:valid~.custom-file-label {
border-color:#28a745
}
.custom-file-input.is-valid:focus~.custom-file-label,
.was-validated .custom-file-input:valid:focus~.custom-file-label {
border-color:#28a745;
box-shadow:0 0 0 .2rem rgba(40,167,69,.25)
}
.invalid-feedback {
display:none;
width:100%;
margin-top:.25rem;
font-size:80%;
color:#dc3545
}
.invalid-tooltip {
position:absolute;
top:100%;
z-index:5;
display:none;
max-width:100%;
padding:.25rem .5rem;
margin-top:.1rem;
font-size:.875rem;
line-height:1.5;
color:#fff;
background-color:rgba(220,53,69,.9);
border-radius:.25rem
}
.is-invalid~.invalid-feedback,
.is-invalid~.invalid-tooltip,
.was-validated :invalid~.invalid-feedback,
.was-validated :invalid~.invalid-tooltip {
display:block
}
.form-control.is-invalid,
.was-validated .form-control:invalid {
border-color:#dc3545;
padding-right:calc(1.5em + .75rem);
background-image:url("data:image/svg+xml;charset=utf-8,%3Csvg xmlns='http://www.w3.org/2000/svg' width='12' height='12' fill='none' stroke='%23dc3545'%3E%3Ccircle cx='6' cy='6' r='4.5'/%3E%3Cpath stroke-linejoin='round' d='M5.8 3.6h.4L6 6.5z'/%3E%3Ccircle cx='6' cy='8.2' r='.6' fill='%23dc3545' stroke='none'/%3E%3C/svg%3E");
background-repeat:no-repeat;
background-position:right calc(.375em + .1875rem) center;
background-size:calc(.75em + .375rem) calc(.75em + .375rem)
}
.form-control.is-invalid:focus,
.was-validated .form-control:invalid:focus {
border-color:#dc3545;
box-shadow:0 0 0 .2rem rgba(220,53,69,.25)
}
.was-validated textarea.form-control:invalid,
textarea.form-control.is-invalid {
padding-right:calc(1.5em + .75rem);
background-position:top calc(.375em + .1875rem) right calc(.375em + .1875rem)
}
.custom-select.is-invalid,
.was-validated .custom-select:invalid {
border-color:#dc3545;
padding-right:calc(.75em + 2.3125rem);
background:url("data:image/svg+xml;charset=utf-8,%3Csvg xmlns='http://www.w3.org/2000/svg' width='4' height='5'%3E%3Cpath fill='%23343a40' d='M2 0L0 2h4zm0 5L0 3h4z'/%3E%3C/svg%3E") no-repeat right .75rem center/8px 10px,url("data:image/svg+xml;charset=utf-8,%3Csvg xmlns='http://www.w3.org/2000/svg' width='12' height='12' fill='none' stroke='%23dc3545'%3E%3Ccircle cx='6' cy='6' r='4.5'/%3E%3Cpath stroke-linejoin='round' d='M5.8 3.6h.4L6 6.5z'/%3E%3Ccircle cx='6' cy='8.2' r='.6' fill='%23dc3545' stroke='none'/%3E%3C/svg%3E") #fff no-repeat center right 1.75rem/calc(.75em + .375rem) calc(.75em + .375rem)
}
.custom-select.is-invalid:focus,
.was-validated .custom-select:invalid:focus {
border-color:#dc3545;
box-shadow:0 0 0 .2rem rgba(220,53,69,.25)
}
.form-check-input.is-invalid~.form-check-label,
.was-validated .form-check-input:invalid~.form-check-label {
color:#dc3545
}
.form-check-input.is-invalid~.invalid-feedback,
.form-check-input.is-invalid~.invalid-tooltip,
.was-validated .form-check-input:invalid~.invalid-feedback,
.was-validated .form-check-input:invalid~.invalid-tooltip {
display:block
}
.custom-control-input.is-invalid~.custom-control-label,
.was-validated .custom-control-input:invalid~.custom-control-label {
color:#dc3545
}
.custom-control-input.is-invalid~.custom-control-label:before,
.was-validated .custom-control-input:invalid~.custom-control-label:before {
border-color:#dc3545
}
.custom-control-input.is-invalid:checked~.custom-control-label:before,
.was-validated .custom-control-input:invalid:checked~.custom-control-label:before {
border-color:#e4606d;
background-color:#e4606d
}
.custom-control-input.is-invalid:focus~.custom-control-label:before,
.was-validated .custom-control-input:invalid:focus~.custom-control-label:before {
box-shadow:0 0 0 .2rem rgba(220,53,69,.25)
}
.custom-control-input.is-invalid:focus:not(:checked)~.custom-control-label:before,
.custom-file-input.is-invalid~.custom-file-label,
.was-validated .custom-control-input:invalid:focus:not(:checked)~.custom-control-label:before,
.was-validated .custom-file-input:invalid~.custom-file-label {
border-color:#dc3545
}
.custom-file-input.is-invalid:focus~.custom-file-label,
.was-validated .custom-file-input:invalid:focus~.custom-file-label {
border-color:#dc3545;
box-shadow:0 0 0 .2rem rgba(220,53,69,.25)
}
.form-inline {
display:flex;
flex-flow:row wrap;
align-items:center
}
.form-inline .form-check {
width:100%
}
@media (min-width:540px) {
.form-inline label {
    justify-content:center
}
.form-inline .form-group,
.form-inline label {
    display:flex;
    align-items:center;
    margin-bottom:0
}
.form-inline .form-group {
    flex:0 0 auto;
    flex-flow:row wrap
}
.form-inline .form-control {
    display:inline-block;
    width:auto;
    vertical-align:middle
}
.form-inline .form-control-plaintext {
    display:inline-block
}
.form-inline .custom-select,
.form-inline .input-group {
    width:auto
}
.form-inline .form-check {
    display:flex;
    align-items:center;
    justify-content:center;
    width:auto;
    padding-left:0
}
.form-inline .form-check-input {
    position:relative;
    flex-shrink:0;
    margin-top:0;
    margin-right:.25rem;
    margin-left:0
}
.form-inline .custom-control {
    align-items:center;
    justify-content:center
}
.form-inline .custom-control-label {
    margin-bottom:0
}
}
.btn {
display:inline-block;
font-weight:400;
color:#212529;
text-align:center;
vertical-align:middle;
user-select:none;
background-color:transparent;
border:1px solid transparent;
padding:.375rem .75rem;
font-size:1rem;
line-height:1.5;
border-radius:.25rem;
transition:color .15s ease-in-out,background-color .15s ease-in-out,border-color .15s ease-in-out,box-shadow .15s ease-in-out
}
@media (prefers-reduced-motion:reduce) {
.btn {
    transition:none
}
}
.btn:hover {
color:#212529;
text-decoration:none
}
.btn.focus,
.btn:focus {
outline:0;
box-shadow:0 0 0 .2rem rgba(0,123,255,.25)
}
.btn.disabled,
.btn:disabled {
opacity:.65
}
.btn:not(:disabled):not(.disabled) {
cursor:pointer
}
a.btn.disabled,
fieldset:disabled a.btn {
pointer-events:none
}
.btn-primary {
color:#fff;
background-color:#007bff;
border-color:#007bff
}
.btn-primary.focus,
.btn-primary:focus,
.btn-primary:hover {
color:#fff;
background-color:#0069d9;
border-color:#0062cc
}
.btn-primary.focus,
.btn-primary:focus {
box-shadow:0 0 0 .2rem rgba(38,143,255,.5)
}
.btn-primary.disabled,
.btn-primary:disabled {
color:#fff;
background-color:#007bff;
border-color:#007bff
}
.btn-primary:not(:disabled):not(.disabled).active,
.btn-primary:not(:disabled):not(.disabled):active,
.show>.btn-primary.dropdown-toggle {
color:#fff;
background-color:#0062cc;
border-color:#005cbf
}
.btn-primary:not(:disabled):not(.disabled).active:focus,
.btn-primary:not(:disabled):not(.disabled):active:focus,
.show>.btn-primary.dropdown-toggle:focus {
box-shadow:0 0 0 .2rem rgba(38,143,255,.5)
}
.btn-secondary {
color:#fff;
background-color:#6c757d;
border-color:#6c757d
}
.btn-secondary.focus,
.btn-secondary:focus,
.btn-secondary:hover {
color:#fff;
background-color:#5a6268;
border-color:#545b62
}
.btn-secondary.focus,
.btn-secondary:focus {
box-shadow:0 0 0 .2rem rgba(130,138,145,.5)
}
.btn-secondary.disabled,
.btn-secondary:disabled {
color:#fff;
background-color:#6c757d;
border-color:#6c757d
}
.btn-secondary:not(:disabled):not(.disabled).active,
.btn-secondary:not(:disabled):not(.disabled):active,
.show>.btn-secondary.dropdown-toggle {
color:#fff;
background-color:#545b62;
border-color:#4e555b
}
.btn-secondary:not(:disabled):not(.disabled).active:focus,
.btn-secondary:not(:disabled):not(.disabled):active:focus,
.show>.btn-secondary.dropdown-toggle:focus {
box-shadow:0 0 0 .2rem rgba(130,138,145,.5)
}
.btn-success {
color:#fff;
background-color:#28a745;
border-color:#28a745
}
.btn-success.focus,
.btn-success:focus,
.btn-success:hover {
color:#fff;
background-color:#218838;
border-color:#1e7e34
}
.btn-success.focus,
.btn-success:focus {
box-shadow:0 0 0 .2rem rgba(72,180,97,.5)
}
.btn-success.disabled,
.btn-success:disabled {
color:#fff;
background-color:#28a745;
border-color:#28a745
}
.btn-success:not(:disabled):not(.disabled).active,
.btn-success:not(:disabled):not(.disabled):active,
.show>.btn-success.dropdown-toggle {
color:#fff;
background-color:#1e7e34;
border-color:#1c7430
}
.btn-success:not(:disabled):not(.disabled).active:focus,
.btn-success:not(:disabled):not(.disabled):active:focus,
.show>.btn-success.dropdown-toggle:focus {
box-shadow:0 0 0 .2rem rgba(72,180,97,.5)
}
.btn-info {
color:#fff;
background-color:#17a2b8;
border-color:#17a2b8
}
.btn-info.focus,
.btn-info:focus,
.btn-info:hover {
color:#fff;
background-color:#138496;
border-color:#117a8b
}
.btn-info.focus,
.btn-info:focus {
box-shadow:0 0 0 .2rem rgba(58,176,195,.5)
}
.btn-info.disabled,
.btn-info:disabled {
color:#fff;
background-color:#17a2b8;
border-color:#17a2b8
}
.btn-info:not(:disabled):not(.disabled).active,
.btn-info:not(:disabled):not(.disabled):active,
.show>.btn-info.dropdown-toggle {
color:#fff;
background-color:#117a8b;
border-color:#10707f
}
.btn-info:not(:disabled):not(.disabled).active:focus,
.btn-info:not(:disabled):not(.disabled):active:focus,
.show>.btn-info.dropdown-toggle:focus {
box-shadow:0 0 0 .2rem rgba(58,176,195,.5)
}
.btn-warning {
color:#212529;
background-color:#ffc107;
border-color:#ffc107
}
.btn-warning.focus,
.btn-warning:focus,
.btn-warning:hover {
color:#212529;
background-color:#e0a800;
border-color:#d39e00
}
.btn-warning.focus,
.btn-warning:focus {
box-shadow:0 0 0 .2rem rgba(222,170,12,.5)
}
.btn-warning.disabled,
.btn-warning:disabled {
color:#212529;
background-color:#ffc107;
border-color:#ffc107
}
.btn-warning:not(:disabled):not(.disabled).active,
.btn-warning:not(:disabled):not(.disabled):active,
.show>.btn-warning.dropdown-toggle {
color:#212529;
background-color:#d39e00;
border-color:#c69500
}
.btn-warning:not(:disabled):not(.disabled).active:focus,
.btn-warning:not(:disabled):not(.disabled):active:focus,
.show>.btn-warning.dropdown-toggle:focus {
box-shadow:0 0 0 .2rem rgba(222,170,12,.5)
}
.btn-danger {
color:#fff;
background-color:#dc3545;
border-color:#dc3545
}
.btn-danger.focus,
.btn-danger:focus,
.btn-danger:hover {
color:#fff;
background-color:#c82333;
border-color:#bd2130
}
.btn-danger.focus,
.btn-danger:focus {
box-shadow:0 0 0 .2rem rgba(225,83,97,.5)
}
.btn-danger.disabled,
.btn-danger:disabled {
color:#fff;
background-color:#dc3545;
border-color:#dc3545
}
.btn-danger:not(:disabled):not(.disabled).active,
.btn-danger:not(:disabled):not(.disabled):active,
.show>.btn-danger.dropdown-toggle {
color:#fff;
background-color:#bd2130;
border-color:#b21f2d
}
.btn-danger:not(:disabled):not(.disabled).active:focus,
.btn-danger:not(:disabled):not(.disabled):active:focus,
.show>.btn-danger.dropdown-toggle:focus {
box-shadow:0 0 0 .2rem rgba(225,83,97,.5)
}
.btn-light {
color:#212529;
background-color:#f8f9fa;
border-color:#f8f9fa
}
.btn-light.focus,
.btn-light:focus,
.btn-light:hover {
color:#212529;
background-color:#e2e6ea;
border-color:#dae0e5
}
.btn-light.focus,
.btn-light:focus {
box-shadow:0 0 0 .2rem rgba(216,217,219,.5)
}
.btn-light.disabled,
.btn-light:disabled {
color:#212529;
background-color:#f8f9fa;
border-color:#f8f9fa
}
.btn-light:not(:disabled):not(.disabled).active,
.btn-light:not(:disabled):not(.disabled):active,
.show>.btn-light.dropdown-toggle {
color:#212529;
background-color:#dae0e5;
border-color:#d3d9df
}
.btn-light:not(:disabled):not(.disabled).active:focus,
.btn-light:not(:disabled):not(.disabled):active:focus,
.show>.btn-light.dropdown-toggle:focus {
box-shadow:0 0 0 .2rem rgba(216,217,219,.5)
}
.btn-dark {
color:#fff;
background-color:#343a40;
border-color:#343a40
}
.btn-dark.focus,
.btn-dark:focus,
.btn-dark:hover {
color:#fff;
background-color:#23272b;
border-color:#1d2124
}
.btn-dark.focus,
.btn-dark:focus {
box-shadow:0 0 0 .2rem rgba(82,88,93,.5)
}
.btn-dark.disabled,
.btn-dark:disabled {
color:#fff;
background-color:#343a40;
border-color:#343a40
}
.btn-dark:not(:disabled):not(.disabled).active,
.btn-dark:not(:disabled):not(.disabled):active,
.show>.btn-dark.dropdown-toggle {
color:#fff;
background-color:#1d2124;
border-color:#171a1d
}
.btn-dark:not(:disabled):not(.disabled).active:focus,
.btn-dark:not(:disabled):not(.disabled):active:focus,
.show>.btn-dark.dropdown-toggle:focus {
box-shadow:0 0 0 .2rem rgba(82,88,93,.5)
}
.btn-outline-primary {
color:#007bff;
border-color:#007bff
}
.btn-outline-primary:hover {
color:#fff;
background-color:#007bff;
border-color:#007bff
}
.btn-outline-primary.focus,
.btn-outline-primary:focus {
box-shadow:0 0 0 .2rem rgba(0,123,255,.5)
}
.btn-outline-primary.disabled,
.btn-outline-primary:disabled {
color:#007bff;
background-color:transparent
}
.btn-outline-primary:not(:disabled):not(.disabled).active,
.btn-outline-primary:not(:disabled):not(.disabled):active,
.show>.btn-outline-primary.dropdown-toggle {
color:#fff;
background-color:#007bff;
border-color:#007bff
}
.btn-outline-primary:not(:disabled):not(.disabled).active:focus,
.btn-outline-primary:not(:disabled):not(.disabled):active:focus,
.show>.btn-outline-primary.dropdown-toggle:focus {
box-shadow:0 0 0 .2rem rgba(0,123,255,.5)
}
.btn-outline-secondary {
color:#6c757d;
border-color:#6c757d
}
.btn-outline-secondary:hover {
color:#fff;
background-color:#6c757d;
border-color:#6c757d
}
.btn-outline-secondary.focus,
.btn-outline-secondary:focus {
box-shadow:0 0 0 .2rem rgba(108,117,125,.5)
}
.btn-outline-secondary.disabled,
.btn-outline-secondary:disabled {
color:#6c757d;
background-color:transparent
}
.btn-outline-secondary:not(:disabled):not(.disabled).active,
.btn-outline-secondary:not(:disabled):not(.disabled):active,
.show>.btn-outline-secondary.dropdown-toggle {
color:#fff;
background-color:#6c757d;
border-color:#6c757d
}
.btn-outline-secondary:not(:disabled):not(.disabled).active:focus,
.btn-outline-secondary:not(:disabled):not(.disabled):active:focus,
.show>.btn-outline-secondary.dropdown-toggle:focus {
box-shadow:0 0 0 .2rem rgba(108,117,125,.5)
}
.btn-outline-success {
color:#28a745;
border-color:#28a745
}
.btn-outline-success:hover {
color:#fff;
background-color:#28a745;
border-color:#28a745
}
.btn-outline-success.focus,
.btn-outline-success:focus {
box-shadow:0 0 0 .2rem rgba(40,167,69,.5)
}
.btn-outline-success.disabled,
.btn-outline-success:disabled {
color:#28a745;
background-color:transparent
}
.btn-outline-success:not(:disabled):not(.disabled).active,
.btn-outline-success:not(:disabled):not(.disabled):active,
.show>.btn-outline-success.dropdown-toggle {
color:#fff;
background-color:#28a745;
border-color:#28a745
}
.btn-outline-success:not(:disabled):not(.disabled).active:focus,
.btn-outline-success:not(:disabled):not(.disabled):active:focus,
.show>.btn-outline-success.dropdown-toggle:focus {
box-shadow:0 0 0 .2rem rgba(40,167,69,.5)
}
.btn-outline-info {
color:#17a2b8;
border-color:#17a2b8
}
.btn-outline-info:hover {
color:#fff;
background-color:#17a2b8;
border-color:#17a2b8
}
.btn-outline-info.focus,
.btn-outline-info:focus {
box-shadow:0 0 0 .2rem rgba(23,162,184,.5)
}
.btn-outline-info.disabled,
.btn-outline-info:disabled {
color:#17a2b8;
background-color:transparent
}
.btn-outline-info:not(:disabled):not(.disabled).active,
.btn-outline-info:not(:disabled):not(.disabled):active,
.show>.btn-outline-info.dropdown-toggle {
color:#fff;
background-color:#17a2b8;
border-color:#17a2b8
}
.btn-outline-info:not(:disabled):not(.disabled).active:focus,
.btn-outline-info:not(:disabled):not(.disabled):active:focus,
.show>.btn-outline-info.dropdown-toggle:focus {
box-shadow:0 0 0 .2rem rgba(23,162,184,.5)
}
.btn-outline-warning {
color:#ffc107;
border-color:#ffc107
}
.btn-outline-warning:hover {
color:#212529;
background-color:#ffc107;
border-color:#ffc107
}
.btn-outline-warning.focus,
.btn-outline-warning:focus {
box-shadow:0 0 0 .2rem rgba(255,193,7,.5)
}
.btn-outline-warning.disabled,
.btn-outline-warning:disabled {
color:#ffc107;
background-color:transparent
}
.btn-outline-warning:not(:disabled):not(.disabled).active,
.btn-outline-warning:not(:disabled):not(.disabled):active,
.show>.btn-outline-warning.dropdown-toggle {
color:#212529;
background-color:#ffc107;
border-color:#ffc107
}
.btn-outline-warning:not(:disabled):not(.disabled).active:focus,
.btn-outline-warning:not(:disabled):not(.disabled):active:focus,
.show>.btn-outline-warning.dropdown-toggle:focus {
box-shadow:0 0 0 .2rem rgba(255,193,7,.5)
}
.btn-outline-danger {
color:#dc3545;
border-color:#dc3545
}
.btn-outline-danger:hover {
color:#fff;
background-color:#dc3545;
border-color:#dc3545
}
.btn-outline-danger.focus,
.btn-outline-danger:focus {
box-shadow:0 0 0 .2rem rgba(220,53,69,.5)
}
.btn-outline-danger.disabled,
.btn-outline-danger:disabled {
color:#dc3545;
background-color:transparent
}
.btn-outline-danger:not(:disabled):not(.disabled).active,
.btn-outline-danger:not(:disabled):not(.disabled):active,
.show>.btn-outline-danger.dropdown-toggle {
color:#fff;
background-color:#dc3545;
border-color:#dc3545
}
.btn-outline-danger:not(:disabled):not(.disabled).active:focus,
.btn-outline-danger:not(:disabled):not(.disabled):active:focus,
.show>.btn-outline-danger.dropdown-toggle:focus {
box-shadow:0 0 0 .2rem rgba(220,53,69,.5)
}
.btn-outline-light {
color:#f8f9fa;
border-color:#f8f9fa
}
.btn-outline-light:hover {
color:#212529;
background-color:#f8f9fa;
border-color:#f8f9fa
}
.btn-outline-light.focus,
.btn-outline-light:focus {
box-shadow:0 0 0 .2rem rgba(248,249,250,.5)
}
.btn-outline-light.disabled,
.btn-outline-light:disabled {
color:#f8f9fa;
background-color:transparent
}
.btn-outline-light:not(:disabled):not(.disabled).active,
.btn-outline-light:not(:disabled):not(.disabled):active,
.show>.btn-outline-light.dropdown-toggle {
color:#212529;
background-color:#f8f9fa;
border-color:#f8f9fa
}
.btn-outline-light:not(:disabled):not(.disabled).active:focus,
.btn-outline-light:not(:disabled):not(.disabled):active:focus,
.show>.btn-outline-light.dropdown-toggle:focus {
box-shadow:0 0 0 .2rem rgba(248,249,250,.5)
}
.btn-outline-dark {
color:#343a40;
border-color:#343a40
}
.btn-outline-dark:hover {
color:#fff;
background-color:#343a40;
border-color:#343a40
}
.btn-outline-dark.focus,
.btn-outline-dark:focus {
box-shadow:0 0 0 .2rem rgba(52,58,64,.5)
}
.btn-outline-dark.disabled,
.btn-outline-dark:disabled {
color:#343a40;
background-color:transparent
}
.btn-outline-dark:not(:disabled):not(.disabled).active,
.btn-outline-dark:not(:disabled):not(.disabled):active,
.show>.btn-outline-dark.dropdown-toggle {
color:#fff;
background-color:#343a40;
border-color:#343a40
}
.btn-outline-dark:not(:disabled):not(.disabled).active:focus,
.btn-outline-dark:not(:disabled):not(.disabled):active:focus,
.show>.btn-outline-dark.dropdown-toggle:focus {
box-shadow:0 0 0 .2rem rgba(52,58,64,.5)
}
.btn-link {
font-weight:400;
color:#007bff;
text-decoration:none
}
.btn-link:hover {
color:#0056b3
}
.btn-link.focus,
.btn-link:focus,
.btn-link:hover {
text-decoration:underline
}
.btn-link.disabled,
.btn-link:disabled {
color:#6c757d;
pointer-events:none
}
.btn-group-lg>.btn,
.btn-lg {
padding:.5rem 1rem;
font-size:1.25rem;
line-height:1.5;
border-radius:.3rem
}
.btn-group-sm>.btn,
.btn-sm {
padding:.25rem .5rem;
font-size:.875rem;
line-height:1.5;
border-radius:.2rem
}
.btn-block {
display:block;
width:100%
}
.btn-block+.btn-block {
margin-top:.5rem
}
input[type=button].btn-block,
input[type=reset].btn-block,
input[type=submit].btn-block {
width:100%
}
.fade {
transition:opacity .15s linear
}
@media (prefers-reduced-motion:reduce) {
.fade {
    transition:none
}
}
.fade:not(.show) {
opacity:0
}
.collapse:not(.show) {
display:none
}
.collapsing {
position:relative;
height:0;
overflow:hidden;
transition:height .35s ease
}
@media (prefers-reduced-motion:reduce) {
.collapsing {
    transition:none
}
}
.dropdown,
.dropleft,
.dropright,
.dropup {
position:relative
}
.dropdown-toggle {
white-space:nowrap
}
.dropdown-toggle:after {
display:inline-block;
margin-left:.255em;
vertical-align:.255em;
content:"";
border-top:.3em solid;
border-right:.3em solid transparent;
border-bottom:0;
border-left:.3em solid transparent
}
.dropdown-toggle:empty:after {
margin-left:0
}
.dropdown-menu {
position:absolute;
top:100%;
left:0;
z-index:1000;
display:none;
float:left;
min-width:10rem;
padding:.5rem 0;
margin:.125rem 0 0;
font-size:1rem;
color:#212529;
text-align:left;
list-style:none;
background-color:#fff;
background-clip:padding-box;
border:1px solid rgba(0,0,0,.15);
border-radius:.25rem
}
.dropdown-menu-left {
right:auto;
left:0
}
.dropdown-menu-right {
right:0;
left:auto
}
@media (min-width:540px) {
.dropdown-menu-sm-left {
    right:auto;
    left:0
}
.dropdown-menu-sm-right {
    right:0;
    left:auto
}
}
@media (min-width:720px) {
.dropdown-menu-md-left {
    right:auto;
    left:0
}
.dropdown-menu-md-right {
    right:0;
    left:auto
}
}
@media (min-width:960px) {
.dropdown-menu-lg-left {
    right:auto;
    left:0
}
.dropdown-menu-lg-right {
    right:0;
    left:auto
}
}
@media (min-width:1200px) {
.dropdown-menu-xl-left {
    right:auto;
    left:0
}
.dropdown-menu-xl-right {
    right:0;
    left:auto
}
}
.dropup .dropdown-menu {
top:auto;
bottom:100%;
margin-top:0;
margin-bottom:.125rem
}
.dropup .dropdown-toggle:after {
display:inline-block;
margin-left:.255em;
vertical-align:.255em;
content:"";
border-top:0;
border-right:.3em solid transparent;
border-bottom:.3em solid;
border-left:.3em solid transparent
}
.dropup .dropdown-toggle:empty:after {
margin-left:0
}
.dropright .dropdown-menu {
top:0;
right:auto;
left:100%;
margin-top:0;
margin-left:.125rem
}
.dropright .dropdown-toggle:after {
display:inline-block;
margin-left:.255em;
vertical-align:.255em;
content:"";
border-top:.3em solid transparent;
border-right:0;
border-bottom:.3em solid transparent;
border-left:.3em solid
}
.dropright .dropdown-toggle:empty:after {
margin-left:0
}
.dropright .dropdown-toggle:after {
vertical-align:0
}
.dropleft .dropdown-menu {
top:0;
right:100%;
left:auto;
margin-top:0;
margin-right:.125rem
}
.dropleft .dropdown-toggle:after {
display:inline-block;
margin-left:.255em;
vertical-align:.255em;
content:"";
display:none
}
.dropleft .dropdown-toggle:before {
display:inline-block;
margin-right:.255em;
vertical-align:.255em;
content:"";
border-top:.3em solid transparent;
border-right:.3em solid;
border-bottom:.3em solid transparent
}
.dropleft .dropdown-toggle:empty:after {
margin-left:0
}
.dropleft .dropdown-toggle:before {
vertical-align:0
}
.dropdown-menu[x-placement^=bottom],
.dropdown-menu[x-placement^=left],
.dropdown-menu[x-placement^=right],
.dropdown-menu[x-placement^=top] {
right:auto;
bottom:auto
}
.dropdown-divider {
height:0;
margin:.5rem 0;
overflow:hidden;
border-top:1px solid #e9ecef
}
.dropdown-item {
display:block;
width:100%;
padding:.25rem 1.5rem;
clear:both;
font-weight:400;
color:#212529;
text-align:inherit;
white-space:nowrap;
background-color:transparent;
border:0
}
.dropdown-item:focus,
.dropdown-item:hover {
color:#16181b;
text-decoration:none;
background-color:#f8f9fa
}
.dropdown-item.active,
.dropdown-item:active {
color:#fff;
text-decoration:none;
background-color:#007bff
}
.dropdown-item.disabled,
.dropdown-item:disabled {
color:#6c757d;
pointer-events:none;
background-color:transparent
}
.dropdown-menu.show {
display:block
}
.dropdown-header {
display:block;
padding:.5rem 1.5rem;
margin-bottom:0;
font-size:.875rem;
color:#6c757d;
white-space:nowrap
}
.dropdown-item-text {
display:block;
padding:.25rem 1.5rem;
color:#212529
}
.btn-group,
.btn-group-vertical {
position:relative;
display:inline-flex;
vertical-align:middle
}
.btn-group-vertical>.btn,
.btn-group>.btn {
position:relative;
flex:1 1 auto
}
.btn-group-vertical>.btn.active,
.btn-group-vertical>.btn:active,
.btn-group-vertical>.btn:focus,
.btn-group-vertical>.btn:hover,
.btn-group>.btn.active,
.btn-group>.btn:active,
.btn-group>.btn:focus,
.btn-group>.btn:hover {
z-index:1
}
.btn-toolbar {
display:flex;
flex-wrap:wrap;
justify-content:flex-start
}
.btn-toolbar .input-group {
width:auto
}
.btn-group>.btn-group:not(:first-child),
.btn-group>.btn:not(:first-child) {
margin-left:-1px
}
.btn-group>.btn-group:not(:last-child)>.btn,
.btn-group>.btn:not(:last-child):not(.dropdown-toggle) {
border-top-right-radius:0;
border-bottom-right-radius:0
}
.btn-group>.btn-group:not(:first-child)>.btn,
.btn-group>.btn:not(:first-child) {
border-top-left-radius:0;
border-bottom-left-radius:0
}
.dropdown-toggle-split {
padding-right:.5625rem;
padding-left:.5625rem
}
.dropdown-toggle-split:after,
.dropright .dropdown-toggle-split:after,
.dropup .dropdown-toggle-split:after {
margin-left:0
}
.dropleft .dropdown-toggle-split:before {
margin-right:0
}
.btn-group-sm>.btn+.dropdown-toggle-split,
.btn-sm+.dropdown-toggle-split {
padding-right:.375rem;
padding-left:.375rem
}
.btn-group-lg>.btn+.dropdown-toggle-split,
.btn-lg+.dropdown-toggle-split {
padding-right:.75rem;
padding-left:.75rem
}
.btn-group-vertical {
flex-direction:column;
align-items:flex-start;
justify-content:center
}
.btn-group-vertical>.btn,
.btn-group-vertical>.btn-group {
width:100%
}
.btn-group-vertical>.btn-group:not(:first-child),
.btn-group-vertical>.btn:not(:first-child) {
margin-top:-1px
}
.btn-group-vertical>.btn-group:not(:last-child)>.btn,
.btn-group-vertical>.btn:not(:last-child):not(.dropdown-toggle) {
border-bottom-right-radius:0;
border-bottom-left-radius:0
}
.btn-group-vertical>.btn-group:not(:first-child)>.btn,
.btn-group-vertical>.btn:not(:first-child) {
border-top-left-radius:0;
border-top-right-radius:0
}
.btn-group-toggle>.btn,
.btn-group-toggle>.btn-group>.btn {
margin-bottom:0
}
.btn-group-toggle>.btn-group>.btn input[type=checkbox],
.btn-group-toggle>.btn-group>.btn input[type=radio],
.btn-group-toggle>.btn input[type=checkbox],
.btn-group-toggle>.btn input[type=radio] {
position:absolute;
clip:rect(0,0,0,0);
pointer-events:none
}
.input-group {
position:relative;
display:flex;
flex-wrap:wrap;
align-items:stretch;
width:100%
}
.input-group>.custom-file,
.input-group>.custom-select,
.input-group>.form-control,
.input-group>.form-control-plaintext {
position:relative;
flex:1 1 auto;
width:1%;
min-width:0;
margin-bottom:0
}
.input-group>.custom-file+.custom-file,
.input-group>.custom-file+.custom-select,
.input-group>.custom-file+.form-control,
.input-group>.custom-select+.custom-file,
.input-group>.custom-select+.custom-select,
.input-group>.custom-select+.form-control,
.input-group>.form-control+.custom-file,
.input-group>.form-control+.custom-select,
.input-group>.form-control+.form-control,
.input-group>.form-control-plaintext+.custom-file,
.input-group>.form-control-plaintext+.custom-select,
.input-group>.form-control-plaintext+.form-control {
margin-left:-1px
}
.input-group>.custom-file .custom-file-input:focus~.custom-file-label,
.input-group>.custom-select:focus,
.input-group>.form-control:focus {
z-index:3
}
.input-group>.custom-file .custom-file-input:focus {
z-index:4
}
.input-group>.custom-select:not(:last-child),
.input-group>.form-control:not(:last-child) {
border-top-right-radius:0;
border-bottom-right-radius:0
}
.input-group>.custom-select:not(:first-child),
.input-group>.form-control:not(:first-child) {
border-top-left-radius:0;
border-bottom-left-radius:0
}
.input-group>.custom-file {
display:flex;
align-items:center
}
.input-group>.custom-file:not(:last-child) .custom-file-label,
.input-group>.custom-file:not(:last-child) .custom-file-label:after {
border-top-right-radius:0;
border-bottom-right-radius:0
}
.input-group>.custom-file:not(:first-child) .custom-file-label {
border-top-left-radius:0;
border-bottom-left-radius:0
}
.input-group-append,
.input-group-prepend {
display:flex
}
.input-group-append .btn,
.input-group-prepend .btn {
position:relative;
z-index:2
}
.input-group-append .btn:focus,
.input-group-prepend .btn:focus {
z-index:3
}
.input-group-append .btn+.btn,
.input-group-append .btn+.input-group-text,
.input-group-append .input-group-text+.btn,
.input-group-append .input-group-text+.input-group-text,
.input-group-prepend .btn+.btn,
.input-group-prepend .btn+.input-group-text,
.input-group-prepend .input-group-text+.btn,
.input-group-prepend .input-group-text+.input-group-text {
margin-left:-1px
}
.input-group-prepend {
margin-right:-1px
}
.input-group-append {
margin-left:-1px
}
.input-group-text {
display:flex;
align-items:center;
padding:.375rem .75rem;
margin-bottom:0;
font-size:1rem;
font-weight:400;
line-height:1.5;
color:#495057;
text-align:center;
white-space:nowrap;
background-color:#e9ecef;
border:1px solid #ced4da;
border-radius:.25rem
}
.input-group-text input[type=checkbox],
.input-group-text input[type=radio] {
margin-top:0
}
.input-group-lg>.custom-select,
.input-group-lg>.form-control:not(textarea) {
height:calc(1.5em + 1rem + 2px)
}
.input-group-lg>.custom-select,
.input-group-lg>.form-control,
.input-group-lg>.input-group-append>.btn,
.input-group-lg>.input-group-append>.input-group-text,
.input-group-lg>.input-group-prepend>.btn,
.input-group-lg>.input-group-prepend>.input-group-text {
padding:.5rem 1rem;
font-size:1.25rem;
line-height:1.5;
border-radius:.3rem
}
.input-group-sm>.custom-select,
.input-group-sm>.form-control:not(textarea) {
height:calc(1.5em + .5rem + 2px)
}
.input-group-sm>.custom-select,
.input-group-sm>.form-control,
.input-group-sm>.input-group-append>.btn,
.input-group-sm>.input-group-append>.input-group-text,
.input-group-sm>.input-group-prepend>.btn,
.input-group-sm>.input-group-prepend>.input-group-text {
padding:.25rem .5rem;
font-size:.875rem;
line-height:1.5;
border-radius:.2rem
}
.input-group-lg>.custom-select,
.input-group-sm>.custom-select {
padding-right:1.75rem
}
.input-group>.input-group-append:last-child>.btn:not(:last-child):not(.dropdown-toggle),
.input-group>.input-group-append:last-child>.input-group-text:not(:last-child),
.input-group>.input-group-append:not(:last-child)>.btn,
.input-group>.input-group-append:not(:last-child)>.input-group-text,
.input-group>.input-group-prepend>.btn,
.input-group>.input-group-prepend>.input-group-text {
border-top-right-radius:0;
border-bottom-right-radius:0
}
.input-group>.input-group-append>.btn,
.input-group>.input-group-append>.input-group-text,
.input-group>.input-group-prepend:first-child>.btn:not(:first-child),
.input-group>.input-group-prepend:first-child>.input-group-text:not(:first-child),
.input-group>.input-group-prepend:not(:first-child)>.btn,
.input-group>.input-group-prepend:not(:first-child)>.input-group-text {
border-top-left-radius:0;
border-bottom-left-radius:0
}
.custom-control {
position:relative;
display:block;
min-height:1.5rem;
padding-left:1.5rem
}
.custom-control-inline {
display:inline-flex;
margin-right:1rem
}
.custom-control-input {
position:absolute;
left:0;
z-index:-1;
width:1rem;
height:1.25rem;
opacity:0
}
.custom-control-input:checked~.custom-control-label:before {
color:#fff;
border-color:#007bff;
background-color:#007bff
}
.custom-control-input:focus~.custom-control-label:before {
box-shadow:0 0 0 .2rem rgba(0,123,255,.25)
}
.custom-control-input:focus:not(:checked)~.custom-control-label:before {
border-color:#80bdff
}
.custom-control-input:not(:disabled):active~.custom-control-label:before {
color:#fff;
background-color:#b3d7ff;
border-color:#b3d7ff
}
.custom-control-input:disabled~.custom-control-label,
.custom-control-input[disabled]~.custom-control-label {
color:#6c757d
}
.custom-control-input:disabled~.custom-control-label:before,
.custom-control-input[disabled]~.custom-control-label:before {
background-color:#e9ecef
}
.custom-control-label {
position:relative;
margin-bottom:0;
vertical-align:top
}
.custom-control-label:before {
pointer-events:none;
background-color:#fff;
border:1px solid #adb5bd
}
.custom-control-label:after,
.custom-control-label:before {
position:absolute;
top:.25rem;
left:-1.5rem;
display:block;
width:1rem;
height:1rem;
content:""
}
.custom-control-label:after {
background:no-repeat 50%/50% 50%
}
.custom-checkbox .custom-control-label:before {
border-radius:.25rem
}
.custom-checkbox .custom-control-input:checked~.custom-control-label:after {
background-image:url("data:image/svg+xml;charset=utf-8,%3Csvg xmlns='http://www.w3.org/2000/svg' width='8' height='8'%3E%3Cpath fill='%23fff' d='M6.564.75l-3.59 3.612-1.538-1.55L0 4.26l2.974 2.99L8 2.193z'/%3E%3C/svg%3E")
}
.custom-checkbox .custom-control-input:indeterminate~.custom-control-label:before {
border-color:#007bff;
background-color:#007bff
}
.custom-checkbox .custom-control-input:indeterminate~.custom-control-label:after {
background-image:url("data:image/svg+xml;charset=utf-8,%3Csvg xmlns='http://www.w3.org/2000/svg' width='4' height='4'%3E%3Cpath stroke='%23fff' d='M0 2h4'/%3E%3C/svg%3E")
}
.custom-checkbox .custom-control-input:disabled:checked~.custom-control-label:before {
background-color:rgba(0,123,255,.5)
}
.custom-checkbox .custom-control-input:disabled:indeterminate~.custom-control-label:before {
background-color:rgba(0,123,255,.5)
}
.custom-radio .custom-control-label:before {
border-radius:50%
}
.custom-radio .custom-control-input:checked~.custom-control-label:after {
background-image:url("data:image/svg+xml;charset=utf-8,%3Csvg xmlns='http://www.w3.org/2000/svg' width='12' height='12' viewBox='-4 -4 8 8'%3E%3Ccircle r='3' fill='%23fff'/%3E%3C/svg%3E")
}
.custom-radio .custom-control-input:disabled:checked~.custom-control-label:before {
background-color:rgba(0,123,255,.5)
}
.custom-switch {
padding-left:2.25rem
}
.custom-switch .custom-control-label:before {
left:-2.25rem;
width:1.75rem;
pointer-events:all;
border-radius:.5rem
}
.custom-switch .custom-control-label:after {
top:calc(.25rem + 2px);
left:calc(-2.25rem + 2px);
width:calc(1rem - 4px);
height:calc(1rem - 4px);
background-color:#adb5bd;
border-radius:.5rem;
transition:transform .15s ease-in-out,background-color .15s ease-in-out,border-color .15s ease-in-out,box-shadow .15s ease-in-out
}
@media (prefers-reduced-motion:reduce) {
.custom-switch .custom-control-label:after {
    transition:none
}
}
.custom-switch .custom-control-input:checked~.custom-control-label:after {
background-color:#fff;
transform:translateX(.75rem)
}
.custom-switch .custom-control-input:disabled:checked~.custom-control-label:before {
background-color:rgba(0,123,255,.5)
}
.custom-select {
display:inline-block;
width:100%;
height:calc(1.5em + .75rem + 2px);
padding:.375rem 1.75rem .375rem .75rem;
font-size:1rem;
font-weight:400;
line-height:1.5;
color:#495057;
vertical-align:middle;
background:#fff url("data:image/svg+xml;charset=utf-8,%3Csvg xmlns='http://www.w3.org/2000/svg' width='4' height='5'%3E%3Cpath fill='%23343a40' d='M2 0L0 2h4zm0 5L0 3h4z'/%3E%3C/svg%3E") no-repeat right .75rem center/8px 10px;
border:1px solid #ced4da;
border-radius:.25rem;
appearance:none
}
.custom-select:focus {
border-color:#80bdff;
outline:0;
box-shadow:0 0 0 .2rem rgba(0,123,255,.25)
}
.custom-select:focus::-ms-value {
color:#495057;
background-color:#fff
}
.custom-select[multiple],
.custom-select[size]:not([size="1"]) {
height:auto;
padding-right:.75rem;
background-image:none
}
.custom-select:disabled {
color:#6c757d;
background-color:#e9ecef
}
.custom-select::-ms-expand {
display:none
}
.custom-select:-moz-focusring {
color:transparent;
text-shadow:0 0 0 #495057
}
.custom-select-sm {
height:calc(1.5em + .5rem + 2px);
padding-top:.25rem;
padding-bottom:.25rem;
padding-left:.5rem;
font-size:.875rem
}
.custom-select-lg {
height:calc(1.5em + 1rem + 2px);
padding-top:.5rem;
padding-bottom:.5rem;
padding-left:1rem;
font-size:1.25rem
}
.custom-file {
display:inline-block;
margin-bottom:0
}
.custom-file,
.custom-file-input {
position:relative;
width:100%;
height:calc(1.5em + .75rem + 2px)
}
.custom-file-input {
z-index:2;
margin:0;
opacity:0
}
.custom-file-input:focus~.custom-file-label {
border-color:#80bdff;
box-shadow:0 0 0 .2rem rgba(0,123,255,.25)
}
.custom-file-input:disabled~.custom-file-label,
.custom-file-input[disabled]~.custom-file-label {
background-color:#e9ecef
}
.custom-file-input:lang(en)~.custom-file-label:after {
content:"Browse"
}
.custom-file-input~.custom-file-label[data-browse]:after {
content:attr(data-browse)
}
.custom-file-label {
left:0;
z-index:1;
height:calc(1.5em + .75rem + 2px);
font-weight:400;
background-color:#fff;
border:1px solid #ced4da;
border-radius:.25rem
}
.custom-file-label,
.custom-file-label:after {
position:absolute;
top:0;
right:0;
padding:.375rem .75rem;
line-height:1.5;
color:#495057
}
.custom-file-label:after {
bottom:0;
z-index:3;
display:block;
height:calc(1.5em + .75rem);
content:"Browse";
background-color:#e9ecef;
border-left:inherit;
border-radius:0 .25rem .25rem 0
}
.custom-range {
width:100%;
height:1.4rem;
padding:0;
background-color:transparent;
appearance:none
}
.custom-range:focus {
outline:none
}
.custom-range:focus::-webkit-slider-thumb {
box-shadow:0 0 0 1px #fff,0 0 0 .2rem rgba(0,123,255,.25)
}
.custom-range:focus::-moz-range-thumb {
box-shadow:0 0 0 1px #fff,0 0 0 .2rem rgba(0,123,255,.25)
}
.custom-range:focus::-ms-thumb {
box-shadow:0 0 0 1px #fff,0 0 0 .2rem rgba(0,123,255,.25)
}
.custom-range::-moz-focus-outer {
border:0
}
.custom-range::-webkit-slider-thumb {
width:1rem;
height:1rem;
margin-top:-.25rem;
background-color:#007bff;
border:0;
border-radius:1rem;
transition:background-color .15s ease-in-out,border-color .15s ease-in-out,box-shadow .15s ease-in-out;
appearance:none
}
@media (prefers-reduced-motion:reduce) {
.custom-range::-webkit-slider-thumb {
    transition:none
}
}
.custom-range::-webkit-slider-thumb:active {
background-color:#b3d7ff
}
.custom-range::-webkit-slider-runnable-track {
width:100%;
height:.5rem;
color:transparent;
cursor:pointer;
background-color:#dee2e6;
border-color:transparent;
border-radius:1rem
}
.custom-range::-moz-range-thumb {
width:1rem;
height:1rem;
background-color:#007bff;
border:0;
border-radius:1rem;
transition:background-color .15s ease-in-out,border-color .15s ease-in-out,box-shadow .15s ease-in-out;
appearance:none
}
@media (prefers-reduced-motion:reduce) {
.custom-range::-moz-range-thumb {
    transition:none
}
}
.custom-range::-moz-range-thumb:active {
background-color:#b3d7ff
}
.custom-range::-moz-range-track {
width:100%;
height:.5rem;
color:transparent;
cursor:pointer;
background-color:#dee2e6;
border-color:transparent;
border-radius:1rem
}
.custom-range::-ms-thumb {
width:1rem;
height:1rem;
margin-top:0;
margin-right:.2rem;
margin-left:.2rem;
background-color:#007bff;
border:0;
border-radius:1rem;
transition:background-color .15s ease-in-out,border-color .15s ease-in-out,box-shadow .15s ease-in-out;
appearance:none
}
@media (prefers-reduced-motion:reduce) {
.custom-range::-ms-thumb {
    transition:none
}
}
.custom-range::-ms-thumb:active {
background-color:#b3d7ff
}
.custom-range::-ms-track {
width:100%;
height:.5rem;
color:transparent;
cursor:pointer;
background-color:transparent;
border-color:transparent;
border-width:.5rem
}
.custom-range::-ms-fill-lower,
.custom-range::-ms-fill-upper {
background-color:#dee2e6;
border-radius:1rem
}
.custom-range::-ms-fill-upper {
margin-right:15px
}
.custom-range:disabled::-webkit-slider-thumb {
background-color:#adb5bd
}
.custom-range:disabled::-webkit-slider-runnable-track {
cursor:default
}
.custom-range:disabled::-moz-range-thumb {
background-color:#adb5bd
}
.custom-range:disabled::-moz-range-track {
cursor:default
}
.custom-range:disabled::-ms-thumb {
background-color:#adb5bd
}
.custom-control-label:before,
.custom-file-label,
.custom-select {
transition:background-color .15s ease-in-out,border-color .15s ease-in-out,box-shadow .15s ease-in-out
}
@media (prefers-reduced-motion:reduce) {
.custom-control-label:before,
.custom-file-label,
.custom-select {
    transition:none
}
}
.nav {
display:flex;
flex-wrap:wrap;
padding-left:0;
margin-bottom:0;
list-style:none
}
.nav-link {
display:block;
padding:.5rem 1rem
}
.nav-link:focus,
.nav-link:hover {
text-decoration:none
}
.nav-link.disabled {
color:#6c757d;
pointer-events:none;
cursor:default
}
.nav-tabs {
border-bottom:1px solid #dee2e6
}
.nav-tabs .nav-item {
margin-bottom:-1px
}
.nav-tabs .nav-link {
border:1px solid transparent;
border-top-left-radius:.25rem;
border-top-right-radius:.25rem
}
.nav-tabs .nav-link:focus,
.nav-tabs .nav-link:hover {
border-color:#e9ecef #e9ecef #dee2e6
}
.nav-tabs .nav-link.disabled {
color:#6c757d;
background-color:transparent;
border-color:transparent
}
.nav-tabs .nav-item.show .nav-link,
.nav-tabs .nav-link.active {
color:#495057;
background-color:#fff;
border-color:#dee2e6 #dee2e6 #fff
}
.nav-tabs .dropdown-menu {
margin-top:-1px;
border-top-left-radius:0;
border-top-right-radius:0
}
.nav-pills .nav-link {
border-radius:.25rem
}
.nav-pills .nav-link.active,
.nav-pills .show>.nav-link {
color:#fff;
background-color:#007bff
}
.nav-fill .nav-item {
flex:1 1 auto;
text-align:center
}
.nav-justified .nav-item {
flex-basis:0;
flex-grow:1;
text-align:center
}
.tab-content>.tab-pane {
display:none
}
.tab-content>.active {
display:block
}
.navbar {
position:relative;
padding:.5rem 1rem
}
.navbar,
.navbar .container,
.navbar .container-fluid,
.navbar .container-lg,
.navbar .container-md,
.navbar .container-sm,
.navbar .container-xl {
display:flex;
flex-wrap:wrap;
align-items:center;
justify-content:space-between
}
.navbar-brand {
display:inline-block;
padding-top:.3125rem;
padding-bottom:.3125rem;
margin-right:1rem;
font-size:1.25rem;
line-height:inherit;
white-space:nowrap
}
.navbar-brand:focus,
.navbar-brand:hover {
text-decoration:none;
background-color:#fff0;
}
.navbar-nav {
display:flex;
flex-direction:column;
padding-left:0;
margin-bottom:0;
list-style:none
}
.navbar-nav .nav-link {
padding-right:0;
padding-left:0
}
.navbar-nav .dropdown-menu {
position:static;
float:none
}
.navbar-text {
display:inline-block;
padding-top:.5rem;
padding-bottom:.5rem
}
.navbar-collapse {
flex-basis:100%;
flex-grow:1;
align-items:center
}
.navbar-toggler {
padding:.25rem .75rem;
font-size:1.25rem;
line-height:1;
background-color:transparent;
border:1px solid transparent;
border-radius:.25rem
}
.navbar-toggler:focus,
.navbar-toggler:hover {
text-decoration:none
}
.navbar-toggler-icon {
display:inline-block;
width:1.5em;
height:1.5em;
vertical-align:middle;
content:"";
background:no-repeat 50%;
background-size:100% 100%
}
@media (max-width:539.98px) {
.navbar-expand-sm>.container,
.navbar-expand-sm>.container-fluid,
.navbar-expand-sm>.container-lg,
.navbar-expand-sm>.container-md,
.navbar-expand-sm>.container-sm,
.navbar-expand-sm>.container-xl {
    padding-right:0;
    padding-left:0
}
}
@media (min-width:540px) {
.navbar-expand-sm {
    flex-flow:row nowrap;
    justify-content:flex-start
}
.navbar-expand-sm .navbar-nav {
    flex-direction:row
}
.navbar-expand-sm .navbar-nav .dropdown-menu {
    position:absolute
}
.navbar-expand-sm .navbar-nav .nav-link {
    padding-right:.5rem;
    padding-left:.5rem
}
.navbar-expand-sm>.container,
.navbar-expand-sm>.container-fluid,
.navbar-expand-sm>.container-lg,
.navbar-expand-sm>.container-md,
.navbar-expand-sm>.container-sm,
.navbar-expand-sm>.container-xl {
    flex-wrap:nowrap
}
.navbar-expand-sm .navbar-collapse {
    display:flex!important;
    flex-basis:auto
}
.navbar-expand-sm .navbar-toggler {
    display:none
}
}
@media (max-width:719.98px) {
.navbar-expand-md>.container,
.navbar-expand-md>.container-fluid,
.navbar-expand-md>.container-lg,
.navbar-expand-md>.container-md,
.navbar-expand-md>.container-sm,
.navbar-expand-md>.container-xl {
    padding-right:0;
    padding-left:0
}
}
@media (min-width:720px) {
.navbar-expand-md {
    flex-flow:row nowrap;
    justify-content:flex-start
}
.navbar-expand-md .navbar-nav {
    flex-direction:row
}
.navbar-expand-md .navbar-nav .dropdown-menu {
    position:absolute
}
.navbar-expand-md .navbar-nav .nav-link {
    padding-right:.5rem;
    padding-left:.5rem
}
.navbar-expand-md>.container,
.navbar-expand-md>.container-fluid,
.navbar-expand-md>.container-lg,
.navbar-expand-md>.container-md,
.navbar-expand-md>.container-sm,
.navbar-expand-md>.container-xl {
    flex-wrap:nowrap
}
.navbar-expand-md .navbar-collapse {
    display:flex!important;
    flex-basis:auto
}
.navbar-expand-md .navbar-toggler {
    display:none
}
}
@media (max-width:959.98px) {
.navbar-expand-lg>.container,
.navbar-expand-lg>.container-fluid,
.navbar-expand-lg>.container-lg,
.navbar-expand-lg>.container-md,
.navbar-expand-lg>.container-sm,
.navbar-expand-lg>.container-xl {
    padding-right:0;
    padding-left:0
}
}
@media (min-width:960px) {
.navbar-expand-lg {
    flex-flow:row nowrap;
    justify-content:flex-start
}
.navbar-expand-lg .navbar-nav {
    flex-direction:row
}
.navbar-expand-lg .navbar-nav .dropdown-menu {
    position:absolute
}
.navbar-expand-lg .navbar-nav .nav-link {
    padding-right:.5rem;
    padding-left:.5rem
}
.navbar-expand-lg>.container,
.navbar-expand-lg>.container-fluid,
.navbar-expand-lg>.container-lg,
.navbar-expand-lg>.container-md,
.navbar-expand-lg>.container-sm,
.navbar-expand-lg>.container-xl {
    flex-wrap:nowrap
}
.navbar-expand-lg .navbar-collapse {
    display:flex!important;
    flex-basis:auto
}
.navbar-expand-lg .navbar-toggler {
    display:none
}
}
@media (max-width:1199.98px) {
.navbar-expand-xl>.container,
.navbar-expand-xl>.container-fluid,
.navbar-expand-xl>.container-lg,
.navbar-expand-xl>.container-md,
.navbar-expand-xl>.container-sm,
.navbar-expand-xl>.container-xl {
    padding-right:0;
    padding-left:0
}
}
@media (min-width:1200px) {
.navbar-expand-xl {
    flex-flow:row nowrap;
    justify-content:flex-start
}
.navbar-expand-xl .navbar-nav {
    flex-direction:row
}
.navbar-expand-xl .navbar-nav .dropdown-menu {
    position:absolute
}
.navbar-expand-xl .navbar-nav .nav-link {
    padding-right:.5rem;
    padding-left:.5rem
}
.navbar-expand-xl>.container,
.navbar-expand-xl>.container-fluid,
.navbar-expand-xl>.container-lg,
.navbar-expand-xl>.container-md,
.navbar-expand-xl>.container-sm,
.navbar-expand-xl>.container-xl {
    flex-wrap:nowrap
}
.navbar-expand-xl .navbar-collapse {
    display:flex!important;
    flex-basis:auto
}
.navbar-expand-xl .navbar-toggler {
    display:none
}
}
.navbar-expand {
flex-flow:row nowrap;
justify-content:flex-start
}
.navbar-expand>.container,
.navbar-expand>.container-fluid,
.navbar-expand>.container-lg,
.navbar-expand>.container-md,
.navbar-expand>.container-sm,
.navbar-expand>.container-xl {
padding-right:0;
padding-left:0
}
.navbar-expand .navbar-nav {
flex-direction:row
}
.navbar-expand .navbar-nav .dropdown-menu {
position:absolute
}
.navbar-expand .navbar-nav .nav-link {
padding-right:.5rem;
padding-left:.5rem
}
.navbar-expand>.container,
.navbar-expand>.container-fluid,
.navbar-expand>.container-lg,
.navbar-expand>.container-md,
.navbar-expand>.container-sm,
.navbar-expand>.container-xl {
flex-wrap:nowrap
}
.navbar-expand .navbar-collapse {
display:flex!important;
flex-basis:auto
}
.navbar-expand .navbar-toggler {
display:none
}
.navbar-light .navbar-brand,
.navbar-light .navbar-brand:focus,
.navbar-light .navbar-brand:hover {
color:rgba(0,0,0,.9)
}
.navbar-light .navbar-nav .nav-link {
color:rgba(0,0,0,.5)
}
.navbar-light .navbar-nav .nav-link:focus,
.navbar-light .navbar-nav .nav-link:hover {
color:rgba(0,0,0,.7)
}
.navbar-light .navbar-nav .nav-link.disabled {
color:rgba(0,0,0,.3)
}
.navbar-light .navbar-nav .active>.nav-link,
.navbar-light .navbar-nav .nav-link.active,
.navbar-light .navbar-nav .nav-link.show,
.navbar-light .navbar-nav .show>.nav-link {
color:rgba(0,0,0,.9)
}
.navbar-light .navbar-toggler {
color:rgba(0,0,0,.5);
border-color:rgba(0,0,0,.1)
}
.navbar-light .navbar-toggler-icon {
background-image:url("data:image/svg+xml;charset=utf-8,%3Csvg xmlns='http://www.w3.org/2000/svg' width='30' height='30'%3E%3Cpath stroke='rgba(0,0,0,0.5)' stroke-linecap='round' stroke-miterlimit='10' stroke-width='2' d='M4 7h22M4 15h22M4 23h22'/%3E%3C/svg%3E")
}
.navbar-light .navbar-text {
color:rgba(0,0,0,.5)
}
.navbar-light .navbar-text a,
.navbar-light .navbar-text a:focus,
.navbar-light .navbar-text a:hover {
color:rgba(0,0,0,.9)
}
.navbar-dark .navbar-brand,
.navbar-dark .navbar-brand:focus,
.navbar-dark .navbar-brand:hover {
color:#fff
}
.navbar-dark .navbar-nav .nav-link {
color:hsla(0,0%,100%,.5)
}
.navbar-dark .navbar-nav .nav-link:focus,
.navbar-dark .navbar-nav .nav-link:hover {
color:hsla(0,0%,100%,.75)
}
.navbar-dark .navbar-nav .nav-link.disabled {
color:hsla(0,0%,100%,.25)
}
.navbar-dark .navbar-nav .active>.nav-link,
.navbar-dark .navbar-nav .nav-link.active,
.navbar-dark .navbar-nav .nav-link.show,
.navbar-dark .navbar-nav .show>.nav-link {
color:#fff
}
.navbar-dark .navbar-toggler {
color:hsla(0,0%,100%,.5);
border-color:hsla(0,0%,100%,.1)
}
.navbar-dark .navbar-toggler-icon {
background-image:url("data:image/svg+xml;charset=utf-8,%3Csvg xmlns='http://www.w3.org/2000/svg' width='30' height='30'%3E%3Cpath stroke='rgba(255,255,255,0.5)' stroke-linecap='round' stroke-miterlimit='10' stroke-width='2' d='M4 7h22M4 15h22M4 23h22'/%3E%3C/svg%3E")
}
.navbar-dark .navbar-text {
color:hsla(0,0%,100%,.5)
}
.navbar-dark .navbar-text a,
.navbar-dark .navbar-text a:focus,
.navbar-dark .navbar-text a:hover {
color:#fff
}
.card {
position:relative;
display:flex;
flex-direction:column;
min-width:0;
word-wrap:break-word;
background-color:#fff;
background-clip:border-box;
border:1px solid rgba(0,0,0,.125);
border-radius:.25rem
}
.card>hr {
margin-right:0;
margin-left:0
}
.card>.list-group {
border-top:inherit;
border-bottom:inherit
}
.card>.list-group:first-child {
border-top-width:0;
border-top-left-radius:calc(.25rem - 1px);
border-top-right-radius:calc(.25rem - 1px)
}
.card>.list-group:last-child {
border-bottom-width:0;
border-bottom-right-radius:calc(.25rem - 1px);
border-bottom-left-radius:calc(.25rem - 1px)
}
.card-body {
flex:1 1 auto;
min-height:1px;
padding:1.25rem
}
.card-title {
margin-bottom:.75rem
}
.card-subtitle {
margin-top:-.375rem
}
.card-subtitle,
.card-text:last-child {
margin-bottom:0
}
.card-link:hover {
text-decoration:none
}
.card-link+.card-link {
margin-left:1.25rem
}
.card-header {
padding:.75rem 1.25rem;
margin-bottom:0;
background-color:rgba(0,0,0,.03);
border-bottom:1px solid rgba(0,0,0,.125)
}
.card-header:first-child {
border-radius:calc(.25rem - 1px) calc(.25rem - 1px) 0 0
}
.card-header+.list-group .list-group-item:first-child {
border-top:0
}
.card-footer {
padding:.75rem 1.25rem;
background-color:rgba(0,0,0,.03);
border-top:1px solid rgba(0,0,0,.125)
}
.card-footer:last-child {
border-radius:0 0 calc(.25rem - 1px) calc(.25rem - 1px)
}
.card-header-tabs {
margin-bottom:-.75rem;
border-bottom:0
}
.card-header-pills,
.card-header-tabs {
margin-right:-.625rem;
margin-left:-.625rem
}
.card-img-overlay {
position:absolute;
top:0;
right:0;
bottom:0;
left:0;
padding:1.25rem
}
.card-img,
.card-img-bottom,
.card-img-top {
flex-shrink:0;
width:100%
}
.card-img,
.card-img-top {
border-top-left-radius:calc(.25rem - 1px);
border-top-right-radius:calc(.25rem - 1px)
}
.card-img,
.card-img-bottom {
border-bottom-right-radius:calc(.25rem - 1px);
border-bottom-left-radius:calc(.25rem - 1px)
}
.card-deck .card {
margin-bottom:15px
}
@media (min-width:540px) {
.card-deck {
    display:flex;
    flex-flow:row wrap;
    margin-right:-15px;
    margin-left:-15px
}
.card-deck .card {
    flex:1 0 0%;
    margin-right:15px;
    margin-bottom:0;
    margin-left:15px
}
}
.card-group>.card {
margin-bottom:15px
}
@media (min-width:540px) {
.card-group {
    display:flex;
    flex-flow:row wrap
}
.card-group>.card {
    flex:1 0 0%;
    margin-bottom:0
}
.card-group>.card+.card {
    margin-left:0;
    border-left:0
}
.card-group>.card:not(:last-child) {
    border-top-right-radius:0;
    border-bottom-right-radius:0
}
.card-group>.card:not(:last-child) .card-header,
.card-group>.card:not(:last-child) .card-img-top {
    border-top-right-radius:0
}
.card-group>.card:not(:last-child) .card-footer,
.card-group>.card:not(:last-child) .card-img-bottom {
    border-bottom-right-radius:0
}
.card-group>.card:not(:first-child) {
    border-top-left-radius:0;
    border-bottom-left-radius:0
}
.card-group>.card:not(:first-child) .card-header,
.card-group>.card:not(:first-child) .card-img-top {
    border-top-left-radius:0
}
.card-group>.card:not(:first-child) .card-footer,
.card-group>.card:not(:first-child) .card-img-bottom {
    border-bottom-left-radius:0
}
}
.card-columns .card {
margin-bottom:.75rem
}
@media (min-width:540px) {
.card-columns {
    column-count:3;
    column-gap:1.25rem;
    orphans:1;
    widows:1
}
.card-columns .card {
    display:inline-block;
    width:100%
}
}
.accordion>.card {
overflow:hidden
}
.accordion>.card:not(:last-of-type) {
border-bottom:0;
border-bottom-right-radius:0;
border-bottom-left-radius:0
}
.accordion>.card:not(:first-of-type) {
border-top-left-radius:0;
border-top-right-radius:0
}
.accordion>.card>.card-header {
border-radius:0;
margin-bottom:-1px
}
.breadcrumb {
flex-wrap:wrap;
padding:.75rem 1rem;
margin-bottom:1rem;
list-style:none;
background-color:#e9ecef;
border-radius:.25rem
}
.breadcrumb,
.breadcrumb-item {
display:flex
}
.breadcrumb-item+.breadcrumb-item {
padding-left:.5rem
}
.breadcrumb-item+.breadcrumb-item:before {
display:inline-block;
padding-right:.5rem;
color:#6c757d;
content:"/"
}
.breadcrumb-item+.breadcrumb-item:hover:before {
text-decoration:underline;
text-decoration:none
}
.breadcrumb-item.active {
color:#6c757d
}
.pagination {
display:flex;
padding-left:0;
list-style:none;
border-radius:.25rem
}
.page-link {
position:relative;
display:block;
padding:.5rem .75rem;
margin-left:-1px;
line-height:1.25;
color:#007bff;
background-color:#fff;
border:1px solid #dee2e6
}
.page-link:hover {
z-index:2;
color:#0056b3;
text-decoration:none;
background-color:#e9ecef;
border-color:#dee2e6
}
.page-link:focus {
z-index:3;
outline:0;
box-shadow:0 0 0 .2rem rgba(0,123,255,.25)
}
.page-item:first-child .page-link {
margin-left:0;
border-top-left-radius:.25rem;
border-bottom-left-radius:.25rem
}
.page-item:last-child .page-link {
border-top-right-radius:.25rem;
border-bottom-right-radius:.25rem
}
.page-item.active .page-link {
z-index:3;
color:#fff;
background-color:#007bff;
border-color:#007bff
}
.page-item.disabled .page-link {
color:#6c757d;
pointer-events:none;
cursor:auto;
background-color:#fff;
border-color:#dee2e6
}
.pagination-lg .page-link {
padding:.75rem 1.5rem;
font-size:1.25rem;
line-height:1.5
}
.pagination-lg .page-item:first-child .page-link {
border-top-left-radius:.3rem;
border-bottom-left-radius:.3rem
}
.pagination-lg .page-item:last-child .page-link {
border-top-right-radius:.3rem;
border-bottom-right-radius:.3rem
}
.pagination-sm .page-link {
padding:.25rem .5rem;
font-size:.875rem;
line-height:1.5
}
.pagination-sm .page-item:first-child .page-link {
border-top-left-radius:.2rem;
border-bottom-left-radius:.2rem
}
.pagination-sm .page-item:last-child .page-link {
border-top-right-radius:.2rem;
border-bottom-right-radius:.2rem
}
.badge {
display:inline-block;
padding:.25em .4em;
font-size:75%;
font-weight:700;
line-height:1;
text-align:center;
white-space:nowrap;
vertical-align:baseline;
border-radius:.25rem;
transition:color .15s ease-in-out,background-color .15s ease-in-out,border-color .15s ease-in-out,box-shadow .15s ease-in-out
}
@media (prefers-reduced-motion:reduce) {
.badge {
    transition:none
}
}
a.badge:focus,
a.badge:hover {
text-decoration:none
}
.badge:empty {
display:none
}
.btn .badge {
position:relative;
top:-1px
}
.badge-pill {
padding-right:.6em;
padding-left:.6em;
border-radius:10rem
}
.badge-primary {
color:#fff;
background-color:#007bff
}
a.badge-primary:focus,
a.badge-primary:hover {
color:#fff;
background-color:#0062cc
}
a.badge-primary.focus,
a.badge-primary:focus {
outline:0;
box-shadow:0 0 0 .2rem rgba(0,123,255,.5)
}
.badge-secondary {
color:#fff;
background-color:#6c757d
}
a.badge-secondary:focus,
a.badge-secondary:hover {
color:#fff;
background-color:#545b62
}
a.badge-secondary.focus,
a.badge-secondary:focus {
outline:0;
box-shadow:0 0 0 .2rem rgba(108,117,125,.5)
}
.badge-success {
color:#fff;
background-color:#28a745
}
a.badge-success:focus,
a.badge-success:hover {
color:#fff;
background-color:#1e7e34
}
a.badge-success.focus,
a.badge-success:focus {
outline:0;
box-shadow:0 0 0 .2rem rgba(40,167,69,.5)
}
.badge-info {
color:#fff;
background-color:#17a2b8
}
a.badge-info:focus,
a.badge-info:hover {
color:#fff;
background-color:#117a8b
}
a.badge-info.focus,
a.badge-info:focus {
outline:0;
box-shadow:0 0 0 .2rem rgba(23,162,184,.5)
}
.badge-warning {
color:#212529;
background-color:#ffc107
}
a.badge-warning:focus,
a.badge-warning:hover {
color:#212529;
background-color:#d39e00
}
a.badge-warning.focus,
a.badge-warning:focus {
outline:0;
box-shadow:0 0 0 .2rem rgba(255,193,7,.5)
}
.badge-danger {
color:#fff;
background-color:#dc3545
}
a.badge-danger:focus,
a.badge-danger:hover {
color:#fff;
background-color:#bd2130
}
a.badge-danger.focus,
a.badge-danger:focus {
outline:0;
box-shadow:0 0 0 .2rem rgba(220,53,69,.5)
}
.badge-light {
color:#212529;
background-color:#f8f9fa
}
a.badge-light:focus,
a.badge-light:hover {
color:#212529;
background-color:#dae0e5
}
a.badge-light.focus,
a.badge-light:focus {
outline:0;
box-shadow:0 0 0 .2rem rgba(248,249,250,.5)
}
.badge-dark {
color:#fff;
background-color:#343a40
}
a.badge-dark:focus,
a.badge-dark:hover {
color:#fff;
background-color:#1d2124
}
a.badge-dark.focus,
a.badge-dark:focus {
outline:0;
box-shadow:0 0 0 .2rem rgba(52,58,64,.5)
}
.jumbotron {
padding:2rem 1rem;
margin-bottom:2rem;
background-color:#e9ecef;
border-radius:.3rem
}
@media (min-width:540px) {
.jumbotron {
    padding:4rem 2rem
}
}
.jumbotron-fluid {
padding-right:0;
padding-left:0;
border-radius:0
}
.alert {
position:relative;
padding:.75rem 1.25rem;
margin-bottom:1rem;
border:1px solid transparent;
border-radius:.25rem
}
.alert-heading {
color:inherit
}
.alert-link {
font-weight:700
}
.alert-dismissible {
padding-right:4rem
}
.alert-dismissible .close {
position:absolute;
top:0;
right:0;
padding:.75rem 1.25rem;
color:inherit
}
.alert-primary {
color:#004085;
background-color:#cce5ff;
border-color:#b8daff
}
.alert-primary hr {
border-top-color:#9fcdff
}
.alert-primary .alert-link {
color:#002752
}
.alert-secondary {
color:#383d41;
background-color:#e2e3e5;
border-color:#d6d8db
}
.alert-secondary hr {
border-top-color:#c8cbcf
}
.alert-secondary .alert-link {
color:#202326
}
.alert-success {
color:#155724;
background-color:#d4edda;
border-color:#c3e6cb
}
.alert-success hr {
border-top-color:#b1dfbb
}
.alert-success .alert-link {
color:#0b2e13
}
.alert-info {
color:#0c5460;
background-color:#d1ecf1;
border-color:#bee5eb
}
.alert-info hr {
border-top-color:#abdde5
}
.alert-info .alert-link {
color:#062c33
}
.alert-warning {
color:#856404;
background-color:#fff3cd;
border-color:#ffeeba
}
.alert-warning hr {
border-top-color:#ffe8a1
}
.alert-warning .alert-link {
color:#533f03
}
.alert-danger {
color:#721c24;
background-color:#f8d7da;
border-color:#f5c6cb
}
.alert-danger hr {
border-top-color:#f1b0b7
}
.alert-danger .alert-link {
color:#491217
}
.alert-light {
color:#818182;
background-color:#fefefe;
border-color:#fdfdfe
}
.alert-light hr {
border-top-color:#ececf6
}
.alert-light .alert-link {
color:#686868
}
.alert-dark {
color:#1b1e21;
background-color:#d6d8d9;
border-color:#c6c8ca
}
.alert-dark hr {
border-top-color:#b9bbbe
}
.alert-dark .alert-link {
color:#040505
}
@keyframes progress-bar-stripes {
0% {
    background-position:1rem 0
}
to {
    background-position:0 0
}
}
.progress {
height:1rem;
line-height:0;
font-size:.75rem;
background-color:#e9ecef;
border-radius:.25rem
}
.progress,
.progress-bar {
display:flex;
overflow:hidden
}
.progress-bar {
flex-direction:column;
justify-content:center;
color:#fff;
text-align:center;
white-space:nowrap;
background-color:#007bff;
transition:width .6s ease
}
@media (prefers-reduced-motion:reduce) {
.progress-bar {
    transition:none
}
}
.progress-bar-striped {
background-image:linear-gradient(45deg,hsla(0,0%,100%,.15) 25%,transparent 0,transparent 50%,hsla(0,0%,100%,.15) 0,hsla(0,0%,100%,.15) 75%,transparent 0,transparent);
background-size:1rem 1rem
}
.progress-bar-animated {
animation:progress-bar-stripes 1s linear infinite
}
@media (prefers-reduced-motion:reduce) {
.progress-bar-animated {
    animation:none
}
}
.media {
display:flex;
align-items:flex-start
}
.media-body {
flex:1
}
.list-group {
display:flex;
flex-direction:column;
padding-left:0;
margin-bottom:0;
border-radius:.25rem
}
.list-group-item-action {
width:100%;
color:#495057;
text-align:inherit
}
.list-group-item-action:focus,
.list-group-item-action:hover {
z-index:1;
color:#495057;
text-decoration:none;
background-color:#f8f9fa
}
.list-group-item-action:active {
color:#212529;
background-color:#e9ecef
}
.list-group-item {
position:relative;
display:block;
padding:.75rem 1.25rem;
background-color:#fff;
border:1px solid rgba(0,0,0,.125)
}
.list-group-item:first-child {
border-top-left-radius:inherit;
border-top-right-radius:inherit
}
.list-group-item:last-child {
border-bottom-right-radius:inherit;
border-bottom-left-radius:inherit
}
.list-group-item.disabled,
.list-group-item:disabled {
color:#6c757d;
pointer-events:none;
background-color:#fff
}
.list-group-item.active {
z-index:2;
color:#fff;
background-color:#007bff;
border-color:#007bff
}
.list-group-item+.list-group-item {
border-top-width:0
}
.list-group-item+.list-group-item.active {
margin-top:-1px;
border-top-width:1px
}
.list-group-horizontal {
flex-direction:row
}
.list-group-horizontal>.list-group-item:first-child {
border-bottom-left-radius:.25rem;
border-top-right-radius:0
}
.list-group-horizontal>.list-group-item:last-child {
border-top-right-radius:.25rem;
border-bottom-left-radius:0
}
.list-group-horizontal>.list-group-item.active {
margin-top:0
}
.list-group-horizontal>.list-group-item+.list-group-item {
border-top-width:1px;
border-left-width:0
}
.list-group-horizontal>.list-group-item+.list-group-item.active {
margin-left:-1px;
border-left-width:1px
}
@media (min-width:540px) {
.list-group-horizontal-sm {
    flex-direction:row
}
.list-group-horizontal-sm>.list-group-item:first-child {
    border-bottom-left-radius:.25rem;
    border-top-right-radius:0
}
.list-group-horizontal-sm>.list-group-item:last-child {
    border-top-right-radius:.25rem;
    border-bottom-left-radius:0
}
.list-group-horizontal-sm>.list-group-item.active {
    margin-top:0
}
.list-group-horizontal-sm>.list-group-item+.list-group-item {
    border-top-width:1px;
    border-left-width:0
}
.list-group-horizontal-sm>.list-group-item+.list-group-item.active {
    margin-left:-1px;
    border-left-width:1px
}
}
@media (min-width:720px) {
.list-group-horizontal-md {
    flex-direction:row
}
.list-group-horizontal-md>.list-group-item:first-child {
    border-bottom-left-radius:.25rem;
    border-top-right-radius:0
}
.list-group-horizontal-md>.list-group-item:last-child {
    border-top-right-radius:.25rem;
    border-bottom-left-radius:0
}
.list-group-horizontal-md>.list-group-item.active {
    margin-top:0
}
.list-group-horizontal-md>.list-group-item+.list-group-item {
    border-top-width:1px;
    border-left-width:0
}
.list-group-horizontal-md>.list-group-item+.list-group-item.active {
    margin-left:-1px;
    border-left-width:1px
}
}
@media (min-width:960px) {
.list-group-horizontal-lg {
    flex-direction:row
}
.list-group-horizontal-lg>.list-group-item:first-child {
    border-bottom-left-radius:.25rem;
    border-top-right-radius:0
}
.list-group-horizontal-lg>.list-group-item:last-child {
    border-top-right-radius:.25rem;
    border-bottom-left-radius:0
}
.list-group-horizontal-lg>.list-group-item.active {
    margin-top:0
}
.list-group-horizontal-lg>.list-group-item+.list-group-item {
    border-top-width:1px;
    border-left-width:0
}
.list-group-horizontal-lg>.list-group-item+.list-group-item.active {
    margin-left:-1px;
    border-left-width:1px
}
}
@media (min-width:1200px) {
.list-group-horizontal-xl {
    flex-direction:row
}
.list-group-horizontal-xl>.list-group-item:first-child {
    border-bottom-left-radius:.25rem;
    border-top-right-radius:0
}
.list-group-horizontal-xl>.list-group-item:last-child {
    border-top-right-radius:.25rem;
    border-bottom-left-radius:0
}
.list-group-horizontal-xl>.list-group-item.active {
    margin-top:0
}
.list-group-horizontal-xl>.list-group-item+.list-group-item {
    border-top-width:1px;
    border-left-width:0
}
.list-group-horizontal-xl>.list-group-item+.list-group-item.active {
    margin-left:-1px;
    border-left-width:1px
}
}
.list-group-flush {
border-radius:0
}
.list-group-flush>.list-group-item {
border-width:0 0 1px
}
.list-group-flush>.list-group-item:last-child {
border-bottom-width:0
}
.list-group-item-primary {
color:#004085;
background-color:#b8daff
}
.list-group-item-primary.list-group-item-action:focus,
.list-group-item-primary.list-group-item-action:hover {
color:#004085;
background-color:#9fcdff
}
.list-group-item-primary.list-group-item-action.active {
color:#fff;
background-color:#004085;
border-color:#004085
}
.list-group-item-secondary {
color:#383d41;
background-color:#d6d8db
}
.list-group-item-secondary.list-group-item-action:focus,
.list-group-item-secondary.list-group-item-action:hover {
color:#383d41;
background-color:#c8cbcf
}
.list-group-item-secondary.list-group-item-action.active {
color:#fff;
background-color:#383d41;
border-color:#383d41
}
.list-group-item-success {
color:#155724;
background-color:#c3e6cb
}
.list-group-item-success.list-group-item-action:focus,
.list-group-item-success.list-group-item-action:hover {
color:#155724;
background-color:#b1dfbb
}
.list-group-item-success.list-group-item-action.active {
color:#fff;
background-color:#155724;
border-color:#155724
}
.list-group-item-info {
color:#0c5460;
background-color:#bee5eb
}
.list-group-item-info.list-group-item-action:focus,
.list-group-item-info.list-group-item-action:hover {
color:#0c5460;
background-color:#abdde5
}
.list-group-item-info.list-group-item-action.active {
color:#fff;
background-color:#0c5460;
border-color:#0c5460
}
.list-group-item-warning {
color:#856404;
background-color:#ffeeba
}
.list-group-item-warning.list-group-item-action:focus,
.list-group-item-warning.list-group-item-action:hover {
color:#856404;
background-color:#ffe8a1
}
.list-group-item-warning.list-group-item-action.active {
color:#fff;
background-color:#856404;
border-color:#856404
}
.list-group-item-danger {
color:#721c24;
background-color:#f5c6cb
}
.list-group-item-danger.list-group-item-action:focus,
.list-group-item-danger.list-group-item-action:hover {
color:#721c24;
background-color:#f1b0b7
}
.list-group-item-danger.list-group-item-action.active {
color:#fff;
background-color:#721c24;
border-color:#721c24
}
.list-group-item-light {
color:#818182;
background-color:#fdfdfe
}
.list-group-item-light.list-group-item-action:focus,
.list-group-item-light.list-group-item-action:hover {
color:#818182;
background-color:#ececf6
}
.list-group-item-light.list-group-item-action.active {
color:#fff;
background-color:#818182;
border-color:#818182
}
.list-group-item-dark {
color:#1b1e21;
background-color:#c6c8ca
}
.list-group-item-dark.list-group-item-action:focus,
.list-group-item-dark.list-group-item-action:hover {
color:#1b1e21;
background-color:#b9bbbe
}
.list-group-item-dark.list-group-item-action.active {
color:#fff;
background-color:#1b1e21;
border-color:#1b1e21
}
.close {
float:right;
font-size:1.5rem;
font-weight:700;
line-height:1;
color:#000;
text-shadow:0 1px 0 #fff;
opacity:.5
}
.close:hover {
color:#000;
text-decoration:none
}
.close:not(:disabled):not(.disabled):focus,
.close:not(:disabled):not(.disabled):hover {
opacity:.75
}
button.close {
padding:0;
background-color:transparent;
border:0
}
a.close.disabled {
pointer-events:none
}
.toast {
max-width:350px;
overflow:hidden;
font-size:.875rem;
background-color:hsla(0,0%,100%,.85);
background-clip:padding-box;
border:1px solid rgba(0,0,0,.1);
box-shadow:0 .25rem .75rem rgba(0,0,0,.1);
backdrop-filter:blur(10px);
opacity:0;
border-radius:.25rem
}
.toast:not(:last-child) {
margin-bottom:.75rem
}
.toast.showing {
opacity:1
}
.toast.show {
display:block;
opacity:1
}
.toast.hide {
display:none
}
.toast-header {
display:flex;
align-items:center;
padding:.25rem .75rem;
color:#6c757d;
background-color:hsla(0,0%,100%,.85);
background-clip:padding-box;
border-bottom:1px solid rgba(0,0,0,.05)
}
.toast-body {
padding:.75rem
}
.modal-open {
overflow:hidden
}
.modal-open .modal {
overflow-x:hidden;
overflow-y:auto
}
.modal {
position:fixed;
top:0;
left:0;
z-index:1050;
display:none;
width:100%;
height:100%;
overflow:hidden;
outline:0
}
.modal-dialog {
position:relative;
width:auto;
margin:.5rem;
pointer-events:none
}
.modal.fade .modal-dialog {
transition:transform .3s ease-out;
transform:translateY(-50px)
}
@media (prefers-reduced-motion:reduce) {
.modal.fade .modal-dialog {
    transition:none
}
}
.modal.show .modal-dialog {
transform:none
}
.modal.modal-static .modal-dialog {
transform:scale(1.02)
}
.modal-dialog-scrollable {
display:flex;
max-height:calc(100% - 1rem)
}
.modal-dialog-scrollable .modal-content {
max-height:calc(100vh - 1rem);
overflow:hidden
}
.modal-dialog-scrollable .modal-footer,
.modal-dialog-scrollable .modal-header {
flex-shrink:0
}
.modal-dialog-scrollable .modal-body {
overflow-y:auto
}
.modal-dialog-centered {
display:flex;
align-items:center;
min-height:calc(100% - 1rem)
}
.modal-dialog-centered:before {
display:block;
height:calc(100vh - 1rem);
height:min-content;
content:""
}
.modal-dialog-centered.modal-dialog-scrollable {
flex-direction:column;
justify-content:center;
height:100%
}
.modal-dialog-centered.modal-dialog-scrollable .modal-content {
max-height:none
}
.modal-dialog-centered.modal-dialog-scrollable:before {
content:none
}
.modal-content {
position:relative;
display:flex;
flex-direction:column;
width:100%;
pointer-events:auto;
background-color:#fff;
background-clip:padding-box;
border:1px solid rgba(0,0,0,.2);
border-radius:.3rem;
outline:0
}
.modal-backdrop {
position:fixed;
top:0;
left:0;
z-index:1040;
width:100vw;
height:100vh;
background-color:#000
}
.modal-backdrop.fade {
opacity:0
}
.modal-backdrop.show {
opacity:.5
}
.modal-header {
display:flex;
align-items:flex-start;
justify-content:space-between;
padding:1rem;
border-bottom:1px solid #dee2e6;
border-top-left-radius:calc(.3rem - 1px);
border-top-right-radius:calc(.3rem - 1px)
}
.modal-header .close {
padding:1rem;
margin:-1rem -1rem -1rem auto
}
.modal-title {
margin-bottom:0;
line-height:1.5
}
.modal-body {
position:relative;
flex:1 1 auto;
padding:1rem
}
.modal-footer {
display:flex;
flex-wrap:wrap;
align-items:center;
justify-content:flex-end;
padding:.75rem;
border-top:1px solid #dee2e6;
border-bottom-right-radius:calc(.3rem - 1px);
border-bottom-left-radius:calc(.3rem - 1px)
}
.modal-footer>* {
margin:.25rem
}
.modal-scrollbar-measure {
position:absolute;
top:-9999px;
width:50px;
height:50px;
overflow:scroll
}
@media (min-width:540px) {
.modal-dialog {
    max-width:500px;
    margin:1.75rem auto
}
.modal-dialog-scrollable {
    max-height:calc(100% - 3.5rem)
}
.modal-dialog-scrollable .modal-content {
    max-height:calc(100vh - 3.5rem)
}
.modal-dialog-centered {
    min-height:calc(100% - 3.5rem)
}
.modal-dialog-centered:before {
    height:calc(100vh - 3.5rem);
    height:min-content
}
.modal-sm {
    max-width:300px
}
}
@media (min-width:960px) {
.modal-lg,
.modal-xl {
    max-width:800px
}
}
@media (min-width:1200px) {
.modal-xl {
    max-width:1140px
}
}
.tooltip {
position:absolute;
z-index:1070;
display:block;
margin:0;
font-family:-apple-system,BlinkMacSystemFont,Segoe UI,Roboto,Helvetica Neue,Arial,Noto Sans,sans-serif,Apple Color Emoji,Segoe UI Emoji,Segoe UI Symbol,Noto Color Emoji;
font-style:normal;
font-weight:400;
line-height:1.5;
text-align:left;
text-align:start;
text-decoration:none;
text-shadow:none;
text-transform:none;
letter-spacing:normal;
word-break:normal;
word-spacing:normal;
white-space:normal;
line-break:auto;
font-size:.875rem;
word-wrap:break-word;
opacity:0
}
.tooltip.show {
opacity:.9
}
.tooltip .arrow {
position:absolute;
display:block;
width:.8rem;
height:.4rem
}
.tooltip .arrow:before {
position:absolute;
content:"";
border-color:transparent;
border-style:solid
}
.bs-tooltip-auto[x-placement^=top],
.bs-tooltip-top {
padding:.4rem 0
}
.bs-tooltip-auto[x-placement^=top] .arrow,
.bs-tooltip-top .arrow {
bottom:0
}
.bs-tooltip-auto[x-placement^=top] .arrow:before,
.bs-tooltip-top .arrow:before {
top:0;
border-width:.4rem .4rem 0;
border-top-color:#000
}
.bs-tooltip-auto[x-placement^=right],
.bs-tooltip-right {
padding:0 .4rem
}
.bs-tooltip-auto[x-placement^=right] .arrow,
.bs-tooltip-right .arrow {
left:0;
width:.4rem;
height:.8rem
}
.bs-tooltip-auto[x-placement^=right] .arrow:before,
.bs-tooltip-right .arrow:before {
right:0;
border-width:.4rem .4rem .4rem 0;
border-right-color:#000
}
.bs-tooltip-auto[x-placement^=bottom],
.bs-tooltip-bottom {
padding:.4rem 0
}
.bs-tooltip-auto[x-placement^=bottom] .arrow,
.bs-tooltip-bottom .arrow {
top:0
}
.bs-tooltip-auto[x-placement^=bottom] .arrow:before,
.bs-tooltip-bottom .arrow:before {
bottom:0;
border-width:0 .4rem .4rem;
border-bottom-color:#000
}
.bs-tooltip-auto[x-placement^=left],
.bs-tooltip-left {
padding:0 .4rem
}
.bs-tooltip-auto[x-placement^=left] .arrow,
.bs-tooltip-left .arrow {
right:0;
width:.4rem;
height:.8rem
}
.bs-tooltip-auto[x-placement^=left] .arrow:before,
.bs-tooltip-left .arrow:before {
left:0;
border-width:.4rem 0 .4rem .4rem;
border-left-color:#000
}
.tooltip-inner {
max-width:200px;
padding:.25rem .5rem;
color:#fff;
text-align:center;
background-color:#000;
border-radius:.25rem
}
.popover {
top:0;
left:0;
z-index:1060;
max-width:276px;
font-family:-apple-system,BlinkMacSystemFont,Segoe UI,Roboto,Helvetica Neue,Arial,Noto Sans,sans-serif,Apple Color Emoji,Segoe UI Emoji,Segoe UI Symbol,Noto Color Emoji;
font-style:normal;
font-weight:400;
line-height:1.5;
text-align:left;
text-align:start;
text-decoration:none;
text-shadow:none;
text-transform:none;
letter-spacing:normal;
word-break:normal;
word-spacing:normal;
white-space:normal;
line-break:auto;
font-size:.875rem;
word-wrap:break-word;
background-color:#fff;
background-clip:padding-box;
border:1px solid rgba(0,0,0,.2);
border-radius:.3rem
}
.popover,
.popover .arrow {
position:absolute;
display:block
}
.popover .arrow {
width:1rem;
height:.5rem;
margin:0 .3rem
}
.popover .arrow:after,
.popover .arrow:before {
position:absolute;
display:block;
content:"";
border-color:transparent;
border-style:solid
}
.bs-popover-auto[x-placement^=top],
.bs-popover-top {
margin-bottom:.5rem
}
.bs-popover-auto[x-placement^=top]>.arrow,
.bs-popover-top>.arrow {
bottom:calc(-.5rem - 1px)
}
.bs-popover-auto[x-placement^=top]>.arrow:before,
.bs-popover-top>.arrow:before {
bottom:0;
border-width:.5rem .5rem 0;
border-top-color:rgba(0,0,0,.25)
}
.bs-popover-auto[x-placement^=top]>.arrow:after,
.bs-popover-top>.arrow:after {
bottom:1px;
border-width:.5rem .5rem 0;
border-top-color:#fff
}
.bs-popover-auto[x-placement^=right],
.bs-popover-right {
margin-left:.5rem
}
.bs-popover-auto[x-placement^=right]>.arrow,
.bs-popover-right>.arrow {
left:calc(-.5rem - 1px);
width:.5rem;
height:1rem;
margin:.3rem 0
}
.bs-popover-auto[x-placement^=right]>.arrow:before,
.bs-popover-right>.arrow:before {
left:0;
border-width:.5rem .5rem .5rem 0;
border-right-color:rgba(0,0,0,.25)
}
.bs-popover-auto[x-placement^=right]>.arrow:after,
.bs-popover-right>.arrow:after {
left:1px;
border-width:.5rem .5rem .5rem 0;
border-right-color:#fff
}
.bs-popover-auto[x-placement^=bottom],
.bs-popover-bottom {
margin-top:.5rem
}
.bs-popover-auto[x-placement^=bottom]>.arrow,
.bs-popover-bottom>.arrow {
top:calc(-.5rem - 1px)
}
.bs-popover-auto[x-placement^=bottom]>.arrow:before,
.bs-popover-bottom>.arrow:before {
top:0;
border-width:0 .5rem .5rem;
border-bottom-color:rgba(0,0,0,.25)
}
.bs-popover-auto[x-placement^=bottom]>.arrow:after,
.bs-popover-bottom>.arrow:after {
top:1px;
border-width:0 .5rem .5rem;
border-bottom-color:#fff
}
.bs-popover-auto[x-placement^=bottom] .popover-header:before,
.bs-popover-bottom .popover-header:before {
position:absolute;
top:0;
left:50%;
display:block;
width:1rem;
margin-left:-.5rem;
content:"";
border-bottom:1px solid #f7f7f7
}
.bs-popover-auto[x-placement^=left],
.bs-popover-left {
margin-right:.5rem
}
.bs-popover-auto[x-placement^=left]>.arrow,
.bs-popover-left>.arrow {
right:calc(-.5rem - 1px);
width:.5rem;
height:1rem;
margin:.3rem 0
}
.bs-popover-auto[x-placement^=left]>.arrow:before,
.bs-popover-left>.arrow:before {
right:0;
border-width:.5rem 0 .5rem .5rem;
border-left-color:rgba(0,0,0,.25)
}
.bs-popover-auto[x-placement^=left]>.arrow:after,
.bs-popover-left>.arrow:after {
right:1px;
border-width:.5rem 0 .5rem .5rem;
border-left-color:#fff
}
.popover-header {
padding:.5rem .75rem;
margin-bottom:0;
font-size:1rem;
background-color:#f7f7f7;
border-bottom:1px solid #ebebeb;
border-top-left-radius:calc(.3rem - 1px);
border-top-right-radius:calc(.3rem - 1px)
}
.popover-header:empty {
display:none
}
.popover-body {
padding:.5rem .75rem;
color:#212529
}
.carousel {
position:relative
}
.carousel.pointer-event {
touch-action:pan-y
}
.carousel-inner {
position:relative;
width:100%;
overflow:hidden
}
.carousel-inner:after {
display:block;
clear:both;
content:""
}
.carousel-item {
position:relative;
display:none;
float:left;
width:100%;
margin-right:-100%;
backface-visibility:hidden;
transition:transform .6s ease-in-out
}
@media (prefers-reduced-motion:reduce) {
.carousel-item {
    transition:none
}
}
.carousel-item-next,
.carousel-item-prev,
.carousel-item.active {
display:block
}
.active.carousel-item-right,
.carousel-item-next:not(.carousel-item-left) {
transform:translateX(100%)
}
.active.carousel-item-left,
.carousel-item-prev:not(.carousel-item-right) {
transform:translateX(-100%)
}
.carousel-fade .carousel-item {
opacity:0;
transition-property:opacity;
transform:none
}
.carousel-fade .carousel-item-next.carousel-item-left,
.carousel-fade .carousel-item-prev.carousel-item-right,
.carousel-fade .carousel-item.active {
z-index:1;
opacity:1
}
.carousel-fade .active.carousel-item-left,
.carousel-fade .active.carousel-item-right {
z-index:0;
opacity:0;
transition:opacity 0s .6s
}
@media (prefers-reduced-motion:reduce) {
.carousel-fade .active.carousel-item-left,
.carousel-fade .active.carousel-item-right {
    transition:none
}
}
.carousel-control-next,
.carousel-control-prev {
position:absolute;
top:0;
bottom:0;
z-index:1;
display:flex;
align-items:center;
justify-content:center;
width:15%;
color:#fff;
text-align:center;
opacity:.5;
transition:opacity .15s ease
}
@media (prefers-reduced-motion:reduce) {
.carousel-control-next,
.carousel-control-prev {
    transition:none
}
}
.carousel-control-next:focus,
.carousel-control-next:hover,
.carousel-control-prev:focus,
.carousel-control-prev:hover {
color:#fff;
text-decoration:none;
outline:0;
opacity:.9
}
.carousel-control-prev {
left:0
}
.carousel-control-next {
right:0
}
.carousel-control-next-icon,
.carousel-control-prev-icon {
display:inline-block;
width:20px;
height:20px;
background:no-repeat 50%/100% 100%
}
.carousel-control-prev-icon {
background-image:url("data:image/svg+xml;charset=utf-8,%3Csvg xmlns='http://www.w3.org/2000/svg' fill='%23fff' width='8' height='8'%3E%3Cpath d='M5.25 0l-4 4 4 4 1.5-1.5L4.25 4l2.5-2.5L5.25 0z'/%3E%3C/svg%3E")
}
.carousel-control-next-icon {
background-image:url("data:image/svg+xml;charset=utf-8,%3Csvg xmlns='http://www.w3.org/2000/svg' fill='%23fff' width='8' height='8'%3E%3Cpath d='M2.75 0l-1.5 1.5L3.75 4l-2.5 2.5L2.75 8l4-4-4-4z'/%3E%3C/svg%3E")
}
.carousel-indicators {
position:absolute;
right:0;
bottom:0;
left:0;
z-index:15;
display:flex;
justify-content:center;
padding-left:0;
margin-right:15%;
margin-left:15%;
list-style:none
}
.carousel-indicators li {
box-sizing:content-box;
flex:0 1 auto;
width:30px;
height:3px;
margin-right:3px;
margin-left:3px;
text-indent:-999px;
cursor:pointer;
background-color:#fff;
background-clip:padding-box;
border-top:10px solid transparent;
border-bottom:10px solid transparent;
opacity:.5;
transition:opacity .6s ease
}
@media (prefers-reduced-motion:reduce) {
.carousel-indicators li {
    transition:none
}
}
.carousel-indicators .active {
opacity:1
}
.carousel-caption {
position:absolute;
right:15%;
bottom:20px;
left:15%;
z-index:10;
padding-top:20px;
padding-bottom:20px;
color:#fff;
text-align:center
}
@keyframes spinner-border {
to {
    transform:rotate(1turn)
}
}
.spinner-border {
display:inline-block;
width:2rem;
height:2rem;
vertical-align:text-bottom;
border:.25em solid;
border-right:.25em solid transparent;
border-radius:50%;
animation:spinner-border .75s linear infinite
}
.spinner-border-sm {
width:1rem;
height:1rem;
border-width:.2em
}
@keyframes spinner-grow {
0% {
    transform:scale(0)
}
50% {
    opacity:1;
    transform:none
}
}
.spinner-grow {
display:inline-block;
width:2rem;
height:2rem;
vertical-align:text-bottom;
background-color:currentColor;
border-radius:50%;
opacity:0;
animation:spinner-grow .75s linear infinite
}
.spinner-grow-sm {
width:1rem;
height:1rem
}
.align-baseline {
vertical-align:baseline!important
}
.align-top {
vertical-align:top!important
}
.align-middle {
vertical-align:middle!important
}
.align-bottom {
vertical-align:bottom!important
}
.align-text-bottom {
vertical-align:text-bottom!important
}
.align-text-top {
vertical-align:text-top!important
}
.bg-primary {
background-color:#007bff!important
}
a.bg-primary:focus,
a.bg-primary:hover,
button.bg-primary:focus,
button.bg-primary:hover {
background-color:#0062cc!important
}
.bg-secondary {
background-color:#6c757d!important
}
a.bg-secondary:focus,
a.bg-secondary:hover,
button.bg-secondary:focus,
button.bg-secondary:hover {
background-color:#545b62!important
}
.bg-success {
background-color:#28a745!important
}
a.bg-success:focus,
a.bg-success:hover,
button.bg-success:focus,
button.bg-success:hover {
background-color:#1e7e34!important
}
.bg-info {
background-color:#17a2b8!important
}
a.bg-info:focus,
a.bg-info:hover,
button.bg-info:focus,
button.bg-info:hover {
background-color:#117a8b!important
}
.bg-warning {
background-color:#ffc107!important
}
a.bg-warning:focus,
a.bg-warning:hover,
button.bg-warning:focus,
button.bg-warning:hover {
background-color:#d39e00!important
}
.bg-danger {
background-color:#dc3545!important
}
a.bg-danger:focus,
a.bg-danger:hover,
button.bg-danger:focus,
button.bg-danger:hover {
background-color:#bd2130!important
}
.bg-light {
background-color:#f8f9fa!important
}
a.bg-light:focus,
a.bg-light:hover,
button.bg-light:focus,
button.bg-light:hover {
background-color:#dae0e5!important
}
.bg-dark {
background-color:#343a40!important
}
a.bg-dark:focus,
a.bg-dark:hover,
button.bg-dark:focus,
button.bg-dark:hover {
background-color:#1d2124!important
}
.bg-white {
background-color:#fff!important
}
.bg-transparent {
background-color:transparent!important
}
.border {
border:1px solid #dee2e6!important
}
.border-top {
border-top:1px solid #dee2e6!important
}
.border-right {
border-right:1px solid #dee2e6!important
}
.border-bottom {
border-bottom:1px solid #dee2e6!important
}
.border-left {
border-left:1px solid #dee2e6!important
}
.border-0 {
border:0!important
}
.border-top-0 {
border-top:0!important
}
.border-right-0 {
border-right:0!important
}
.border-bottom-0 {
border-bottom:0!important
}
.border-left-0 {
border-left:0!important
}
.border-primary {
border-color:#007bff!important
}
.border-secondary {
border-color:#6c757d!important
}
.border-success {
border-color:#28a745!important
}
.border-info {
border-color:#17a2b8!important
}
.border-warning {
border-color:#ffc107!important
}
.border-danger {
border-color:#dc3545!important
}
.border-light {
border-color:#f8f9fa!important
}
.border-dark {
border-color:#343a40!important
}
.border-white {
border-color:#fff!important
}
.rounded-sm {
border-radius:.2rem!important
}
.rounded {
border-radius:.25rem!important
}
.rounded-top {
border-top-left-radius:.25rem!important
}
.rounded-right,
.rounded-top {
border-top-right-radius:.25rem!important
}
.rounded-bottom,
.rounded-right {
border-bottom-right-radius:.25rem!important
}
.rounded-bottom,
.rounded-left {
border-bottom-left-radius:.25rem!important
}
.rounded-left {
border-top-left-radius:.25rem!important
}
.rounded-lg {
border-radius:.3rem!important
}
.rounded-circle {
border-radius:50%!important
}
.rounded-pill {
border-radius:50rem!important
}
.rounded-0 {
border-radius:0!important
}
.clearfix:after {
display:block;
clear:both;
content:""
}
.d-none {
display:none!important
}
.d-inline {
display:inline!important
}
.d-inline-block {
display:inline-block!important
}
.d-block {
display:block!important
}
.d-table {
display:table!important
}
.d-table-row {
display:table-row!important
}
.d-table-cell {
display:table-cell!important
}
.d-flex {
display:flex!important
}
.d-inline-flex {
display:inline-flex!important
}
@media (min-width:540px) {
.d-sm-none {
    display:none!important
}
.d-sm-inline {
    display:inline!important
}
.d-sm-inline-block {
    display:inline-block!important
}
.d-sm-block {
    display:block!important
}
.d-sm-table {
    display:table!important
}
.d-sm-table-row {
    display:table-row!important
}
.d-sm-table-cell {
    display:table-cell!important
}
.d-sm-flex {
    display:flex!important
}
.d-sm-inline-flex {
    display:inline-flex!important
}
}
@media (min-width:720px) {
.d-md-none {
    display:none!important
}
.d-md-inline {
    display:inline!important
}
.d-md-inline-block {
    display:inline-block!important
}
.d-md-block {
    display:block!important
}
.d-md-table {
    display:table!important
}
.d-md-table-row {
    display:table-row!important
}
.d-md-table-cell {
    display:table-cell!important
}
.d-md-flex {
    display:flex!important
}
.d-md-inline-flex {
    display:inline-flex!important
}
}
@media (min-width:960px) {
.d-lg-none {
    display:none!important
}
.d-lg-inline {
    display:inline!important
}
.d-lg-inline-block {
    display:inline-block!important
}
.d-lg-block {
    display:block!important
}
.d-lg-table {
    display:table!important
}
.d-lg-table-row {
    display:table-row!important
}
.d-lg-table-cell {
    display:table-cell!important
}
.d-lg-flex {
    display:flex!important
}
.d-lg-inline-flex {
    display:inline-flex!important
}
}
@media (min-width:1200px) {
.d-xl-none {
    display:none!important
}
.d-xl-inline {
    display:inline!important
}
.d-xl-inline-block {
    display:inline-block!important
}
.d-xl-block {
    display:block!important
}
.d-xl-table {
    display:table!important
}
.d-xl-table-row {
    display:table-row!important
}
.d-xl-table-cell {
    display:table-cell!important
}
.d-xl-flex {
    display:flex!important
}
.d-xl-inline-flex {
    display:inline-flex!important
}
}
@media print {
.d-print-none {
    display:none!important
}
.d-print-inline {
    display:inline!important
}
.d-print-inline-block {
    display:inline-block!important
}
.d-print-block {
    display:block!important
}
.d-print-table {
    display:table!important
}
.d-print-table-row {
    display:table-row!important
}
.d-print-table-cell {
    display:table-cell!important
}
.d-print-flex {
    display:flex!important
}
.d-print-inline-flex {
    display:inline-flex!important
}
}
.embed-responsive {
position:relative;
display:block;
width:100%;
padding:0;
overflow:hidden
}
.embed-responsive:before {
display:block;
content:""
}
.embed-responsive .embed-responsive-item,
.embed-responsive embed,
.embed-responsive iframe,
.embed-responsive object,
.embed-responsive video {
position:absolute;
top:0;
bottom:0;
left:0;
width:100%;
height:100%;
border:0
}
.embed-responsive-21by9:before {
padding-top:42.85714%
}
.embed-responsive-16by9:before {
padding-top:56.25%
}
.embed-responsive-4by3:before {
padding-top:75%
}
.embed-responsive-1by1:before {
padding-top:100%
}
.flex-row {
flex-direction:row!important
}
.flex-column {
flex-direction:column!important
}
.flex-row-reverse {
flex-direction:row-reverse!important
}
.flex-column-reverse {
flex-direction:column-reverse!important
}
.flex-wrap {
flex-wrap:wrap!important
}
.flex-nowrap {
flex-wrap:nowrap!important
}
.flex-wrap-reverse {
flex-wrap:wrap-reverse!important
}
.flex-fill {
flex:1 1 auto!important
}
.flex-grow-0 {
flex-grow:0!important
}
.flex-grow-1 {
flex-grow:1!important
}
.flex-shrink-0 {
flex-shrink:0!important
}
.flex-shrink-1 {
flex-shrink:1!important
}
.justify-content-start {
justify-content:flex-start!important
}
.justify-content-end {
justify-content:flex-end!important
}
.justify-content-center {
justify-content:center!important
}
.justify-content-between {
justify-content:space-between!important
}
.justify-content-around {
justify-content:space-around!important
}
.align-items-start {
align-items:flex-start!important
}
.align-items-end {
align-items:flex-end!important
}
.align-items-center {
align-items:center!important
}
.align-items-baseline {
align-items:baseline!important
}
.align-items-stretch {
align-items:stretch!important
}
.align-content-start {
align-content:flex-start!important
}
.align-content-end {
align-content:flex-end!important
}
.align-content-center {
align-content:center!important
}
.align-content-between {
align-content:space-between!important
}
.align-content-around {
align-content:space-around!important
}
.align-content-stretch {
align-content:stretch!important
}
.align-self-auto {
align-self:auto!important
}
.align-self-start {
align-self:flex-start!important
}
.align-self-end {
align-self:flex-end!important
}
.align-self-center {
align-self:center!important
}
.align-self-baseline {
align-self:baseline!important
}
.align-self-stretch {
align-self:stretch!important
}
@media (min-width:540px) {
.flex-sm-row {
    flex-direction:row!important
}
.flex-sm-column {
    flex-direction:column!important
}
.flex-sm-row-reverse {
    flex-direction:row-reverse!important
}
.flex-sm-column-reverse {
    flex-direction:column-reverse!important
}
.flex-sm-wrap {
    flex-wrap:wrap!important
}
.flex-sm-nowrap {
    flex-wrap:nowrap!important
}
.flex-sm-wrap-reverse {
    flex-wrap:wrap-reverse!important
}
.flex-sm-fill {
    flex:1 1 auto!important
}
.flex-sm-grow-0 {
    flex-grow:0!important
}
.flex-sm-grow-1 {
    flex-grow:1!important
}
.flex-sm-shrink-0 {
    flex-shrink:0!important
}
.flex-sm-shrink-1 {
    flex-shrink:1!important
}
.justify-content-sm-start {
    justify-content:flex-start!important
}
.justify-content-sm-end {
    justify-content:flex-end!important
}
.justify-content-sm-center {
    justify-content:center!important
}
.justify-content-sm-between {
    justify-content:space-between!important
}
.justify-content-sm-around {
    justify-content:space-around!important
}
.align-items-sm-start {
    align-items:flex-start!important
}
.align-items-sm-end {
    align-items:flex-end!important
}
.align-items-sm-center {
    align-items:center!important
}
.align-items-sm-baseline {
    align-items:baseline!important
}
.align-items-sm-stretch {
    align-items:stretch!important
}
.align-content-sm-start {
    align-content:flex-start!important
}
.align-content-sm-end {
    align-content:flex-end!important
}
.align-content-sm-center {
    align-content:center!important
}
.align-content-sm-between {
    align-content:space-between!important
}
.align-content-sm-around {
    align-content:space-around!important
}
.align-content-sm-stretch {
    align-content:stretch!important
}
.align-self-sm-auto {
    align-self:auto!important
}
.align-self-sm-start {
    align-self:flex-start!important
}
.align-self-sm-end {
    align-self:flex-end!important
}
.align-self-sm-center {
    align-self:center!important
}
.align-self-sm-baseline {
    align-self:baseline!important
}
.align-self-sm-stretch {
    align-self:stretch!important
}
}
@media (min-width:720px) {
.flex-md-row {
    flex-direction:row!important
}
.flex-md-column {
    flex-direction:column!important
}
.flex-md-row-reverse {
    flex-direction:row-reverse!important
}
.flex-md-column-reverse {
    flex-direction:column-reverse!important
}
.flex-md-wrap {
    flex-wrap:wrap!important
}
.flex-md-nowrap {
    flex-wrap:nowrap!important
}
.flex-md-wrap-reverse {
    flex-wrap:wrap-reverse!important
}
.flex-md-fill {
    flex:1 1 auto!important
}
.flex-md-grow-0 {
    flex-grow:0!important
}
.flex-md-grow-1 {
    flex-grow:1!important
}
.flex-md-shrink-0 {
    flex-shrink:0!important
}
.flex-md-shrink-1 {
    flex-shrink:1!important
}
.justify-content-md-start {
    justify-content:flex-start!important
}
.justify-content-md-end {
    justify-content:flex-end!important
}
.justify-content-md-center {
    justify-content:center!important
}
.justify-content-md-between {
    justify-content:space-between!important
}
.justify-content-md-around {
    justify-content:space-around!important
}
.align-items-md-start {
    align-items:flex-start!important
}
.align-items-md-end {
    align-items:flex-end!important
}
.align-items-md-center {
    align-items:center!important
}
.align-items-md-baseline {
    align-items:baseline!important
}
.align-items-md-stretch {
    align-items:stretch!important
}
.align-content-md-start {
    align-content:flex-start!important
}
.align-content-md-end {
    align-content:flex-end!important
}
.align-content-md-center {
    align-content:center!important
}
.align-content-md-between {
    align-content:space-between!important
}
.align-content-md-around {
    align-content:space-around!important
}
.align-content-md-stretch {
    align-content:stretch!important
}
.align-self-md-auto {
    align-self:auto!important
}
.align-self-md-start {
    align-self:flex-start!important
}
.align-self-md-end {
    align-self:flex-end!important
}
.align-self-md-center {
    align-self:center!important
}
.align-self-md-baseline {
    align-self:baseline!important
}
.align-self-md-stretch {
    align-self:stretch!important
}
}
@media (min-width:960px) {
.flex-lg-row {
    flex-direction:row!important
}
.flex-lg-column {
    flex-direction:column!important
}
.flex-lg-row-reverse {
    flex-direction:row-reverse!important
}
.flex-lg-column-reverse {
    flex-direction:column-reverse!important
}
.flex-lg-wrap {
    flex-wrap:wrap!important
}
.flex-lg-nowrap {
    flex-wrap:nowrap!important
}
.flex-lg-wrap-reverse {
    flex-wrap:wrap-reverse!important
}
.flex-lg-fill {
    flex:1 1 auto!important
}
.flex-lg-grow-0 {
    flex-grow:0!important
}
.flex-lg-grow-1 {
    flex-grow:1!important
}
.flex-lg-shrink-0 {
    flex-shrink:0!important
}
.flex-lg-shrink-1 {
    flex-shrink:1!important
}
.justify-content-lg-start {
    justify-content:flex-start!important
}
.justify-content-lg-end {
    justify-content:flex-end!important
}
.justify-content-lg-center {
    justify-content:center!important
}
.justify-content-lg-between {
    justify-content:space-between!important
}
.justify-content-lg-around {
    justify-content:space-around!important
}
.align-items-lg-start {
    align-items:flex-start!important
}
.align-items-lg-end {
    align-items:flex-end!important
}
.align-items-lg-center {
    align-items:center!important
}
.align-items-lg-baseline {
    align-items:baseline!important
}
.align-items-lg-stretch {
    align-items:stretch!important
}
.align-content-lg-start {
    align-content:flex-start!important
}
.align-content-lg-end {
    align-content:flex-end!important
}
.align-content-lg-center {
    align-content:center!important
}
.align-content-lg-between {
    align-content:space-between!important
}
.align-content-lg-around {
    align-content:space-around!important
}
.align-content-lg-stretch {
    align-content:stretch!important
}
.align-self-lg-auto {
    align-self:auto!important
}
.align-self-lg-start {
    align-self:flex-start!important
}
.align-self-lg-end {
    align-self:flex-end!important
}
.align-self-lg-center {
    align-self:center!important
}
.align-self-lg-baseline {
    align-self:baseline!important
}
.align-self-lg-stretch {
    align-self:stretch!important
}
}
@media (min-width:1200px) {
.flex-xl-row {
    flex-direction:row!important
}
.flex-xl-column {
    flex-direction:column!important
}
.flex-xl-row-reverse {
    flex-direction:row-reverse!important
}
.flex-xl-column-reverse {
    flex-direction:column-reverse!important
}
.flex-xl-wrap {
    flex-wrap:wrap!important
}
.flex-xl-nowrap {
    flex-wrap:nowrap!important
}
.flex-xl-wrap-reverse {
    flex-wrap:wrap-reverse!important
}
.flex-xl-fill {
    flex:1 1 auto!important
}
.flex-xl-grow-0 {
    flex-grow:0!important
}
.flex-xl-grow-1 {
    flex-grow:1!important
}
.flex-xl-shrink-0 {
    flex-shrink:0!important
}
.flex-xl-shrink-1 {
    flex-shrink:1!important
}
.justify-content-xl-start {
    justify-content:flex-start!important
}
.justify-content-xl-end {
    justify-content:flex-end!important
}
.justify-content-xl-center {
    justify-content:center!important
}
.justify-content-xl-between {
    justify-content:space-between!important
}
.justify-content-xl-around {
    justify-content:space-around!important
}
.align-items-xl-start {
    align-items:flex-start!important
}
.align-items-xl-end {
    align-items:flex-end!important
}
.align-items-xl-center {
    align-items:center!important
}
.align-items-xl-baseline {
    align-items:baseline!important
}
.align-items-xl-stretch {
    align-items:stretch!important
}
.align-content-xl-start {
    align-content:flex-start!important
}
.align-content-xl-end {
    align-content:flex-end!important
}
.align-content-xl-center {
    align-content:center!important
}
.align-content-xl-between {
    align-content:space-between!important
}
.align-content-xl-around {
    align-content:space-around!important
}
.align-content-xl-stretch {
    align-content:stretch!important
}
.align-self-xl-auto {
    align-self:auto!important
}
.align-self-xl-start {
    align-self:flex-start!important
}
.align-self-xl-end {
    align-self:flex-end!important
}
.align-self-xl-center {
    align-self:center!important
}
.align-self-xl-baseline {
    align-self:baseline!important
}
.align-self-xl-stretch {
    align-self:stretch!important
}
}
.float-left {
float:left!important
}
.float-right {
float:right!important
}
.float-none {
float:none!important
}
@media (min-width:540px) {
.float-sm-left {
    float:left!important
}
.float-sm-right {
    float:right!important
}
.float-sm-none {
    float:none!important
}
}
@media (min-width:720px) {
.float-md-left {
    float:left!important
}
.float-md-right {
    float:right!important
}
.float-md-none {
    float:none!important
}
}
@media (min-width:960px) {
.float-lg-left {
    float:left!important
}
.float-lg-right {
    float:right!important
}
.float-lg-none {
    float:none!important
}
}
@media (min-width:1200px) {
.float-xl-left {
    float:left!important
}
.float-xl-right {
    float:right!important
}
.float-xl-none {
    float:none!important
}
}
.user-select-all {
user-select:all!important
}
.user-select-auto {
user-select:auto!important
}
.user-select-none {
user-select:none!important
}
.overflow-auto {
overflow:auto!important
}
.overflow-hidden {
overflow:hidden!important
}
.position-static {
position:static!important
}
.position-relative {
position:relative!important
}
.position-absolute {
position:absolute!important
}
.position-fixed {
position:fixed!important
}
.position-sticky {
position:sticky!important
}
.fixed-top {
top:0
}
.fixed-bottom,
.fixed-top {
position:fixed;
right:0;
left:0;
z-index:1030
}
.fixed-bottom {
bottom:0
}
@supports (position:sticky) {
.sticky-top {
    position:sticky;
    top:0;
    z-index:1020
}
}
.sr-only {
position:absolute;
width:1px;
height:1px;
padding:0;
margin:-1px;
overflow:hidden;
clip:rect(0,0,0,0);
white-space:nowrap;
border:0
}
.sr-only-focusable:active,
.sr-only-focusable:focus {
position:static;
width:auto;
height:auto;
overflow:visible;
clip:auto;
white-space:normal
}
.shadow-sm {
box-shadow:0 .125rem .25rem rgba(0,0,0,.075)!important
}
.shadow {
box-shadow:0 .5rem 1rem rgba(0,0,0,.15)!important
}
.shadow-lg {
box-shadow:0 1rem 3rem rgba(0,0,0,.175)!important
}
.shadow-none {
box-shadow:none!important
}
.w-25 {
width:25%!important
}
.w-50 {
width:50%!important
}
.w-75 {
width:75%!important
}
.w-100 {
width:100%!important
}
.w-auto {
width:auto!important
}
.h-25 {
height:25%!important
}
.h-50 {
height:50%!important
}
.h-75 {
height:75%!important
}
.h-100 {
height:100%!important
}
.h-auto {
height:auto!important
}
.mw-100 {
max-width:100%!important
}
.mh-100 {
max-height:100%!important
}
.min-vw-100 {
min-width:100vw!important
}
.min-vh-100 {
min-height:100vh!important
}
.vw-100 {
width:100vw!important
}
.vh-100 {
height:100vh!important
}
.m-0 {
margin:0!important
}
.mt-0,
.my-0 {
margin-top:0!important
}
.mr-0,
.mx-0 {
margin-right:0!important
}
.mb-0,
.my-0 {
margin-bottom:0!important
}
.ml-0,
.mx-0 {
margin-left:0!important
}
.m-1 {
margin:.25rem!important
}
.mt-1,
.my-1 {
margin-top:.25rem!important
}
.mr-1,
.mx-1 {
margin-right:.25rem!important
}
.mb-1,
.my-1 {
margin-bottom:.25rem!important
}
.ml-1,
.mx-1 {
margin-left:.25rem!important
}
.m-2 {
margin:.5rem!important
}
.mt-2,
.my-2 {
margin-top:.5rem!important
}
.mr-2,
.mx-2 {
margin-right:.5rem!important
}
.mb-2,
.my-2 {
margin-bottom:.5rem!important
}
.ml-2,
.mx-2 {
margin-left:.5rem!important
}
.m-3 {
margin:1rem!important
}
.mt-3,
.my-3 {
margin-top:1rem!important
}
.mr-3,
.mx-3 {
margin-right:1rem!important
}
.mb-3,
.my-3 {
margin-bottom:1rem!important
}
.ml-3,
.mx-3 {
margin-left:1rem!important
}
.m-4 {
margin:1.5rem!important
}
.mt-4,
.my-4 {
margin-top:1.5rem!important
}
.mr-4,
.mx-4 {
margin-right:1.5rem!important
}
.mb-4,
.my-4 {
margin-bottom:1.5rem!important
}
.ml-4,
.mx-4 {
margin-left:1.5rem!important
}
.m-5 {
margin:3rem!important
}
.mt-5,
.my-5 {
margin-top:3rem!important
}
.mr-5,
.mx-5 {
margin-right:3rem!important
}
.mb-5,
.my-5 {
margin-bottom:3rem!important
}
.ml-5,
.mx-5 {
margin-left:3rem!important
}
.p-0 {
padding:0!important
}
.pt-0,
.py-0 {
padding-top:0!important
}
.pr-0,
.px-0 {
padding-right:0!important
}
.pb-0,
.py-0 {
padding-bottom:0!important
}
.pl-0,
.px-0 {
padding-left:0!important
}
.p-1 {
padding:.25rem!important
}
.pt-1,
.py-1 {
padding-top:.25rem!important
}
.pr-1,
.px-1 {
padding-right:.25rem!important
}
.pb-1,
.py-1 {
padding-bottom:.25rem!important
}
.pl-1,
.px-1 {
padding-left:.25rem!important
}
.p-2 {
padding:.5rem!important
}
.pt-2,
.py-2 {
padding-top:.5rem!important
}
.pr-2,
.px-2 {
padding-right:.5rem!important
}
.pb-2,
.py-2 {
padding-bottom:.5rem!important
}
.pl-2,
.px-2 {
padding-left:.5rem!important
}
.p-3 {
padding:1rem!important
}
.pt-3,
.py-3 {
padding-top:1rem!important
}
.pr-3,
.px-3 {
padding-right:1rem!important
}
.pb-3,
.py-3 {
padding-bottom:1rem!important
}
.pl-3,
.px-3 {
padding-left:1rem!important
}
.p-4 {
padding:1.5rem!important
}
.pt-4,
.py-4 {
padding-top:1.5rem!important
}
.pr-4,
.px-4 {
padding-right:1.5rem!important
}
.pb-4,
.py-4 {
padding-bottom:1.5rem!important
}
.pl-4,
.px-4 {
padding-left:1.5rem!important
}
.p-5 {
padding:3rem!important
}
.pt-5,
.py-5 {
padding-top:3rem!important
}
.pr-5,
.px-5 {
padding-right:3rem!important
}
.pb-5,
.py-5 {
padding-bottom:3rem!important
}
.pl-5,
.px-5 {
padding-left:3rem!important
}
.m-n1 {
margin:-.25rem!important
}
.mt-n1,
.my-n1 {
margin-top:-.25rem!important
}
.mr-n1,
.mx-n1 {
margin-right:-.25rem!important
}
.mb-n1,
.my-n1 {
margin-bottom:-.25rem!important
}
.ml-n1,
.mx-n1 {
margin-left:-.25rem!important
}
.m-n2 {
margin:-.5rem!important
}
.mt-n2,
.my-n2 {
margin-top:-.5rem!important
}
.mr-n2,
.mx-n2 {
margin-right:-.5rem!important
}
.mb-n2,
.my-n2 {
margin-bottom:-.5rem!important
}
.ml-n2,
.mx-n2 {
margin-left:-.5rem!important
}
.m-n3 {
margin:-1rem!important
}
.mt-n3,
.my-n3 {
margin-top:-1rem!important
}
.mr-n3,
.mx-n3 {
margin-right:-1rem!important
}
.mb-n3,
.my-n3 {
margin-bottom:-1rem!important
}
.ml-n3,
.mx-n3 {
margin-left:-1rem!important
}
.m-n4 {
margin:-1.5rem!important
}
.mt-n4,
.my-n4 {
margin-top:-1.5rem!important
}
.mr-n4,
.mx-n4 {
margin-right:-1.5rem!important
}
.mb-n4,
.my-n4 {
margin-bottom:-1.5rem!important
}
.ml-n4,
.mx-n4 {
margin-left:-1.5rem!important
}
.m-n5 {
margin:-3rem!important
}
.mt-n5,
.my-n5 {
margin-top:-3rem!important
}
.mr-n5,
.mx-n5 {
margin-right:-3rem!important
}
.mb-n5,
.my-n5 {
margin-bottom:-3rem!important
}
.ml-n5,
.mx-n5 {
margin-left:-3rem!important
}
.m-auto {
margin:auto!important
}
.mt-auto,
.my-auto {
margin-top:auto!important
}
.mr-auto,
.mx-auto {
margin-right:auto!important
}
.mb-auto,
.my-auto {
margin-bottom:auto!important
}
.ml-auto,
.mx-auto {
margin-left:auto!important
}
@media (min-width:540px) {
.m-sm-0 {
    margin:0!important
}
.mt-sm-0,
.my-sm-0 {
    margin-top:0!important
}
.mr-sm-0,
.mx-sm-0 {
    margin-right:0!important
}
.mb-sm-0,
.my-sm-0 {
    margin-bottom:0!important
}
.ml-sm-0,
.mx-sm-0 {
    margin-left:0!important
}
.m-sm-1 {
    margin:.25rem!important
}
.mt-sm-1,
.my-sm-1 {
    margin-top:.25rem!important
}
.mr-sm-1,
.mx-sm-1 {
    margin-right:.25rem!important
}
.mb-sm-1,
.my-sm-1 {
    margin-bottom:.25rem!important
}
.ml-sm-1,
.mx-sm-1 {
    margin-left:.25rem!important
}
.m-sm-2 {
    margin:.5rem!important
}
.mt-sm-2,
.my-sm-2 {
    margin-top:.5rem!important
}
.mr-sm-2,
.mx-sm-2 {
    margin-right:.5rem!important
}
.mb-sm-2,
.my-sm-2 {
    margin-bottom:.5rem!important
}
.ml-sm-2,
.mx-sm-2 {
    margin-left:.5rem!important
}
.m-sm-3 {
    margin:1rem!important
}
.mt-sm-3,
.my-sm-3 {
    margin-top:1rem!important
}
.mr-sm-3,
.mx-sm-3 {
    margin-right:1rem!important
}
.mb-sm-3,
.my-sm-3 {
    margin-bottom:1rem!important
}
.ml-sm-3,
.mx-sm-3 {
    margin-left:1rem!important
}
.m-sm-4 {
    margin:1.5rem!important
}
.mt-sm-4,
.my-sm-4 {
    margin-top:1.5rem!important
}
.mr-sm-4,
.mx-sm-4 {
    margin-right:1.5rem!important
}
.mb-sm-4,
.my-sm-4 {
    margin-bottom:1.5rem!important
}
.ml-sm-4,
.mx-sm-4 {
    margin-left:1.5rem!important
}
.m-sm-5 {
    margin:3rem!important
}
.mt-sm-5,
.my-sm-5 {
    margin-top:3rem!important
}
.mr-sm-5,
.mx-sm-5 {
    margin-right:3rem!important
}
.mb-sm-5,
.my-sm-5 {
    margin-bottom:3rem!important
}
.ml-sm-5,
.mx-sm-5 {
    margin-left:3rem!important
}
.p-sm-0 {
    padding:0!important
}
.pt-sm-0,
.py-sm-0 {
    padding-top:0!important
}
.pr-sm-0,
.px-sm-0 {
    padding-right:0!important
}
.pb-sm-0,
.py-sm-0 {
    padding-bottom:0!important
}
.pl-sm-0,
.px-sm-0 {
    padding-left:0!important
}
.p-sm-1 {
    padding:.25rem!important
}
.pt-sm-1,
.py-sm-1 {
    padding-top:.25rem!important
}
.pr-sm-1,
.px-sm-1 {
    padding-right:.25rem!important
}
.pb-sm-1,
.py-sm-1 {
    padding-bottom:.25rem!important
}
.pl-sm-1,
.px-sm-1 {
    padding-left:.25rem!important
}
.p-sm-2 {
    padding:.5rem!important
}
.pt-sm-2,
.py-sm-2 {
    padding-top:.5rem!important
}
.pr-sm-2,
.px-sm-2 {
    padding-right:.5rem!important
}
.pb-sm-2,
.py-sm-2 {
    padding-bottom:.5rem!important
}
.pl-sm-2,
.px-sm-2 {
    padding-left:.5rem!important
}
.p-sm-3 {
    padding:1rem!important
}
.pt-sm-3,
.py-sm-3 {
    padding-top:1rem!important
}
.pr-sm-3,
.px-sm-3 {
    padding-right:1rem!important
}
.pb-sm-3,
.py-sm-3 {
    padding-bottom:1rem!important
}
.pl-sm-3,
.px-sm-3 {
    padding-left:1rem!important
}
.p-sm-4 {
    padding:1.5rem!important
}
.pt-sm-4,
.py-sm-4 {
    padding-top:1.5rem!important
}
.pr-sm-4,
.px-sm-4 {
    padding-right:1.5rem!important
}
.pb-sm-4,
.py-sm-4 {
    padding-bottom:1.5rem!important
}
.pl-sm-4,
.px-sm-4 {
    padding-left:1.5rem!important
}
.p-sm-5 {
    padding:3rem!important
}
.pt-sm-5,
.py-sm-5 {
    padding-top:3rem!important
}
.pr-sm-5,
.px-sm-5 {
    padding-right:3rem!important
}
.pb-sm-5,
.py-sm-5 {
    padding-bottom:3rem!important
}
.pl-sm-5,
.px-sm-5 {
    padding-left:3rem!important
}
.m-sm-n1 {
    margin:-.25rem!important
}
.mt-sm-n1,
.my-sm-n1 {
    margin-top:-.25rem!important
}
.mr-sm-n1,
.mx-sm-n1 {
    margin-right:-.25rem!important
}
.mb-sm-n1,
.my-sm-n1 {
    margin-bottom:-.25rem!important
}
.ml-sm-n1,
.mx-sm-n1 {
    margin-left:-.25rem!important
}
.m-sm-n2 {
    margin:-.5rem!important
}
.mt-sm-n2,
.my-sm-n2 {
    margin-top:-.5rem!important
}
.mr-sm-n2,
.mx-sm-n2 {
    margin-right:-.5rem!important
}
.mb-sm-n2,
.my-sm-n2 {
    margin-bottom:-.5rem!important
}
.ml-sm-n2,
.mx-sm-n2 {
    margin-left:-.5rem!important
}
.m-sm-n3 {
    margin:-1rem!important
}
.mt-sm-n3,
.my-sm-n3 {
    margin-top:-1rem!important
}
.mr-sm-n3,
.mx-sm-n3 {
    margin-right:-1rem!important
}
.mb-sm-n3,
.my-sm-n3 {
    margin-bottom:-1rem!important
}
.ml-sm-n3,
.mx-sm-n3 {
    margin-left:-1rem!important
}
.m-sm-n4 {
    margin:-1.5rem!important
}
.mt-sm-n4,
.my-sm-n4 {
    margin-top:-1.5rem!important
}
.mr-sm-n4,
.mx-sm-n4 {
    margin-right:-1.5rem!important
}
.mb-sm-n4,
.my-sm-n4 {
    margin-bottom:-1.5rem!important
}
.ml-sm-n4,
.mx-sm-n4 {
    margin-left:-1.5rem!important
}
.m-sm-n5 {
    margin:-3rem!important
}
.mt-sm-n5,
.my-sm-n5 {
    margin-top:-3rem!important
}
.mr-sm-n5,
.mx-sm-n5 {
    margin-right:-3rem!important
}
.mb-sm-n5,
.my-sm-n5 {
    margin-bottom:-3rem!important
}
.ml-sm-n5,
.mx-sm-n5 {
    margin-left:-3rem!important
}
.m-sm-auto {
    margin:auto!important
}
.mt-sm-auto,
.my-sm-auto {
    margin-top:auto!important
}
.mr-sm-auto,
.mx-sm-auto {
    margin-right:auto!important
}
.mb-sm-auto,
.my-sm-auto {
    margin-bottom:auto!important
}
.ml-sm-auto,
.mx-sm-auto {
    margin-left:auto!important
}
}
@media (min-width:720px) {
.m-md-0 {
    margin:0!important
}
.mt-md-0,
.my-md-0 {
    margin-top:0!important
}
.mr-md-0,
.mx-md-0 {
    margin-right:0!important
}
.mb-md-0,
.my-md-0 {
    margin-bottom:0!important
}
.ml-md-0,
.mx-md-0 {
    margin-left:0!important
}
.m-md-1 {
    margin:.25rem!important
}
.mt-md-1,
.my-md-1 {
    margin-top:.25rem!important
}
.mr-md-1,
.mx-md-1 {
    margin-right:.25rem!important
}
.mb-md-1,
.my-md-1 {
    margin-bottom:.25rem!important
}
.ml-md-1,
.mx-md-1 {
    margin-left:.25rem!important
}
.m-md-2 {
    margin:.5rem!important
}
.mt-md-2,
.my-md-2 {
    margin-top:.5rem!important
}
.mr-md-2,
.mx-md-2 {
    margin-right:.5rem!important
}
.mb-md-2,
.my-md-2 {
    margin-bottom:.5rem!important
}
.ml-md-2,
.mx-md-2 {
    margin-left:.5rem!important
}
.m-md-3 {
    margin:1rem!important
}
.mt-md-3,
.my-md-3 {
    margin-top:1rem!important
}
.mr-md-3,
.mx-md-3 {
    margin-right:1rem!important
}
.mb-md-3,
.my-md-3 {
    margin-bottom:1rem!important
}
.ml-md-3,
.mx-md-3 {
    margin-left:1rem!important
}
.m-md-4 {
    margin:1.5rem!important
}
.mt-md-4,
.my-md-4 {
    margin-top:1.5rem!important
}
.mr-md-4,
.mx-md-4 {
    margin-right:1.5rem!important
}
.mb-md-4,
.my-md-4 {
    margin-bottom:1.5rem!important
}
.ml-md-4,
.mx-md-4 {
    margin-left:1.5rem!important
}
.m-md-5 {
    margin:3rem!important
}
.mt-md-5,
.my-md-5 {
    margin-top:3rem!important
}
.mr-md-5,
.mx-md-5 {
    margin-right:3rem!important
}
.mb-md-5,
.my-md-5 {
    margin-bottom:3rem!important
}
.ml-md-5,
.mx-md-5 {
    margin-left:3rem!important
}
.p-md-0 {
    padding:0!important
}
.pt-md-0,
.py-md-0 {
    padding-top:0!important
}
.pr-md-0,
.px-md-0 {
    padding-right:0!important
}
.pb-md-0,
.py-md-0 {
    padding-bottom:0!important
}
.pl-md-0,
.px-md-0 {
    padding-left:0!important
}
.p-md-1 {
    padding:.25rem!important
}
.pt-md-1,
.py-md-1 {
    padding-top:.25rem!important
}
.pr-md-1,
.px-md-1 {
    padding-right:.25rem!important
}
.pb-md-1,
.py-md-1 {
    padding-bottom:.25rem!important
}
.pl-md-1,
.px-md-1 {
    padding-left:.25rem!important
}
.p-md-2 {
    padding:.5rem!important
}
.pt-md-2,
.py-md-2 {
    padding-top:.5rem!important
}
.pr-md-2,
.px-md-2 {
    padding-right:.5rem!important
}
.pb-md-2,
.py-md-2 {
    padding-bottom:.5rem!important
}
.pl-md-2,
.px-md-2 {
    padding-left:.5rem!important
}
.p-md-3 {
    padding:1rem!important
}
.pt-md-3,
.py-md-3 {
    padding-top:1rem!important
}
.pr-md-3,
.px-md-3 {
    padding-right:1rem!important
}
.pb-md-3,
.py-md-3 {
    padding-bottom:1rem!important
}
.pl-md-3,
.px-md-3 {
    padding-left:1rem!important
}
.p-md-4 {
    padding:1.5rem!important
}
.pt-md-4,
.py-md-4 {
    padding-top:1.5rem!important
}
.pr-md-4,
.px-md-4 {
    padding-right:1.5rem!important
}
.pb-md-4,
.py-md-4 {
    padding-bottom:1.5rem!important
}
.pl-md-4,
.px-md-4 {
    padding-left:1.5rem!important
}
.p-md-5 {
    padding:3rem!important
}
.pt-md-5,
.py-md-5 {
    padding-top:0rem!important
}
.pr-md-5,
.px-md-5 {
    padding-right:3rem!important
}
.pb-md-5,
.py-md-5 {
    padding-bottom:3rem!important
}
.pl-md-5,
.px-md-5 {
    padding-left:3rem!important
}
.m-md-n1 {
    margin:-.25rem!important
}
.mt-md-n1,
.my-md-n1 {
    margin-top:-.25rem!important
}
.mr-md-n1,
.mx-md-n1 {
    margin-right:-.25rem!important
}
.mb-md-n1,
.my-md-n1 {
    margin-bottom:-.25rem!important
}
.ml-md-n1,
.mx-md-n1 {
    margin-left:-.25rem!important
}
.m-md-n2 {
    margin:-.5rem!important
}
.mt-md-n2,
.my-md-n2 {
    margin-top:-.5rem!important
}
.mr-md-n2,
.mx-md-n2 {
    margin-right:-.5rem!important
}
.mb-md-n2,
.my-md-n2 {
    margin-bottom:-.5rem!important
}
.ml-md-n2,
.mx-md-n2 {
    margin-left:-.5rem!important
}
.m-md-n3 {
    margin:-1rem!important
}
.mt-md-n3,
.my-md-n3 {
    margin-top:-1rem!important
}
.mr-md-n3,
.mx-md-n3 {
    margin-right:-1rem!important
}
.mb-md-n3,
.my-md-n3 {
    margin-bottom:-1rem!important
}
.ml-md-n3,
.mx-md-n3 {
    margin-left:-1rem!important
}
.m-md-n4 {
    margin:-1.5rem!important
}
.mt-md-n4,
.my-md-n4 {
    margin-top:-1.5rem!important
}
.mr-md-n4,
.mx-md-n4 {
    margin-right:-1.5rem!important
}
.mb-md-n4,
.my-md-n4 {
    margin-bottom:-1.5rem!important
}
.ml-md-n4,
.mx-md-n4 {
    margin-left:-1.5rem!important
}
.m-md-n5 {
    margin:-3rem!important
}
.mt-md-n5,
.my-md-n5 {
    margin-top:-3rem!important
}
.mr-md-n5,
.mx-md-n5 {
    margin-right:-3rem!important
}
.mb-md-n5,
.my-md-n5 {
    margin-bottom:-3rem!important
}
.ml-md-n5,
.mx-md-n5 {
    margin-left:-3rem!important
}
.m-md-auto {
    margin:auto!important
}
.mt-md-auto,
.my-md-auto {
    margin-top:auto!important
}
.mr-md-auto,
.mx-md-auto {
    margin-right:auto!important
}
.mb-md-auto,
.my-md-auto {
    margin-bottom:auto!important
}
.ml-md-auto,
.mx-md-auto {
    margin-left:auto!important
}
}
@media (min-width:960px) {
.m-lg-0 {
    margin:0!important
}
.mt-lg-0,
.my-lg-0 {
    margin-top:0!important
}
.mr-lg-0,
.mx-lg-0 {
    margin-right:0!important
}
.mb-lg-0,
.my-lg-0 {
    margin-bottom:0!important
}
.ml-lg-0,
.mx-lg-0 {
    margin-left:0!important
}
.m-lg-1 {
    margin:.25rem!important
}
.mt-lg-1,
.my-lg-1 {
    margin-top:.25rem!important
}
.mr-lg-1,
.mx-lg-1 {
    margin-right:.25rem!important
}
.mb-lg-1,
.my-lg-1 {
    margin-bottom:.25rem!important
}
.ml-lg-1,
.mx-lg-1 {
    margin-left:.25rem!important
}
.m-lg-2 {
    margin:.5rem!important
}
.mt-lg-2,
.my-lg-2 {
    margin-top:.5rem!important
}
.mr-lg-2,
.mx-lg-2 {
    margin-right:.5rem!important
}
.mb-lg-2,
.my-lg-2 {
    margin-bottom:.5rem!important
}
.ml-lg-2,
.mx-lg-2 {
    margin-left:.5rem!important
}
.m-lg-3 {
    margin:1rem!important
}
.mt-lg-3,
.my-lg-3 {
    margin-top:1rem!important
}
.mr-lg-3,
.mx-lg-3 {
    margin-right:1rem!important
}
.mb-lg-3,
.my-lg-3 {
    margin-bottom:1rem!important
}
.ml-lg-3,
.mx-lg-3 {
    margin-left:1rem!important
}
.m-lg-4 {
    margin:1.5rem!important
}
.mt-lg-4,
.my-lg-4 {
    margin-top:1.5rem!important
}
.mr-lg-4,
.mx-lg-4 {
    margin-right:1.5rem!important
}
.mb-lg-4,
.my-lg-4 {
    margin-bottom:1.5rem!important
}
.ml-lg-4,
.mx-lg-4 {
    margin-left:1.5rem!important
}
.m-lg-5 {
    margin:3rem!important
}
.mt-lg-5,
.my-lg-5 {
    margin-top:3rem!important
}
.mr-lg-5,
.mx-lg-5 {
    margin-right:3rem!important
}
.mb-lg-5,
.my-lg-5 {
    margin-bottom:3rem!important
}
.ml-lg-5,
.mx-lg-5 {
    margin-left:3rem!important
}
.p-lg-0 {
    padding:0!important
}
.pt-lg-0,
.py-lg-0 {
    padding-top:0!important
}
.pr-lg-0,
.px-lg-0 {
    padding-right:0!important
}
.pb-lg-0,
.py-lg-0 {
    padding-bottom:0!important
}
.pl-lg-0,
.px-lg-0 {
    padding-left:0!important
}
.p-lg-1 {
    padding:.25rem!important
}
.pt-lg-1,
.py-lg-1 {
    padding-top:.25rem!important
}
.pr-lg-1,
.px-lg-1 {
    padding-right:.25rem!important
}
.pb-lg-1,
.py-lg-1 {
    padding-bottom:.25rem!important
}
.pl-lg-1,
.px-lg-1 {
    padding-left:.25rem!important
}
.p-lg-2 {
    padding:.5rem!important
}
.pt-lg-2,
.py-lg-2 {
    padding-top:.5rem!important
}
.pr-lg-2,
.px-lg-2 {
    padding-right:.5rem!important
}
.pb-lg-2,
.py-lg-2 {
    padding-bottom:.5rem!important
}
.pl-lg-2,
.px-lg-2 {
    padding-left:.5rem!important
}
.p-lg-3 {
    padding:1rem!important
}
.pt-lg-3,
.py-lg-3 {
    padding-top:1rem!important
}
.pr-lg-3,
.px-lg-3 {
    padding-right:1rem!important
}
.pb-lg-3,
.py-lg-3 {
    padding-bottom:1rem!important
}
.pl-lg-3,
.px-lg-3 {
    padding-left:1rem!important
}
.p-lg-4 {
    padding:1.5rem!important
}
.pt-lg-4,
.py-lg-4 {
    padding-top:1.5rem!important
}
.pr-lg-4,
.px-lg-4 {
    padding-right:1.5rem!important
}
.pb-lg-4,
.py-lg-4 {
    padding-bottom:1.5rem!important
}
.pl-lg-4,
.px-lg-4 {
    padding-left:1.5rem!important
}
.p-lg-5 {
    padding:3rem!important
}
.pt-lg-5,
.py-lg-5 {
    padding-top:3rem!important
}
.pr-lg-5,
.px-lg-5 {
    padding-right:3rem!important
}
.pb-lg-5,
.py-lg-5 {
    padding-bottom:3rem!important
}
.pl-lg-5,
.px-lg-5 {
    padding-left:3rem!important
}
.m-lg-n1 {
    margin:-.25rem!important
}
.mt-lg-n1,
.my-lg-n1 {
    margin-top:-.25rem!important
}
.mr-lg-n1,
.mx-lg-n1 {
    margin-right:-.25rem!important
}
.mb-lg-n1,
.my-lg-n1 {
    margin-bottom:-.25rem!important
}
.ml-lg-n1,
.mx-lg-n1 {
    margin-left:-.25rem!important
}
.m-lg-n2 {
    margin:-.5rem!important
}
.mt-lg-n2,
.my-lg-n2 {
    margin-top:-.5rem!important
}
.mr-lg-n2,
.mx-lg-n2 {
    margin-right:-.5rem!important
}
.mb-lg-n2,
.my-lg-n2 {
    margin-bottom:-.5rem!important
}
.ml-lg-n2,
.mx-lg-n2 {
    margin-left:-.5rem!important
}
.m-lg-n3 {
    margin:-1rem!important
}
.mt-lg-n3,
.my-lg-n3 {
    margin-top:-1rem!important
}
.mr-lg-n3,
.mx-lg-n3 {
    margin-right:-1rem!important
}
.mb-lg-n3,
.my-lg-n3 {
    margin-bottom:-1rem!important
}
.ml-lg-n3,
.mx-lg-n3 {
    margin-left:-1rem!important
}
.m-lg-n4 {
    margin:-1.5rem!important
}
.mt-lg-n4,
.my-lg-n4 {
    margin-top:-1.5rem!important
}
.mr-lg-n4,
.mx-lg-n4 {
    margin-right:-1.5rem!important
}
.mb-lg-n4,
.my-lg-n4 {
    margin-bottom:-1.5rem!important
}
.ml-lg-n4,
.mx-lg-n4 {
    margin-left:-1.5rem!important
}
.m-lg-n5 {
    margin:-3rem!important
}
.mt-lg-n5,
.my-lg-n5 {
    margin-top:-3rem!important
}
.mr-lg-n5,
.mx-lg-n5 {
    margin-right:-3rem!important
}
.mb-lg-n5,
.my-lg-n5 {
    margin-bottom:-3rem!important
}
.ml-lg-n5,
.mx-lg-n5 {
    margin-left:-3rem!important
}
.m-lg-auto {
    margin:auto!important
}
.mt-lg-auto,
.my-lg-auto {
    margin-top:auto!important
}
.mr-lg-auto,
.mx-lg-auto {
    margin-right:auto!important
}
.mb-lg-auto,
.my-lg-auto {
    margin-bottom:auto!important
}
.ml-lg-auto,
.mx-lg-auto {
    margin-left:auto!important
}
}
@media (min-width:1200px) {
.m-xl-0 {
    margin:0!important
}
.mt-xl-0,
.my-xl-0 {
    margin-top:0!important
}
.mr-xl-0,
.mx-xl-0 {
    margin-right:0!important
}
.mb-xl-0,
.my-xl-0 {
    margin-bottom:0!important
}
.ml-xl-0,
.mx-xl-0 {
    margin-left:0!important
}
.m-xl-1 {
    margin:.25rem!important
}
.mt-xl-1,
.my-xl-1 {
    margin-top:.25rem!important
}
.mr-xl-1,
.mx-xl-1 {
    margin-right:.25rem!important
}
.mb-xl-1,
.my-xl-1 {
    margin-bottom:.25rem!important
}
.ml-xl-1,
.mx-xl-1 {
    margin-left:.25rem!important
}
.m-xl-2 {
    margin:.5rem!important
}
.mt-xl-2,
.my-xl-2 {
    margin-top:.5rem!important
}
.mr-xl-2,
.mx-xl-2 {
    margin-right:.5rem!important
}
.mb-xl-2,
.my-xl-2 {
    margin-bottom:.5rem!important
}
.ml-xl-2,
.mx-xl-2 {
    margin-left:.5rem!important
}
.m-xl-3 {
    margin:1rem!important
}
.mt-xl-3,
.my-xl-3 {
    margin-top:1rem!important
}
.mr-xl-3,
.mx-xl-3 {
    margin-right:1rem!important
}
.mb-xl-3,
.my-xl-3 {
    margin-bottom:1rem!important
}
.ml-xl-3,
.mx-xl-3 {
    margin-left:1rem!important
}
.m-xl-4 {
    margin:1.5rem!important
}
.mt-xl-4,
.my-xl-4 {
    margin-top:1.5rem!important
}
.mr-xl-4,
.mx-xl-4 {
    margin-right:1.5rem!important
}
.mb-xl-4,
.my-xl-4 {
    margin-bottom:1.5rem!important
}
.ml-xl-4,
.mx-xl-4 {
    margin-left:1.5rem!important
}
.m-xl-5 {
    margin:3rem!important
}
.mt-xl-5,
.my-xl-5 {
    margin-top:3rem!important
}
.mr-xl-5,
.mx-xl-5 {
    margin-right:3rem!important
}
.mb-xl-5,
.my-xl-5 {
    margin-bottom:3rem!important
}
.ml-xl-5,
.mx-xl-5 {
    margin-left:3rem!important
}
.p-xl-0 {
    padding:0!important
}
.pt-xl-0,
.py-xl-0 {
    padding-top:0!important
}
.pr-xl-0,
.px-xl-0 {
    padding-right:0!important
}
.pb-xl-0,
.py-xl-0 {
    padding-bottom:0!important
}
.pl-xl-0,
.px-xl-0 {
    padding-left:0!important
}
.p-xl-1 {
    padding:.25rem!important
}
.pt-xl-1,
.py-xl-1 {
    padding-top:.25rem!important
}
.pr-xl-1,
.px-xl-1 {
    padding-right:.25rem!important
}
.pb-xl-1,
.py-xl-1 {
    padding-bottom:.25rem!important
}
.pl-xl-1,
.px-xl-1 {
    padding-left:.25rem!important
}
.p-xl-2 {
    padding:.5rem!important
}
.pt-xl-2,
.py-xl-2 {
    padding-top:.5rem!important
}
.pr-xl-2,
.px-xl-2 {
    padding-right:.5rem!important
}
.pb-xl-2,
.py-xl-2 {
    padding-bottom:.5rem!important
}
.pl-xl-2,
.px-xl-2 {
    padding-left:.5rem!important
}
.p-xl-3 {
    padding:1rem!important
}
.pt-xl-3,
.py-xl-3 {
    padding-top:1rem!important
}
.pr-xl-3,
.px-xl-3 {
    padding-right:1rem!important
}
.pb-xl-3,
.py-xl-3 {
    padding-bottom:1rem!important
}
.pl-xl-3,
.px-xl-3 {
    padding-left:1rem!important
}
.p-xl-4 {
    padding:1.5rem!important
}
.pt-xl-4,
.py-xl-4 {
    padding-top:1.5rem!important
}
.pr-xl-4,
.px-xl-4 {
    padding-right:1.5rem!important
}
.pb-xl-4,
.py-xl-4 {
    padding-bottom:1.5rem!important
}
.pl-xl-4,
.px-xl-4 {
    padding-left:1.5rem!important
}
.p-xl-5 {
    padding:3rem!important
}
.pt-xl-5,
.py-xl-5 {
    padding-top:3rem!important
}
.pr-xl-5,
.px-xl-5 {
    padding-right:3rem!important
}
.pb-xl-5,
.py-xl-5 {
    padding-bottom:3rem!important
}
.pl-xl-5,
.px-xl-5 {
    padding-left:3rem!important
}
.m-xl-n1 {
    margin:-.25rem!important
}
.mt-xl-n1,
.my-xl-n1 {
    margin-top:-.25rem!important
}
.mr-xl-n1,
.mx-xl-n1 {
    margin-right:-.25rem!important
}
.mb-xl-n1,
.my-xl-n1 {
    margin-bottom:-.25rem!important
}
.ml-xl-n1,
.mx-xl-n1 {
    margin-left:-.25rem!important
}
.m-xl-n2 {
    margin:-.5rem!important
}
.mt-xl-n2,
.my-xl-n2 {
    margin-top:-.5rem!important
}
.mr-xl-n2,
.mx-xl-n2 {
    margin-right:-.5rem!important
}
.mb-xl-n2,
.my-xl-n2 {
    margin-bottom:-.5rem!important
}
.ml-xl-n2,
.mx-xl-n2 {
    margin-left:-.5rem!important
}
.m-xl-n3 {
    margin:-1rem!important
}
.mt-xl-n3,
.my-xl-n3 {
    margin-top:-1rem!important
}
.mr-xl-n3,
.mx-xl-n3 {
    margin-right:-1rem!important
}
.mb-xl-n3,
.my-xl-n3 {
    margin-bottom:-1rem!important
}
.ml-xl-n3,
.mx-xl-n3 {
    margin-left:-1rem!important
}
.m-xl-n4 {
    margin:-1.5rem!important
}
.mt-xl-n4,
.my-xl-n4 {
    margin-top:-1.5rem!important
}
.mr-xl-n4,
.mx-xl-n4 {
    margin-right:-1.5rem!important
}
.mb-xl-n4,
.my-xl-n4 {
    margin-bottom:-1.5rem!important
}
.ml-xl-n4,
.mx-xl-n4 {
    margin-left:-1.5rem!important
}
.m-xl-n5 {
    margin:-3rem!important
}
.mt-xl-n5,
.my-xl-n5 {
    margin-top:-3rem!important
}
.mr-xl-n5,
.mx-xl-n5 {
    margin-right:-3rem!important
}
.mb-xl-n5,
.my-xl-n5 {
    margin-bottom:-3rem!important
}
.ml-xl-n5,
.mx-xl-n5 {
    margin-left:-3rem!important
}
.m-xl-auto {
    margin:auto!important
}
.mt-xl-auto,
.my-xl-auto {
    margin-top:auto!important
}
.mr-xl-auto,
.mx-xl-auto {
    margin-right:auto!important
}
.mb-xl-auto,
.my-xl-auto {
    margin-bottom:auto!important
}
.ml-xl-auto,
.mx-xl-auto {
    margin-left:auto!important
}
}
.stretched-link:after {
position:absolute;
top:0;
right:0;
bottom:0;
left:0;
z-index:1;
pointer-events:auto;
content:"";
background-color:transparent
}
.text-monospace {
font-family:SFMono-Regular,Menlo,Monaco,Consolas,Liberation Mono,Courier New,monospace!important
}
.text-justify {
text-align:justify!important
}
.text-wrap {
white-space:normal!important
}
.text-nowrap {
white-space:nowrap!important
}
.text-truncate {
overflow:hidden;
text-overflow:ellipsis;
white-space:nowrap
}
.text-left {
text-align:left!important
}
.text-right {
text-align:right!important
}
.text-center {
text-align:center!important
}
@media (min-width:540px) {
.text-sm-left {
    text-align:left!important
}
.text-sm-right {
    text-align:right!important
}
.text-sm-center {
    text-align:center!important
}
}
@media (min-width:720px) {
.text-md-left {
    text-align:left!important
}
.text-md-right {
    text-align:right!important
}
.text-md-center {
    text-align:center!important
}
}
@media (min-width:960px) {
.text-lg-left {
    text-align:left!important
}
.text-lg-right {
    text-align:right!important
}
.text-lg-center {
    text-align:center!important
}
}
@media (min-width:1200px) {
.text-xl-left {
    text-align:left!important
}
.text-xl-right {
    text-align:right!important
}
.text-xl-center {
    text-align:center!important
}
}
.text-lowercase {
text-transform:lowercase!important
}
.text-uppercase {
text-transform:uppercase!important
}
.text-capitalize {
text-transform:capitalize!important
}
.font-weight-light {
font-weight:300!important
}
.font-weight-lighter {
font-weight:lighter!important
}
.font-weight-normal {
font-weight:400!important
}
.font-weight-bold {
font-weight:700!important
}
.font-weight-bolder {
font-weight:bolder!important
}
.font-italic {
font-style:italic!important
}
.text-white {
color:#fff!important
}
.text-primary {
color:#007bff!important
}
a.text-primary:focus,
a.text-primary:hover {
color:#0056b3!important
}
.text-secondary {
color:#6c757d!important
}
a.text-secondary:focus,
a.text-secondary:hover {
color:#494f54!important
}
.text-success {
color:#28a745!important
}
a.text-success:focus,
a.text-success:hover {
color:#19692c!important
}
.text-info {
color:#17a2b8!important
}
a.text-info:focus,
a.text-info:hover {
color:#0f6674!important
}
.text-warning {
color:#ffc107!important
}
a.text-warning:focus,
a.text-warning:hover {
color:#ba8b00!important
}
.text-danger {
color:#dc3545!important
}
a.text-danger:focus,
a.text-danger:hover {
color:#a71d2a!important
}
.text-light {
color:#f8f9fa!important
}
a.text-light:focus,
a.text-light:hover {
color:#cbd3da!important
}
.text-dark {
color:#343a40!important
}
a.text-dark:focus,
a.text-dark:hover {
color:#121416!important
}
.text-body {
color:#212529!important
}
.text-muted {
color:#6c757d!important
}
.text-black-50 {
color:rgba(0,0,0,.5)!important
}
.text-white-50 {
color:hsla(0,0%,100%,.5)!important
}
.text-hide {
font:0/0 a;
color:transparent;
text-shadow:none;
background-color:transparent;
border:0
}
.text-decoration-none {
text-decoration:none!important
}
.text-break {
word-wrap:break-word!important
}
.text-reset {
color:inherit!important
}
.visible {
visibility:visible!important
}
.invisible {
visibility:hidden!important
}
@media print {
*,
:after,
:before {
    text-shadow:none!important;
    box-shadow:none!important
}
a:not(.btn) {
    text-decoration:underline
}
abbr[title]:after {
    content:" (" attr(title) ")"
}
pre {
    white-space:pre-wrap!important
}
blockquote,
pre {
    border:1px solid #adb5bd;
    page-break-inside:avoid
}
thead {
    display:table-header-group
}
img,
tr {
    page-break-inside:avoid
}
h2,
h3,
p {
    orphans:3;
    widows:3
}
h2,
h3 {
    page-break-after:avoid
}
@page {
    size:a3
}
.container,
body {
    min-width:960px!important
}
.navbar {
    display:none
}
.badge {
    border:1px solid #000
}
.table {
    border-collapse:collapse!important
}
.table td,
.table th {
    background-color:#fff!important
}
.table-bordered td,
.table-bordered th {
    border:1px solid #dee2e6!important
}
.table-dark {
    color:inherit
}
.table-dark tbody+tbody,
.table-dark td,
.table-dark th,
.table-dark thead th {
    border-color:#dee2e6
}
.table .thead-dark th {
    color:inherit;
    border-color:#dee2e6
}
}
html {
font-size:var(--pst-font-size-base);
scroll-padding-top:calc(var(--pst-header-height) + 12px)
}
body {
padding-top:calc(var(--pst-header-height) + 20px);
background-color:#fff;
font-family:var(--pst-font-family-base);
font-weight:400;
line-height:1.65;
color:rgba(var(--pst-color-text-base),1)
}
p {
margin-bottom:1.15rem;
font-size:1em;
color: #464a51
}
p.rubric {
border-bottom:1px solid #c9c9c9
}
a {
color: var(--main-color);
text-decoration:none
}
a:hover {
color: var(--main-color);
border-radius: 10px;
background-color: var(--main-color-light);
text-decoration: blink;
}
a.headerlink {
color:#4550e6;
font-size:.8em;
padding:0 4px;
text-decoration:none    
}
a.headerlink:hover {
background-color: #888fed;
color: #4550e6;
}
.heading-style,
h1,
h2,
h3,
h4,
h5,
h6 {
margin:2.75rem 0 1.05rem;
font-family:var(--pst-font-family-heading);
font-weight:400;
line-height:1.15
}
h1 {
margin-top:0;
font-size:var(--pst-font-size-h1);
color:rgba(var(--pst-color-h1),1)
}
h2 {
font-size:var(--pst-font-size-h2);
color:rgba(var(--pst-color-h2),1)
}
h3 {
font-size:var(--pst-font-size-h3);
color:rgba(var(--pst-color-h3),1)
}
h4 {
font-size:var(--pst-font-size-h4);
color:rgba(var(--pst-color-h4),1)
}
h5 {
font-size:var(--pst-font-size-h5);
color:rgba(var(--pst-color-h5),1)
}
h6 {
font-size:var(--pst-font-size-h6);
color:rgba(var(--pst-color-h6),1)
}
.text_small,
small {
font-size:var(--pst-font-size-milli)
}
hr {
border:0;
border-top:1px solid #e5e5e5
}
code,
kbd,
pre,
samp {
font-family:var(--pst-font-family-monospace)
}
code {
color: #252930
}
pre {
padding: 10px;
background-color: #fbfbfb;
color: rgba(var(--pst-color-preformatted-text),1);
line-height: 1.4em;
border: 1px solid #c9c9c9;
border-radius: 0.4rem;
box-shadow: 1px 1px 1px #d8d8d8;
}
dd {
margin-top:3px;
margin-bottom:10px;
margin-left:30px
}
.navbar {
position:fixed;
min-height:var(--pst-header-height);
width:100%;
padding:0
}
.navbar .container-xl {
height:100%
}
@media (min-width:960px) {
.navbar #navbar-end>.navbar-end-item {
    display:inline-block
}
}
.navbar-brand {
position:relative;
height:var(--pst-header-height);
width:auto;
<<<<<<< HEAD
padding:.5rem 0
=======
padding:.5rem 0;
padding-left: 4%;
>>>>>>> bfaa7734
}
.navbar-brand img {
max-width:100%;
height:100%;
width:auto;
margin-top: 0px;
margin-bottom: 0px;
}
.navbar-light {
background:#fff!important;
box-shadow:0 .125rem .25rem 0 rgba(0,0,0,.11)
}
.navbar-light .navbar-nav li a.nav-link {
padding:0 .5rem;
color:rgba(var(--pst-color-navbar-link),1)
}
.navbar-light .navbar-nav li a.nav-link:hover {
color: var(--main-color);
background-color: var(--main-color-light);
border-radius: 10px;
}
.navbar-light .navbar-nav>.active>.nav-link {
font-weight:600;
color:var(--main-color);
font-weight: bold;
}
.navbar-header a {
padding:0 15px
}
.admonition,
div.admonition {
margin:1.5625em auto;
padding:0 .6rem .8rem;
overflow:hidden;
page-break-inside:avoid;
border-left:.2rem solid;
border-left-color:rgba(var(--pst-color-admonition-default),1);
border-bottom-color:rgba(var(--pst-color-admonition-default),1);
border-right-color:rgba(var(--pst-color-admonition-default),1);
border-top-color:rgba(var(--pst-color-admonition-default),1);
border-radius:.2rem;
box-shadow:0 .2rem .5rem rgba(0,0,0,.05),0 0 .0625rem rgba(0,0,0,.1);
transition:color .25s,background-color .25s,border-color .25s
}
.admonition :last-child,
div.admonition :last-child {
margin-bottom:0
}
.admonition p.admonition-title~*,
div.admonition p.admonition-title~* {
padding: 0 0.4rem;
}
.admonition>ol,
.admonition>ul,
div.admonition>ol,
div.admonition>ul {
margin-left:1em
}
.admonition>.admonition-title,
div.admonition>.admonition-title {
position:relative;
margin:0 -.6rem;
padding:.4rem .6rem .4rem 2rem;
font-weight:700;
background-color:rgba(var(--pst-color-admonition-default),.1)
}
.admonition>.admonition-title:before,
div.admonition>.admonition-title:before {
position:absolute;
left:.6rem;
width:1rem;
height:1rem;
color:rgba(var(--pst-color-admonition-default),1);
font-family:Font Awesome\ 5 Free;
font-weight:900;
content:var(--pst-icon-admonition-default)
}
.admonition>.admonition-title+*,
div.admonition>.admonition-title+* {
margin-top:.4em
}
.admonition.attention,
div.admonition.attention {
border-color:rgba(var(--pst-color-admonition-attention),1)
}
.admonition.attention>.admonition-title,
div.admonition.attention>.admonition-title {
background-color:rgba(var(--pst-color-admonition-attention),.1)
}
.admonition.attention>.admonition-title:before,
div.admonition.attention>.admonition-title:before {
color:rgba(var(--pst-color-admonition-attention),1);
content:var(--pst-icon-admonition-attention)
}
.admonition.caution,
div.admonition.caution {
border-color:rgba(var(--pst-color-admonition-caution),1)
}
.admonition.caution>.admonition-title,
div.admonition.caution>.admonition-title {
background-color:rgba(var(--pst-color-admonition-caution),.1)
}
.admonition.caution>.admonition-title:before,
div.admonition.caution>.admonition-title:before {
color:rgba(var(--pst-color-admonition-caution),1);
content:var(--pst-icon-admonition-caution)
}
.admonition.warning,
div.admonition.warning {
background-color: #FFF9E5;
border-color:rgba(var(--pst-color-admonition-warning),1)
}
.admonition.warning>.admonition-title,
div.admonition.warning>.admonition-title {
color: #d9a918;
background-color: #fff9e5;
}
.admonition.warning>.admonition-title:before,
div.admonition.warning>.admonition-title:before {
color:rgba(var(--pst-color-admonition-warning),1);
content:var(--pst-icon-admonition-warning)
}
.admonition.danger,
div.admonition.danger {
border-color:rgba(var(--pst-color-admonition-danger),1)
}
.admonition.danger>.admonition-title,
div.admonition.danger>.admonition-title {
background-color:rgba(var(--pst-color-admonition-danger),.1)
}
.admonition.danger>.admonition-title:before,
div.admonition.danger>.admonition-title:before {
color:rgba(var(--pst-color-admonition-danger),1);
content:var(--pst-icon-admonition-danger)
}
.admonition.error,
div.admonition.error {
border-color:rgba(var(--pst-color-admonition-error),1)
}
.admonition.error>.admonition-title,
div.admonition.error>.admonition-title {
background-color:rgba(var(--pst-color-admonition-error),.1)
}
.admonition.error>.admonition-title:before,
div.admonition.error>.admonition-title:before {
color:rgba(var(--pst-color-admonition-error),1);
content:var(--pst-icon-admonition-error)
}
.admonition.hint,
div.admonition.hint {
border-color:rgba(var(--pst-color-admonition-hint),1)
}
.admonition.hint>.admonition-title,
div.admonition.hint>.admonition-title {
background-color:rgba(var(--pst-color-admonition-hint),.1)
}
.admonition.hint>.admonition-title:before,
div.admonition.hint>.admonition-title:before {
color:rgba(var(--pst-color-admonition-hint),1);
content:var(--pst-icon-admonition-hint)
}
.admonition.tip,
div.admonition.tip {
border-color:rgba(var(--pst-color-admonition-tip),1)
}
.admonition.tip>.admonition-title,
div.admonition.tip>.admonition-title {
background-color:rgba(var(--pst-color-admonition-tip),.1)
}
.admonition.tip>.admonition-title:before,
div.admonition.tip>.admonition-title:before {
color:rgba(var(--pst-color-admonition-tip),1);
content:var(--pst-icon-admonition-tip)
}
.admonition.important,
div.admonition.important {
border-color:rgba(var(--pst-color-admonition-important),1)
}
.admonition.important>.admonition-title,
div.admonition.important>.admonition-title {
background-color:rgba(var(--pst-color-admonition-important),.1)
}
.admonition.important>.admonition-title:before,
div.admonition.important>.admonition-title:before {
color:rgba(var(--pst-color-admonition-important),1);
content:var(--pst-icon-admonition-important)
}
.admonition.note,
div.admonition.note {
border-color:rgba(var(--pst-color-admonition-note),1)
}
.admonition.note>.admonition-title,
div.admonition.note>.admonition-title {
background-color:rgba(var(--pst-color-admonition-note),.1)
}
.admonition.note>.admonition-title:before,
div.admonition.note>.admonition-title:before {
color:rgba(var(--pst-color-admonition-note),1);
content:var(--pst-icon-admonition-note)
}
table.field-list {
border-collapse:separate;
border-spacing:10px;
margin-left:1px
}
table.field-list th.field-name {
padding:1px 8px 1px 5px;
white-space:nowrap;
background-color:#eee
}
table.field-list td.field-body p {
font-style:italic
}
table.field-list td.field-body p>strong {
font-style:normal
}
table.field-list td.field-body blockquote {
border-left:none;
margin:0 0 .3em;
padding-left:30px
}
.table.autosummary td:first-child {
white-space:nowrap
}
.sig {
font-family:var(--pst-font-family-monospace);
background-color: var(--main-color-light);
}
.sig-inline.c-texpr,
.sig-inline.cpp-texpr {
font-family:unset
}
.sig.c .k,
.sig.c .kt,
.sig.c .m,
.sig.c .s,
.sig.c .sc,
.sig.cpp .k,
.sig.cpp .kt,
.sig.cpp .m,
.sig.cpp .s,
.sig.cpp .sc {
color:rgba(var(--pst-color-text-base),1)
}
.sig-name {
color: var(--main-color);
}
blockquote {
padding:0 1em;
color:#6a737d;
border-left:.25em solid #dfe2e5
}
dt.label>span.brackets:not(:only-child):before {
content:"["
}
dt.label>span.brackets:not(:only-child):after {
content:"]"
}
a.footnote-reference {
vertical-align:super;
font-size:small
}
div.deprecated {
margin-bottom:10px;
margin-top:10px;
padding:7px;
background-color:#f3e5e5;
border:1px solid #eed3d7;
border-radius:.5rem
}
div.deprecated p {
color:#b94a48;
display:inline
}
.topic {
background-color:#eee
}
.seealso dd {
margin-top:0;
margin-bottom:0
}
.viewcode-back {
font-family:var(--pst-font-family-base)
}
.viewcode-block:target {
background-color:#f4debf;
border-top:1px solid #ac9;
border-bottom:1px solid #ac9
}
span.guilabel {
border:1px solid #7fbbe3;
background:#e7f2fa;
font-size:80%;
font-weight:700;
border-radius:4px;
padding:2.4px 6px;
margin:auto 2px
}
footer {
width:100%;
border-top:1px solid #ccc;
padding:10px
}
footer .footer-item p {
margin-bottom:0
}
.bd-search {
position:relative;
padding:1rem 15px;
margin-right:-15px;
margin-left:-15px
}
.bd-search .icon {
position:absolute;
color:#a4a6a7;
left:25px;
top:25px
}
.bd-search input {
border-radius:0;
border:0;
border-bottom:1px solid #e5e5e5;
padding-left:35px
}
.bd-toc {
-ms-flex-order:2;
order:2;
height:calc(100vh - 2rem);
overflow-y:auto
}
@supports (position:-webkit-sticky) or (position:sticky) {
.bd-toc {
    position:-webkit-sticky;
    position:sticky;
    top:calc(var(--pst-header-height) + 20px);
    height:calc(100vh - 5rem);
    overflow-y:auto
}
}
.bd-toc .onthispage {
color:#a4a6a7
}
.section-nav {
padding-left:0;
border-left:1px solid #eee;
border-bottom:none
}
.section-nav ul {
padding-left:1rem
}
.toc-entry,
.toc-entry a {
display:block
}
.toc-entry a {
padding:.125rem 1.5rem;
color:rgba(var(--pst-color-toc-link),1)
}
@media (min-width:1200px) {
.toc-entry a {
    padding-right:0
}
}
.toc-entry a:hover {
color:rgba(var(--pst-color-toc-link-hover),1);
text-decoration:none
}
.bd-sidebar {
padding-top:1em
}
@media (min-width:720px) {
.bd-sidebar {
    border-right:1px solid rgba(0,0,0,.1)
}
@supports (position:-webkit-sticky) or (position:sticky) {
    .bd-sidebar {
    position:-webkit-sticky;
    position:sticky;
    top:calc(var(--pst-header-height) + 20px);
    z-index:1000;
    height:calc(100vh - var(--pst-header-height) - 20px)
    }
}
}
.bd-sidebar.no-sidebar {
border-right:0
}
.bd-links {
padding-top:1rem;
padding-bottom:1rem;
margin-right:-15px;
margin-left:-15px
}
@media (min-width:720px) {
.bd-links {
    display:block
}
@supports (position:-webkit-sticky) or (position:sticky) {
    .bd-links {
    max-height:calc(100vh - 11rem);
    overflow-y:auto
    }
}
}
.bd-sidenav {
display:none
}
.bd-content {
padding-top:20px
}
.bd-content .section {
max-width:100%
}
.bd-content .section table {
display:block;
overflow:auto
}
.bd-toc-link {
display:block;
padding:.25rem 1.5rem;
font-weight:600;
color:rgba(0,0,0,.65)
}
.bd-toc-link:hover {
color:rgba(0,0,0,.85);
text-decoration:none
}
.bd-toc-item.active {
margin-bottom:1rem
}
.bd-toc-item.active:not(:first-child) {
margin-top:1rem
}
.bd-toc-item.active>.bd-toc-link {
color:rgba(0,0,0,.85)
}
.bd-toc-item.active>.bd-toc-link:hover {
background-color:transparent
}
.bd-toc-item.active>.bd-sidenav {
display:block
}
nav.bd-links p.caption {
font-size:var(--pst-sidebar-caption-font-size);
text-transform:uppercase;
font-weight:700;
position:relative;
margin-top:1.25em;
margin-bottom:.5em;
padding:0 1.5rem;
color:rgba(var(--pst-color-sidebar-caption),1)
}
nav.bd-links p.caption:first-child {
margin-top:0
}
.bd-sidebar .nav {
font-size:var(--pst-sidebar-font-size)
}
.bd-sidebar .nav ul {
list-style:none;
padding:0 0 0 1.5rem
}
.bd-sidebar .nav li>a {
display:block;
padding:.25rem 1.5rem;
color:rgba(var(--pst-color-sidebar-link),1)
}
.bd-sidebar .nav li>a:hover {
color:rgba(var(--pst-color-sidebar-link-hover),1);
text-decoration:none;
background-color:transparent
}
.bd-sidebar .nav li>a.reference.external:after {
font-family:Font Awesome\ 5 Free;
font-weight:900;
content:"\f35d";
font-size:.75em;
margin-left:.3em
}
.bd-sidebar .nav .active:hover>a,
.bd-sidebar .nav .active>a {
font-weight: 600;
color: var(--main-color);
background-color: transparent;
border-left: 2px solid var(--main-color);
<<<<<<< HEAD
=======
border-radius: 0px;
>>>>>>> bfaa7734
}
.toc-h2 {
font-size:.85rem
}
.toc-h3 {
font-size:.75rem
}
.toc-h4 {
font-size:.65rem
}
.toc-entry>.nav-link.active {
font-weight: 600;
color: var(--main-color);
background-color: transparent;
border-left: 2px solid var(--main-color);
}
.reference.internal.nav-link.active:hover {
border-radius: 0px;
}
.nav-link:hover {
border-style:none
}
#navbar-main-elements li.nav-item i {
font-size:.7rem;
padding-left:2px;
vertical-align:middle
}
.bd-toc .nav .nav {
display:none
}
.bd-toc .nav .nav.visible,
.bd-toc .nav>.active>ul {
display:block
}
.prev-next-area {
margin:20px 0
}
.prev-next-area p {
margin:0 .3em;
line-height:1.3em
}
.prev-next-area i {
font-size:1.2em
}
.prev-next-area a {
display:flex;
align-items:center;
border:none;
padding:10px;
max-width:45%;
overflow-x:hidden;
color:rgba(0,0,0,.65);
text-decoration:none
}
.prev-next-area a p.prev-next-title {
color:var(--main-color);
font-weight:600;
font-size:1.1em
}
.prev-next-area a:hover p.prev-next-title {
}
.prev-next-area a .prev-next-info {
flex-direction:column;
margin:0 .5em
}
.prev-next-area a .prev-next-info .prev-next-subtitle {
text-transform:capitalize
}
.prev-next-area a.left-prev {
float:left
}
.prev-next-area a.right-next {
float:right
}
.prev-next-area a.right-next div.prev-next-info {
text-align:right
}
.alert {
padding-bottom:0
}
.alert-info a {
color:#e83e8c
}
#navbar-icon-links i.fa,
#navbar-icon-links i.fab,
#navbar-icon-links i.far,
#navbar-icon-links i.fas {
vertical-align: middle;
font-style: normal;
font-size: 1.5rem;
background-color: var(--main-color-light);
border-radius: 179px;
padding-left: 7px;
padding-right: 7px;
padding-bottom: 4px;
padding-top: 4px;
color: #888fed
}
#navbar-icon-links i.fa-github-square:before {
color:var(--main-color)
}
#navbar-icon-links i.fa-twitter-square:before {
color:var(--main-color)
}
#navbar-icon-links i.fa-gitlab:before {
color:#548
}
#navbar-icon-links i.fa-bitbucket:before {
color:#0052cc
}
.tocsection {
border-left:1px solid #eee;
padding:.3rem 1.5rem
}
.tocsection i {
padding-right:.5rem
}
.editthispage {
padding-top:2rem
}
.editthispage a {
color:var(--pst-color-sidebar-link-active)
}
.xr-wrap[hidden] {
display:block!important
}
.toctree-checkbox {
position:absolute;
display:none
}
.toctree-checkbox~ul {
display:none
}
.toctree-checkbox~label i {
transform:rotate(0deg)
}
.toctree-checkbox:checked~ul {
display:block
}
.toctree-checkbox:checked~label i {
transform:rotate(180deg)
}
.bd-sidebar li {
position:relative
}
.bd-sidebar label {
position:absolute;
top:0;
right:0;
height:30px;
width:30px;
cursor:pointer;
display:flex;
justify-content:center;
align-items:center
}
.bd-sidebar label:hover {
background:rgba(var(--pst-color-sidebar-expander-background-hover),1)
}
.bd-sidebar label i {
display:inline-block;
font-size:.75rem;
text-align:center
}
.bd-sidebar label i:hover {
color:rgba(var(--pst-color-sidebar-link-hover),1)
}
.bd-sidebar li.has-children>.reference {
padding-right:30px
}
div.doctest>div.highlight span.gp,
span.linenos,
table.highlighttable td.linenos {
user-select:none;
-webkit-user-select:text;
-webkit-user-select:none;
-moz-user-select:none;
-ms-user-select:none
}
.docutils.container {
padding-left:unset;
padding-right:unset
}

.toctree-wrapper.compound a:hover {
color: var(--main-color);
}
.toctree-wrapper.compound a {
color: var(--main-color);
}
img.align-center, figure.align-center, .figure.align-center, object.align-center {
display: block;
margin-left: auto;
margin-right: auto;
margin-bottom: 20px;
}
dt:target, span.highlighted {
background-color: var(--main-color-light);
}


.btn-quick {
display: inline-block;
padding: 16px 24px;
font-size: 16px;
font-weight: bold;
color: #fff;
white-space: nowrap;
vertical-align: middle;
cursor: pointer;
user-select: none;
background-color: #4550e6;
border: 1px solid #4550e6;
border-radius: 6px;
appearance: none;
}
.btn-quick:visited {
text-decoration:none;
background-color:#3c55c8;
border-color:#3c55c8;
color: #fff;
}
.btn-quick:hover {
text-decoration: none;
background-color: #4550e6;
border-color: #4550e6;
color: white;
border-radius: 6px;
}


.btn-ref {
display:inline-block;
padding:16px 24px;
font-size:16px;
font-weight:500;
color:#3c55c8;
white-space:nowrap;
vertical-align:middle;
cursor:pointer;
user-select:none;
background-color:#fff;
border:1px solid #3c55c8;
border-radius:6px;
transition:.2s;
appearance:none
}
.btn-ref:visited {
text-decoration:none;
background-color:#fff;
border-color:#3c55c8;
color: #3c55c8;
}
.btn-ref:hover {
text-decoration:none;
background-color:#fff;
border-color:#3c55c8
}
.btn-ref:focus {
outline:0;
box-shadow:0 0 0 .2em rgba(3,102,214,.3)
}
.btn-ref:disabled,
.btn-ref.disabled,
.btn-ref[aria-disabled=true] {
pointer-events:none;
cursor:default;
opacity:.65
}

.div_home{
border: solid 2px #3c55c845;
border-radius: 14px;
padding: 19px;
width: 42%;
float: left; 
}
.float-container {
background-color: #f5f6fe;
width: 135%;
display: inline-block;
position: revert;
margin-left: -21%;
padding-left: 19%;
padding-right: 15%;
margin-right: -27%;
display: flex;
justify-content: space-between;
align-items: center;
<<<<<<< HEAD
height: 350px;
=======
height: fit-content;
>>>>>>> bfaa7734
margin-bottom: -5%;
}
.boxcontainer {
font-size: 26px;
background-color: #fff;
color: black;
line-height: 1.5;
text-align: left;
box-shadow: 0 .125rem .25rem rgba(0,0,0,.075);
position: relative;
padding-left: 20px;
padding-right: 15px;
margin-left: 3%;
padding-top: 35px;
padding-bottom: 35px;
<<<<<<< HEAD
=======
align-self: stretch;
height: auto;
margin-top: 2%;
margin-bottom: 2%;
>>>>>>> bfaa7734
}

.boxcontainer p {
margin-bottom: 1.15rem;
font-size: 17px;
color: #464a51;
}


.boxcontainer h3 {
<<<<<<< HEAD
margin: 0.75rem 0 1.05rem;
=======
margin: 1.75rem 0 1.05rem;
>>>>>>> bfaa7734
font-family: var(--pst-font-family-heading);
font-weight: bold;
line-height: 1.15;
font-size: 25px;
}

.boxlink:hover {
background-color: #fff0;
}
.boxlink {
position: relative;
width: 100%;
height: 100%;
padding-top: 35px;
top: 0;
left: 0;
z-index: 1;
font-weight: bold;
font-size: 20px;
}


/*
Sphinx-Gallery has compatible CSS to fix default sphinx themes
Tested for Sphinx 1.3.1 for all themes: default, alabaster, sphinxdoc,
scrolls, agogo, traditional, nature, haiku, pyramid
Tested for Read the Docs theme 0.1.7 */
.sphx-glr-thumbcontainer {
background: #fff;
border: solid #fff 1px;
-moz-border-radius: 5px;
-webkit-border-radius: 5px;
border-radius: 5px;
box-shadow: none;
float: left;
margin: 0px;
min-height: 230px;
padding-top: 5px;
position: relative;
width: 30%;
padding-bottom: 40px;
}
.sphx-glr-thumbcontainer:hover {
border: solid var(--main-color) 1px;
box-shadow: 0 0 15px rgba(142, 176, 202, 0.5);
}
.sphx-glr-thumbcontainer a.internal {
bottom: 0;
display: block;
left: 0;
padding: 75% 10px 0;
position: absolute;
right: 0;
top: 0;
margin-top: 3%;
text-decoration: none;
color: rgba(var(--pst-color-h1),1);
}
/* Next one is to avoid Sphinx traditional theme to cover all the
thumbnail with its default link Background color */
.sphx-glr-thumbcontainer a.internal:hover {
background-color: transparent;
color: var(--main-color);
}

.sphx-glr-thumbcontainer p {
margin: 0 0 .1em 0;
}
.sphx-glr-thumbcontainer .figure {
margin: 10px;
width: 90%;
}
.sphx-glr-thumbcontainer img {
display: inline;
max-height: 100%;
max-width: 100%;
}
.sphx-glr-thumbcontainer[tooltip]:hover:after {
background: rgba(40, 40, 40, 0.9);
-webkit-border-radius: 5px;
-moz-border-radius: 5px;
border-radius: 5px;
color: #fff;
content: attr(tooltip);
left: 93%;
padding: 5px 15px;
position: absolute;
z-index: 98;
width: 80%;
display: inline-block; 
word-wrap: break-word;
height: auto;
}
.sphx-glr-thumbcontainer[tooltip]:hover:before {
border: solid;
border-color: #333 transparent;
border-width: 18px 0 0 20px;
bottom: 58%;
content: '';
left: 88%;
position: absolute;
z-index: 99;
}

.sphx-glr-script-out {
color: #888;
margin: 0;
}
p.sphx-glr-script-out {
padding-top: 0.7em;
}
.sphx-glr-script-out .highlight {
background-color: transparent;
margin-left: 2.5em;
margin-top: -2.1em;
}
.sphx-glr-script-out .highlight pre {
background-color: #fafae2;
border: 0;
max-height: 30em;
overflow: auto;
padding-left: 1ex;
margin: 0px;
word-break: break-word;
}
.sphx-glr-script-out + p {
margin-top: 1.8em;
}
blockquote.sphx-glr-script-out {
margin-left: 0pt;
}
.sphx-glr-script-out.highlight-pytb .highlight pre {
color: #000;
background-color: #ffe4e4;
border: 1px solid #f66;
margin-top: 10px;
padding: 7px;
}

div.sphx-glr-footer {
text-align: center;
}

div.sphx-glr-download {
margin: 1em auto;
vertical-align: middle;
}

div.sphx-glr-download a {
background-color: #ffc;
background-image: linear-gradient(to bottom, #FFC, #d5d57e);
border-radius: 4px;
border: 1px solid #c2c22d;
color: #000;
display: inline-block;
font-weight: bold;
padding: 1ex;
text-align: center;
}

div.sphx-glr-download code.download {
display: inline-block;
white-space: normal;
word-break: normal;
overflow-wrap: break-word;
/* border and background are given by the enclosing 'a' */
border: none;
background: none;
}

div.sphx-glr-download a:hover {
box-shadow: inset 0 1px 0 rgba(255,255,255,.1), 0 1px 5px rgba(0,0,0,.25);
text-decoration: none;
background-image: none;
background-color: #d5d57e;
}

.sphx-glr-example-title:target::before {
display: block;
content: "";
margin-top: -50px;
height: 50px;
visibility: hidden;
}

ul.sphx-glr-horizontal {
list-style: none;
padding: 0;
}
ul.sphx-glr-horizontal li {
display: inline;
}
ul.sphx-glr-horizontal img {
height: auto !important;
}

.sphx-glr-single-img {
margin: auto;
display: block;
max-width: 100%;
}

.sphx-glr-multi-img {
max-width: 42%;
height: auto;
}

div.sphx-glr-animation {
margin: auto;
display: block;
max-width: 100%;
}
div.sphx-glr-animation .animation{
display: block;
}

p.sphx-glr-signature a.reference.external {
-moz-border-radius: 5px;
-webkit-border-radius: 5px;
border-radius: 5px;
padding: 3px;
font-size: 75%;
text-align: right;
margin-left: auto;
display: table;
}

.sphx-glr-clear{
clear: both;
}

a.sphx-glr-backref-instance {
text-decoration: none;
}

#navbar-icon-links i.fab:hover{
color: var(--main-color)
}
#navbar-icon-links i.far:hover{
color: var(--main-color)
}
#navbar-icon-links i.fas:hover{
color: var(--main-color)
}
.changelog_fix {
color: #fff;
background-color: #dc3545;
}
.changelog_feature {
color: #fff;
background-color: #28a745;
}
.changelog_enhancement {
color: #fff;
background-color: #5356e1;
}
.changelog_efficiency {
color: #fff;
background-color: #17a2b8;
}
.changelog_api {
color: #fff;
background-color: #c79500;
}
.badge {
display: inline-block;
padding: .25em .4em;
font-size: 75%;
font-weight: 700;
line-height: 1;
text-align: center;
white-space: nowrap;
vertical-align: baseline;
border-radius: .25rem;
transition: color .15s ease-in-out,background-color .15s ease-in-out,border-color .15s ease-in-out,box-shadow .15s ease-in-out;
}




/* The container <div> - needed to position the dropdown content */
.dropdown {
position: relative;
display: inline-block;
}

/* The container <div> - needed to position the dropdown content */
.dropbtn {
padding: 0 .5rem;
color: rgba(var(--pst-color-navbar-link),1);
}

/* Dropdown Content (Hidden by Default) */
.dropdown-content {
display: none;
position: absolute;
background-color: #fff;
box-shadow: 0px 8px 16px 0px rgba(0,0,0,0.2);
z-index: 1;
}

/* Links inside the dropdown */
.dropdown-content a {
color: black;
padding: 8px 12px;
text-decoration: none;
display: block;
font-size: 15px;
}

.dropbtn::after {
display: inline-block;
margin-left: .255em;
vertical-align: .255em;
content: "";
border-top: .3em solid;
border-right: .3em solid transparent;
border-bottom: 0;
border-left: .3em solid transparent;
}

/* Change color of dropdown links on hover */
.dropdown-content a:hover {
background-color: var(--main-color-light);
color: var(--main-color);
font-size: 15px;
}

/* Show the dropdown menu on hover */
.dropdown:hover .dropdown-content {
display: block;
}

/* Change the background color of the dropdown button when the dropdown content is shown */
.dropdown:hover .dropbtn {
background-color: var(--main-color-light);
color: var(--main-color);
border-radius: 10px;
text-decoration: none;
} 

/* Hide the paragraph symbol next to each header*/ 
h1:hover > a.headerlink, h2:hover > a.headerlink, h3:hover > a.headerlink, h4:hover > a.headerlink, h5:hover > a.headerlink, h6:hover > a.headerlink, dt:hover > a.headerlink, caption:hover > a.headerlink, p.caption:hover > a.headerlink, div.code-block-caption:hover > a.headerlink {
visibility: hidden;
}

.sphx-glr-timing {
margin-top: 50px;
}

@font-face {
font-family: 'Berlin Sans FB';
font-style: normal;
font-weight: normal;
src: local('Berlin Sans FB'), url('BRLNSR.woff') format('woff');
}


@font-face {
font-family: 'Berlin Sans FB Bold';
font-style: normal;
font-weight: normal;
src: local('Berlin Sans FB Bold'), url('BRLNSB.woff') format('woff');
}

.heading-style, h1 {

    margin: 2.75rem 0 1.05rem;
        margin-top: 0.75rem;
    font-family: "Berlin Sans FB";
    font-weight: 400;
    line-height: 1.15;
<<<<<<< HEAD

=======
}

.topfloatcontainer {
    float: initial;
    display: flex;
    margin-top: -60px;
    margin-bottom: 25px;
}

.topfloatcontainer_title {
    float: initial;
    display: flex;
    margin-top: -60px;
    margin-bottom: 25px;
}


.illustration {
    width: 45%;
}


@media all and (max-width:1000px) /*800px for tablets and phones.*/
{
    div.illustration{
        display: block; 
        float: none; 
        width: 90%;
    }

    .topfloatcontainer_title {
        float: initial;
        display: block;
        margin-top: -60px;
        margin-bottom: 25px;
    }

}

.title2 {
    font-size:65px; color:#4550e6; 
    font-family: "Berlin Sans FB"; 
    margin-left:-0px
}
.h1:has(> .invisibletitle) {
    height: 0px
}
.version {
    font-size: 30px; 
    color: #999b9e; 
    font-family: "Berlin Sans FB"; 
    margin-left:5px
}
.title1 {
    font-size:65px; 
    font-family: "Berlin Sans FB"
} 
.col-xl-2 {
    flex: 0 0 20.667%;
    max-width: 20.667%;
}
.col-xl-8 {
    flex: 0 0 68.667%;
    max-width: 73.667%;
}
.titlep {
    margin-top: -100px;
    margin-bottom: -10px;
}
.invisibletitle {
    font-size:0px
}
.prev-next-area a.right-next {
    float: right;
    visibility: hidden;
}
.title {
    padding-top: 75px;
    padding-left: 22px;
    width:95%
>>>>>>> bfaa7734
}<|MERGE_RESOLUTION|>--- conflicted
+++ resolved
@@ -181,11 +181,7 @@
 }
 img {
 border-style:none;
-<<<<<<< HEAD
-margin-top: 20px;
-=======
 margin-top: 0px;
->>>>>>> bfaa7734
 margin-bottom: 20px;
 }
 img,
@@ -8891,12 +8887,8 @@
 position:relative;
 height:var(--pst-header-height);
 width:auto;
-<<<<<<< HEAD
-padding:.5rem 0
-=======
 padding:.5rem 0;
 padding-left: 4%;
->>>>>>> bfaa7734
 }
 .navbar-brand img {
 max-width:100%;
@@ -9382,10 +9374,7 @@
 color: var(--main-color);
 background-color: transparent;
 border-left: 2px solid var(--main-color);
-<<<<<<< HEAD
-=======
 border-radius: 0px;
->>>>>>> bfaa7734
 }
 .toc-h2 {
 font-size:.85rem
@@ -9675,11 +9664,7 @@
 display: flex;
 justify-content: space-between;
 align-items: center;
-<<<<<<< HEAD
-height: 350px;
-=======
 height: fit-content;
->>>>>>> bfaa7734
 margin-bottom: -5%;
 }
 .boxcontainer {
@@ -9695,13 +9680,10 @@
 margin-left: 3%;
 padding-top: 35px;
 padding-bottom: 35px;
-<<<<<<< HEAD
-=======
 align-self: stretch;
 height: auto;
 margin-top: 2%;
 margin-bottom: 2%;
->>>>>>> bfaa7734
 }
 
 .boxcontainer p {
@@ -9712,11 +9694,7 @@
 
 
 .boxcontainer h3 {
-<<<<<<< HEAD
-margin: 0.75rem 0 1.05rem;
-=======
 margin: 1.75rem 0 1.05rem;
->>>>>>> bfaa7734
 font-family: var(--pst-font-family-heading);
 font-weight: bold;
 line-height: 1.15;
@@ -10089,9 +10067,6 @@
     font-family: "Berlin Sans FB";
     font-weight: 400;
     line-height: 1.15;
-<<<<<<< HEAD
-
-=======
 }
 
 .topfloatcontainer {
@@ -10172,5 +10147,4 @@
     padding-top: 75px;
     padding-left: 22px;
     width:95%
->>>>>>> bfaa7734
 }