--- conflicted
+++ resolved
@@ -10097,14 +10097,6 @@
         width: 90%;
     }
 
-<<<<<<< HEAD
-}
-
-img.math {
-    vertical-align: middle;
-    margin-top: 0;
-    margin-bottom: 0;
-=======
     .topfloatcontainer_title {
         float: initial;
         display: block;
@@ -10155,5 +10147,11 @@
     padding-top: 75px;
     padding-left: 22px;
     width:95%
->>>>>>> 9bc471ac
+}
+
+
+img.math {
+    vertical-align: middle;
+    margin-top: 0;
+    margin-bottom: 0;
 }